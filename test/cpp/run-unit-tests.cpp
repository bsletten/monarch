/*
 * Copyright (c) 2007 Digital Bazaar, Inc.  All rights reserved.
 */
#include <iostream>
#include <sstream>
#include <openssl/ssl.h>
#include <openssl/evp.h>
#include <openssl/err.h>
#include <openssl/rand.h>
#include <openssl/engine.h>

#include "db/test/Test.h"
#include "db/test/TestRunner.h"
#include "db/util/Base64Codec.h"
#include "db/rt/Object.h"
#include "db/rt/Runnable.h"
#include "db/rt/Thread.h"
#include "db/rt/Semaphore.h"
#include "db/rt/System.h"
#include "db/rt/JobDispatcher.h"
#include "db/util/Crc16.h"
#include "db/util/StringTools.h"
#include "db/util/DynamicObject.h"
#include "db/util/DynamicObjectIterator.h"
#include "db/net/TcpSocket.h"
#include "db/net/UdpSocket.h"
#include "db/net/DatagramSocket.h"
#include "db/net/Internet6Address.h"
#include "db/net/SslSocket.h"
#include "db/crypto/MessageDigest.h"
#include "db/crypto/AsymmetricKeyFactory.h"
#include "db/io/FileInputStream.h"
#include "db/io/FileOutputStream.h"
#include "db/io/FileList.h"
#include "db/crypto/DigitalEnvelope.h"
#include "db/crypto/DigitalSignatureInputStream.h"
#include "db/crypto/DigitalSignatureOutputStream.h"
#include "db/crypto/DefaultBlockCipher.h"
#include "db/util/Convert.h"
#include "db/net/Url.h"
#include "db/util/regex/Pattern.h"
#include "db/util/Date.h"
#include "db/net/http/HttpHeader.h"
#include "db/net/http/HttpRequest.h"
#include "db/net/http/HttpResponse.h"
#include "db/net/http/HttpConnectionServicer.h"
#include "db/net/http/HttpRequestServicer.h"
#include "db/net/http/HttpClient.h"
#include "db/modest/Kernel.h"
#include "db/net/Server.h"
#include "db/net/NullSocketDataPresenter.h"
#include "db/net/SslSocketDataPresenter.h"
#include "db/net/SocketDataPresenterList.h"
#include "db/util/StringTokenizer.h"
#include "db/io/FilterOutputStream.h"
#include "db/io/ByteArrayInputStream.h"
#include "db/data/xml/XmlReader.h"
#include "db/data/xml/XmlWriter.h"
#include "db/data/xml/XmlBindingInputStream.h"
#include "db/data/xml/XmlBindingOutputStream.h"
#include "db/data/DataMappingFunctor.h"
#include "db/data/DynamicObjectWriter.h"
#include "db/data/DynamicObjectReader.h"
#include "db/data/DynamicObjectBinding.h"
#include "db/io/OStreamOutputStream.h"
#include "db/crypto/BigDecimal.h"
#include "db/io/ByteArrayOutputStream.h"
#include "db/io/ByteBuffer.h"
#include "db/io/BufferedOutputStream.h"
#include "db/sql/Row.h"
#include "db/sql/RowObject.h"
#include "db/sql/sqlite3/Sqlite3Connection.h"
#include "db/sql/sqlite3/Sqlite3ConnectionPool.h"
#include "db/sql/mysql/MySqlConnection.h"
#include "db/sql/mysql/MySqlConnectionPool.h"
#include "db/sql/util/DatabaseClient.h"
#include "db/event/Observable.h"
#include "db/event/ObserverDelegate.h"
#include "db/event/EventController.h"
#include "db/logging/Logger.h"
#include "db/logging/OutputStreamLogger.h"
#include "db/logging/FileLogger.h"
#include "db/util/UniqueList.h"
#include "db/data/json/JsonWriter.h"
#include "db/data/json/JsonReader.h"
#include "db/data/json/JsonInputStream.h"
#include "db/data/json/JsonOutputStream.h"
#include "db/mail/SmtpClient.h"
#include "db/mail/MailTemplateParser.h"
#include "db/config/ConfigManager.h"

using namespace std;
using namespace db::test;
using namespace db::config;
using namespace db::crypto;
using namespace db::event;
using namespace db::io;
using namespace db::modest;
using namespace db::net;
using namespace db::net::http;
using namespace db::rt;
using namespace db::util;
using namespace db::util::regex;
using namespace db::data;
using namespace db::data::xml;
using namespace db::data::json;
using namespace db::sql::sqlite3;
using namespace db::sql::mysql;
using namespace db::sql::util;
using namespace db::logging;

// WTF? this is required to get static library building for unknown reason
#include "db/io/PeekInputStream.h"
PeekInputStream g_junk1(NULL, false);
OperationList g_junk2;
NullSocketDataPresenter g_junk3;
StringTokenizer g_junk4;
FilterOutputStream g_junk5(NULL, false);
ByteArrayInputStream g_junk6(NULL, 0);
IgnoreOutputStream g_junk7(NULL);
BufferedOutputStream g_junk8(NULL, NULL, false);

void runTimeTest()
{
   cout << "Running Time Test" << endl << endl;
   
   unsigned long long start = System::getCurrentMilliseconds();
   
   cout << "Time start=" << start << endl;
   
   unsigned long long end = System::getCurrentMilliseconds();
   
   cout << "Time end=" << end << endl;
   
   cout << endl << "Time Test complete." << endl;
}

class TestRunnable : public virtual Object, public Runnable
{
public:
   bool mustWait;
   
   TestRunnable()
   {
      mustWait = true;
   }
   
   virtual ~TestRunnable()
   {
   }
   
   virtual void run()
   {
      Thread* t = Thread::currentThread();
      string name = t->getName();
      //cout << name << ": This is a TestRunnable thread,addr=" << t << endl;
      
      if(name == "Thread 1")
      {
         //cout << "Thread 1 Waiting for interruption..." << endl;
         InterruptedException* e = NULL;
         
         lock();
         {
            lock();
            lock();
            lock();
            e = wait();
            // thread 1 should be interrupted
            assert(e != NULL);
            unlock();
            unlock();
            unlock();
         }
         unlock();
         
//         if(Thread::interrupted())
//         {
//            cout << "Thread 1 Interrupted. Exception message="
//                 << e->getMessage() << endl;
//         }
//         else
//         {
//            cout << "Thread 1 Finished." << endl;
//         }
      }
      else if(name == "Thread 2")
      {
         //cout << "Thread 2 Finished." << endl;
      }
      else if(name == "Thread 3")
      {
         //cout << "Thread 3 Waiting for Thread 5..." << endl;
         
         lock();
         lock();
         lock();
         {
            //cout << "Thread 3 starting wait..." << endl;
            while(mustWait)
            {
               // thread 3 should be notified, not interrupted
               assert(wait(5000) == NULL);
            }
            //cout << "Thread 3 Awake!" << endl;
         }
         unlock();
         unlock();
         unlock();
         
//         if(Thread::interrupted())
//         {
//            cout << "Thread 3 Interrupted." << endl;
//         }
//         else
//         {
//            cout << "Thread 3 Finished." << endl;
//         }         
      }
      else if(name == "Thread 4")
      {
         //cout << "Thread 4 Finished." << endl;
      }
      else if(name == "Thread 5")
      {
         //cout << "Thread 5 waking up a thread..." << endl;
         
         lock();
         lock();
         lock();
         lock();
         {
            // wait for a moment
            Thread::sleep(100);
            mustWait = false;
            //cout << "Thread 5 notifying a thread..." << endl;
            notifyAll();
            //cout << "Thread 5 notified another thread." << endl;
         }
         unlock();
         unlock();
         unlock();
         unlock();
         
         //cout << "Thread 5 Finished." << endl;
      }
   }
};

void runThreadTest(TestRunner& tr)
{
   tr.test("Thread");
   
   //cout << "Running Thread Test" << endl << endl;
   
   TestRunnable r1;
   Thread t1(&r1, "Thread 1");
   Thread t2(&r1, "Thread 2");
   Thread t3(&r1, "Thread 3");
   Thread t4(&r1, "Thread 4");
   Thread t5(&r1, "Thread 5");
   
   //cout << "Threads starting..." << endl;
   
   t1.start();
   t2.start();
   t3.start();
   t4.start();
   t5.start();
   
   t1.interrupt();
   
   t2.join();
   t3.join();
   t1.join();
   t4.join();
   t5.join();
   
   tr.pass();
   
   //cout << endl << "Thread Test complete." << endl;
}

class TestJob : public Runnable
{
public:
   string mName;
   
   TestJob(const string& name)
   {
      mName = name;
   }
   
   virtual ~TestJob()
   {
   }
   
   virtual void run()
   {
      //cout << endl << "TestJob: Running a job,name=" << mName << endl;
      
      if(mName == "1")
      {
         Thread::sleep(375);
      }
      else if(mName == "2")
      {
         Thread::sleep(125);
      }
      else
      {
         Thread::sleep(125);
      }
      
      //cout << endl << "TestJob: Finished a job,name=" << mName << endl;
   }
};

void runJobThreadPoolTest(TestRunner& tr)
{
   tr.test("JobThreadPool");
   
   Exception::clearLast();
   
   //cout << "Running JobThreadPool Test" << endl << endl;
   
   // create a job thread pool
   JobThreadPool pool(3);
   
   // create jobs
   TestJob job1("1");
   TestJob job2("2");
   TestJob job3("3");
   TestJob job4("4");
   TestJob job5("5");
   
   // run jobs
   pool.runJob(job1);
   pool.runJob(job2);
   pool.runJob(job3);
   pool.runJob(job4);
   pool.runJob(job5);
   
   // wait
   //cout << "Waiting for jobs to complete..." << endl;
   Thread::sleep(1250);
   //cout << "Finished waiting for jobs to complete." << endl;
   
   // terminate all jobs
   pool.terminateAllThreads();
   
   tr.passIfNoException();
   
   //cout << endl << "JobThreadPool Test complete." << endl << endl;
}

void runJobDispatcherTest(TestRunner& tr)
{
   tr.test("JobDispatcher");
   
   Exception::clearLast();
   
   //cout << "Running JobDispatcher Test" << endl << endl;
   
   // create a job dispatcher
   //JobDispatcher jd;
   JobThreadPool pool(3);
   JobDispatcher jd(&pool, false);
   
   // create jobs
   TestJob job1("1");
   TestJob job2("2");
   TestJob job3("3");
   TestJob job4("4");
   TestJob job5("5");
   TestJob job6("6");
   
   // queue jobs
   jd.queueJob(job1);
   jd.queueJob(job2);
   jd.queueJob(job3);
   jd.queueJob(job4);
   jd.queueJob(job5);
   jd.queueJob(job6);
   
   // start dispatching
   jd.startDispatching();
   
   // wait
   //cout << "Waiting 10 seconds for jobs to complete..." << endl;
   Thread::sleep(1250);
   //cout << "Finished waiting for jobs to complete." << endl;
   
   // stop dispatching
   jd.stopDispatching();      
   
   tr.passIfNoException();
   
   //cout << endl << "JobDispatcher Test complete." << endl << endl;
}

class TestGuard : public OperationGuard
{
public:
   virtual bool canExecuteOperation(ImmutableState* s, Operation& op)
   {
      bool rval = false;
      
      int ops = 0;
      s->getInteger("number.of.ops", ops);
      
      bool loggingOut = false;
      s->getBoolean("logging.out", loggingOut);
      
      rval = !loggingOut && ops < 3;
      if(!rval)
      {
         //cout << "Operation must wait or cancel." << endl;
      }
      else
      {
         //cout << "Operation can run." << endl;
      }
      
      return rval;
   }
   
   virtual bool mustCancelOperation(ImmutableState* s, Operation& op)
   {
      bool loggedOut = false;
      s->getBoolean("logged.out", loggedOut);
      
      if(loggedOut)
      {
         //cout << "Operation must cancel, user logged out." << endl;
      }
      else
      {
         //cout << "Operation can wait, user is not logged out yet." << endl;
      }
      
      return loggedOut;
   }
};

class TestStateMutator : public StateMutator
{
protected:
   bool mLogout;
public:
   TestStateMutator(bool logout)
   {
      mLogout = logout;
   }
   
   virtual void mutatePreExecutionState(State* s, Operation& op)
   {
      int ops = 0;
      s->getInteger("number.of.ops", ops);
      s->setInteger("number.of.ops", ++ops);
      
      if(mLogout)
      {
         s->setBoolean("logging.out", true);
         //cout << "Logging out..." << endl;
      }
   }
   
   virtual void mutatePostExecutionState(State* s, Operation& op)
   {
      int ops = 0;
      s->getInteger("number.of.ops", ops);
      s->setInteger("number.of.ops", --ops);
      
      if(mLogout)
      {
         s->setBoolean("logged.out", true);
         //cout << "Logged out." << endl;
      }
   }
};

class RunOp : public virtual Object, public Runnable
{
protected:
   string mName;
   unsigned long mTime;
   
public:
   RunOp(string name, unsigned long time)
   {
      mName = name;
      mTime = time;
   }
   
   virtual void run()
   {
      //cout << "Operation running: " << mName << endl;
      
      lock();
      {
         wait(mTime);
      }
      unlock();
      
      //cout << "Operation finished: " << mName << endl;
   }
   
   virtual string& toString(string& str)
   {
      str = mName;
      return mName;
   }
};

void runModestTest(TestRunner& tr)
{
   tr.test("Modest Engine");
   
   //cout << "Starting Modest test." << endl << endl;
   Exception::clearLast();
   
   Kernel k;
   
   //cout << "Modest engine started." << endl;
   k.getEngine()->start();
   
   RunOp r1("Number 1", 500);
   RunOp r2("Number 2", 500);
   RunOp r3("Number 3", 500);
   RunOp r4("Number 4", 500);
   RunOp r5("Number 5", 500);
   RunOp rLogout("Logout", 250);
   
   TestStateMutator m(false);
   TestStateMutator mLogout(true);
   TestGuard g;
   
   Operation op1(r1);
   Operation op2(r2);
   Operation op3(r3);
   Operation op4(r4);
   Operation op5(r5);
   Operation opLogout(rLogout);
   
   // the same guard is only added multiple times to
   // test guard chaining
   op1->addGuard(&g);
   op1->addGuard(&g);
   op1->addGuard(&g);
   op1->addGuard(&g);
   op2->addGuard(&g);
   op2->addGuard(&g);
   op2->addGuard(&g);
   op3->addGuard(&g);
   op4->addGuard(&g);
   op5->addGuard(&g);
   op5->addGuard(&g);
   opLogout->addGuard(&g);
   
   op1->addStateMutator(&m);
   op2->addStateMutator(&m);
   op3->addStateMutator(&m);
   op4->addStateMutator(&m);
   op5->addStateMutator(&m);
   opLogout->addStateMutator(&mLogout);
   
   k.getEngine()->queue(op1);
   k.getEngine()->queue(op2);
   k.getEngine()->queue(op3);
   k.getEngine()->queue(op4);
   k.getEngine()->queue(opLogout);
   k.getEngine()->queue(op5);
   
   op1->waitFor();
   op2->waitFor();
   op3->waitFor();
   op4->waitFor();
   op5->waitFor();
   opLogout->waitFor();
   
   //cout << "Operations complete." << endl;
   
   k.getEngine()->stop();
   //cout << "Modest engine stopped." << endl;
   
   tr.passIfNoException();
   
   //cout << endl << "Modest test complete." << endl;
}

void runBase64Test(TestRunner& tr)
{
   const char* expected = "YmNkZQ==";

   tr.test("Base64");
   
   char data[] = {'a', 'b', 'c', 'd', 'e'};
   string encoded = Base64Codec::encode(data + 1, 4);
   assert(encoded == expected);
   
   char* decoded;
   unsigned int length;
   Base64Codec::decode(encoded, &decoded, length);
   
   assert(length == 4);
   for(unsigned int i = 0; i < length; i++)
   {
      assert(decoded[i] == data[i + 1]);
   }
   
   string encoded2 = Base64Codec::encode(decoded, 4);
   assertStrCmp(encoded2.c_str(), expected);
   
   if(decoded != NULL)
   {
      free(decoded);
   }
   
   tr.pass();
}

void runCrcTest(TestRunner& tr)
{
   tr.group("CRC");
   
   unsigned int correctValue = 6013;
   
   tr.test("single value update");   
   Crc16 crc16s;
   crc16s.update(10);
   crc16s.update(20);
   crc16s.update(30);
   crc16s.update(40);
   crc16s.update(50);
   crc16s.update(60);
   crc16s.update(70);
   crc16s.update(80);
   assert(crc16s.getChecksum() == correctValue);
   tr.pass();
   
   tr.test("array update");   
   Crc16 crc16a;
   char b[] = {10, 20, 30, 40, 50, 60, 70, 80};
   crc16a.update(b, 8);
   //cout << "CRC-16=" << crc16.getChecksum() << endl;
   assert(crc16a.getChecksum() == correctValue);
   tr.pass();

   tr.ungroup();
}

void runConvertTest(TestRunner& tr)
{
   tr.test("Convert");
   
   // convert to hex
   char data[] = "abcdefghiABCDEFGZXYW0123987{;}*%6,./.12`~";
   string original(data, strlen(data));
   
   //cout << "test data=" << original << endl;
   
   string lowerHex = Convert::bytesToHex(data, strlen(data));
   string upperHex = Convert::bytesToUpperHex(data, strlen(data));
   
   assertStrCmp(lowerHex.c_str(),"616263646566676869414243444546475a585957303132333938377b3b7d2a25362c2e2f2e3132607e");
   assert(lowerHex.length() == 82);
   assertStrCmp(upperHex.c_str(),"616263646566676869414243444546475A585957303132333938377B3B7D2A25362C2E2F2E3132607E");
   assert(upperHex.length() == 82);
   
   char decoded1[lowerHex.length() / 2];
   char decoded2[upperHex.length() / 2];
   
   unsigned int length1;
   unsigned int length2;
   Convert::hexToBytes(lowerHex.c_str(), lowerHex.length(), decoded1, length1);
   Convert::hexToBytes(upperHex.c_str(), upperHex.length(), decoded2, length2);
   
   string ascii1(decoded1, length1);
   string ascii2(decoded2, length2);
   
   assertStrCmp(ascii1.c_str(), data);
   assert(length1 == strlen(data));
   assertStrCmp(ascii2.c_str(), data);
   assert(length2 == strlen(data));
   
   assert(ascii1 == ascii2);
   assert(ascii1 == original);
   
   assertStrCmp(Convert::intToHex(10).c_str(), "0a");
   assertStrCmp(Convert::intToHex(33).c_str(), "21");
   assertStrCmp(Convert::intToHex(100).c_str(), "64");
   assertStrCmp(Convert::intToUpperHex(10).c_str(), "0A");
   assertStrCmp(Convert::intToUpperHex(33).c_str(), "21");
   assertStrCmp(Convert::intToUpperHex(100).c_str(), "64");
   assertStrCmp(Convert::intToHex(8975).c_str(), "230f");
   assertStrCmp(Convert::intToUpperHex(8975).c_str(), "230F");
   assertStrCmp(Convert::intToHex(65537).c_str(), "010001");
   assertStrCmp(Convert::intToUpperHex(65537).c_str(), "010001");
   
   string hex = "230f";
   assert(Convert::hexToInt(hex.c_str(), hex.length()) == 8975);
   hex = "230F";
   assert(Convert::hexToInt(hex.c_str(), hex.length()) == 8975);
   hex = "230FABCD";
   assert(Convert::hexToInt(hex.c_str(), hex.length()) == 588229581);
   hex = "0";
   assert(Convert::hexToInt(hex.c_str(), hex.length()) == 0);
   
   tr.passIfNoException();
}

void runRegexTest(TestRunner& tr)
{
   tr.test("Regex");
   
   string regex = "[a-z]{3}";
   string str = "abc";
   
   assert(Pattern::match(regex.c_str(), str.c_str()));
   
   cout << endl << "Doing sub-match test..." << endl << endl;
   
   string submatches = "Look for green globs of green matter in green goo.";
   Pattern* p = Pattern::compile("green");
   
   unsigned int start, end;
   unsigned int index = 0;
   while(p->match(submatches.c_str(), index, start, end))
   {
      cout << "Found match at (" << start << ", " << end << ")" << endl;
      cout << "Match=" << submatches.substr(start, end - start) << endl;
      index = end;
   }
   
   delete p;
   
   cout << endl << "Doing replace all test..." << endl << endl;
   
   cout << "change 'green' to 'blue'" << endl;
   cout << submatches << endl;
   StringTools::regexReplaceAll(submatches, "green", "blue");
   cout << submatches << endl;
   
   tr.passIfNoException();
}

void runDateTest()
{
   cout << "Starting Date test." << endl << endl;
   
   TimeZone gmt = TimeZone::getTimeZone("GMT");
   TimeZone local = TimeZone::getTimeZone();
   
   Date d;
   string str;
   //d.format(str);
   //d.format(str, "E EEEE d dd M MMMM MM yy w ww yyyy a", "java");
   //d.format(str, "EEEE, MMMM dd yyyy hh:mm:ss a", "java");
   //d.format(str, "EEE, MMMM dd yyyy hh:mm:ss a", "java", &local);
   //d.format(str, "EEE, d MMM yyyy HH:mm:ss", "java", &gmt);
   //d.format(str, "%a, %d %b %Y %H:%M:%S");
   d.format(str, "%a, %d %b %Y %H:%M:%S", "c", &gmt);
   //d.format(str, "%a, %d %b %Y %H:%M:%S", "c", &local);
   
   cout << "Current Date: " << str << endl;
   
   // parse date
   Date d2;
   d2.parse(str, "%a, %d %b %Y %H:%M:%S", "c", &gmt);
   //d2.parse(str, "%a, %d %b %Y %H:%M:%S", "c", &local);
   string str2;
   d2.format(str2, "%a, %d %b %Y %H:%M:%S", "c", &gmt);
   //d2.format(str2, "%a, %d %b %Y %H:%M:%S", "c", &local);
   
   cout << "Parsed Date 1: " << str2 << endl;
   
//   // FIXME: parser may have a problem with AM/PM
   // parse date again
   Date d3;
   str = "Thu, 02 Aug 2007 10:30:00";
   d3.parse(str, "%a, %d %b %Y %H:%M:%S", "c", &gmt);
   string str3;
   //d3.format(str3, "%a, %d %b %Y %H:%M:%S", "c", &gmt);
   d3.format(str3, "%a, %d %b %Y %H:%M:%S", "c", &local);
   
   cout << "Parsed Date 2: " << str3 << endl;
   
   cout << endl << "Date test complete." << endl;
}

void runStringTokenizerTest(TestRunner& tr)
{
   tr.test("StringTokenizer");
   
   const char* str = "This is a test of the StringTokenizer class.";
   
   /*
   StringTokenizer st0(str, ' ');
   while(st0.hasNextToken())
   {
      cout << "token='" << st0.nextToken() << "'" << endl;
   }
   */
   StringTokenizer st(str, ' ');
   #define NT(str) \
      do { \
         assert(st.hasNextToken()); \
         assertStrCmp(st.nextToken(), str); \
      } while(0)
   NT("This");
   NT("is");
   NT("a");
   NT("test");
   NT("of");
   NT("the");
   NT("StringTokenizer");
   NT("class.");
   assert(!st.hasNextToken());
   #undef NT
   
   tr.passIfNoException();
}

void runStringEqualityTest()
{
   cout << "Starting string equality test." << endl << endl;
   
   // Note: string length doesn't appear to matter
   string str = "blah";
   unsigned long long start, end;
   
   start = System::getCurrentMilliseconds();
   for(int i = 0; i < 1000000; i++)
   {
      if(str == "");
   }
   end = System::getCurrentMilliseconds();
   cout << "String == \"\" time: " << (end - start) << " ms" << endl;
   
   start = System::getCurrentMilliseconds();
   for(int i = 0; i < 1000000; i++)
   {
      if(str.length() == 0);
   }
   end = System::getCurrentMilliseconds();
   cout << "String.length() == 0 time: " << (end - start) << " ms" << endl;
   
   // Note: test demonstrates that comparing to length is about 6 times faster
   
   cout << endl << "String equality test complete." << endl;
}

void runStringAppendCharTest()
{
   cout << "Starting string append char test." << endl << endl;
   
   // Note: string length doesn't appear to matter
   string str = "blah";
   unsigned long long start, end;
   
   start = System::getCurrentMilliseconds();
   for(int i = 0; i < 1000000; i++)
   {
      if(str.length() == 1 && str[0] == '/');
   }
   end = System::getCurrentMilliseconds();
   cout << "String.length() == 1 && str[0] == '/' time: " <<
      (end - start) << " ms" << endl;
   
   start = System::getCurrentMilliseconds();
   for(int i = 0; i < 1000000; i++)
   {
      if(str == "/");
   }
   end = System::getCurrentMilliseconds();
   cout << "String == \"/\" time: " << (end - start) << " ms" << endl;
   
   start = System::getCurrentMilliseconds();
   for(int i = 0; i < 1000000; i++)
   {
      if(strcmp(str.c_str(), "/") == 0);
   }
   end = System::getCurrentMilliseconds();
   cout << "strcmp(String.c_str(), \"/\") == 0 time: " <<
      (end - start) << " ms" << endl;
   
   string version = "HTTP/1.0";
   start = System::getCurrentMilliseconds();
   for(int i = 0; i < 1000000; i++)
   {
      if(version == "HTTP/1.0");
   }
   end = System::getCurrentMilliseconds();
   cout << "String == \"HTTP/1.0\" time: " << (end - start) << " ms" << endl;
   
   start = System::getCurrentMilliseconds();
   for(int i = 0; i < 1000000; i++)
   {
      if(strcmp(version.c_str(), "HTTP/1.0") == 0);
   }
   end = System::getCurrentMilliseconds();
   cout << "strcmp(String.c_str(), \"HTTP/1.0\") == 0 time: " <<
      (end - start) << " ms" << endl;
   
   start = System::getCurrentMilliseconds();
   for(int i = 0; i < 10000; i++)
   {
      str.append(1, '/');
   }
   end = System::getCurrentMilliseconds();
   cout << "String.append(1, '/') time: " << (end - start) << " ms" << endl;
   
   start = System::getCurrentMilliseconds();
   for(int i = 0; i < 10000; i++)
   {
      str.append("/");
   }
   end = System::getCurrentMilliseconds();
   cout << "String.append(\"/\") time: " << (end - start) << " ms" << endl;
   
   string space = " ";
   start = System::getCurrentMilliseconds();
   for(int i = 0; i < 10000; i++)
   {
      str.append("this" + space + "is a sentence");
   }
   end = System::getCurrentMilliseconds();
   cout << "String inline append time: " << (end - start) << " ms" << endl;
   
   start = System::getCurrentMilliseconds();
   for(int i = 0; i < 10000; i++)
   {
      str.append("this");
      str.append(space);
      str.append("is a sentence");
   }
   end = System::getCurrentMilliseconds();
   cout << "String multiline append time: " << (end - start) << " ms" << endl;
   
   cout << endl << "String append char test complete." << endl;
}

void runStringCompareTest()
{
   cout << "Starting string compare test." << endl << endl;
   
   string str1 = "blah";
   char str2[] = "blah";
   unsigned long long start, end;
   
   start = System::getCurrentMilliseconds();
   for(int i = 0; i < 1000000; i++)
   {
      if(str1 == "blah");
   }
   end = System::getCurrentMilliseconds();
   cout << "std::string compare time: " << (end - start) << " ms" << endl;
   
   start = System::getCurrentMilliseconds();
   for(int i = 0; i < 1000000; i++)
   {
      if(strcmp(str2, "blah") == 0);
   }
   end = System::getCurrentMilliseconds();
   cout << "char* compare time: " << (end - start) << " ms" << endl;
   
   cout << endl << "String compare test complete." << endl;
}

void runDynamicObjectTest(TestRunner& tr)
{
   tr.test("DynamicObject");
   
   DynamicObject dyno1;
   dyno1["id"] = 2;
   dyno1["username"] = "testuser1000";
   dyno1["somearray"][0] = "item1";
   dyno1["somearray"][1] = "item2";
   dyno1["somearray"][2] = "item3";
   
   DynamicObject dyno2;
   dyno2["street"] = "1700 Kraft Dr.";
   dyno2["zip"] = "24060";
   
   dyno1["address"] = dyno2;
   
   assert(dyno1["id"]->getInt32() == 2);
   assertStrCmp(dyno1["username"]->getString(), "testuser1000");
   
   assertStrCmp(dyno1["somearray"][0]->getString(), "item1");
   assertStrCmp(dyno1["somearray"][1]->getString(), "item2");
   assertStrCmp(dyno1["somearray"][2]->getString(), "item3");
   
   DynamicObject dyno3 = dyno1["address"];
   assertStrCmp(dyno3["street"]->getString(), "1700 Kraft Dr.");
   assertStrCmp(dyno3["zip"]->getString(), "24060");
   
   DynamicObject dyno4;
   dyno4["whatever"] = "test";
   dyno4["someboolean"] = true;
   assert(dyno4["someboolean"]->getBoolean());
   dyno1["somearray"][3] = dyno4;
   
   dyno1["something"]["strange"] = "tinypayload";
   assertStrCmp(dyno1["something"]["strange"]->getString(), "tinypayload");
   
   DynamicObject dyno5;
   dyno5[0] = "mustard";
   dyno5[1] = "ketchup";
   dyno5[2] = "pickles";
   
   int count = 0;
   DynamicObjectIterator i = dyno5.getIterator();
   while(i->hasNext())
   {
      DynamicObject next = i->next();
      
      if(count == 0)
      {
         assertStrCmp(next->getString(), "mustard");
      }
      else if(count == 1)
      {
         assertStrCmp(next->getString(), "ketchup");
      }
      else if(count == 2)
      {
         assertStrCmp(next->getString(), "pickles");
      }
      
      count++;
   }
   
   DynamicObject dyno6;
   dyno6["eggs"] = "bacon";
   dyno6["milk"] = "yum";
   assertStrCmp(dyno6->removeMember("milk")->getString(), "yum");
   count = 0;
   i = dyno6.getIterator();
   while(i->hasNext())
   {
      DynamicObject next = i->next();
      assertStrCmp(i->getName(), "eggs");
      assertStrCmp(next->getString(), "bacon");
      count++;
   }
   
   assert(count == 1);
   
   // test clone
   dyno1["dyno5"] = dyno5;
   dyno1["dyno6"] = dyno6;
   dyno1["clone"] = dyno1.clone();
   
   DynamicObject clone = dyno1.clone();
   assert(dyno1 == clone);
   
   // test subset
   clone["mrmessy"] = "weirdguy";
   assert(dyno1.isSubset(clone));
   
   // test print out code
   //cout << endl;
   //dumpDynamicObject(dyno1);
   
   tr.pass();
}

void runDynoClearTest(TestRunner& tr)
{
   tr.test("DynamicObject clear");
   
   DynamicObject d;
   
   d = "x";
   assert(d->getType() == String);
   d->clear();
   assert(d->getType() == String);
   assertStrCmp(d->getString(), "");
   
   d = (int)1;
   assert(d->getType() == Int32);
   d->clear();
   assert(d->getType() == Int32);
   assert(d->getInt32() == 0);
   
   d = (unsigned int)1;
   assert(d->getType() == UInt32);
   d->clear();
   assert(d->getType() == UInt32);
   assert(d->getBoolean() == false);
   
   d = (long long)1;
   assert(d->getType() == Int64);
   d->clear();
   assert(d->getType() == Int64);
   assert(d->getInt64() == 0);
   
   d = (unsigned long long)1;
   d->clear();
   assert(d->getType() == UInt64);
   assert(d->getUInt64() == 0);
   
   d = (double)1.0;
   d->clear();
   assert(d->getType() == Double);
   assert(d->getDouble() == 0.0);
   
   d["x"] = 0;
   d->clear();
   assert(d->getType() == Map);
   assert(d->length() == 0);
   
   d[0] = 0;
   d->clear();
   assert(d->getType() == Array);
   assert(d->length() == 0);
   
   tr.passIfNoException();
}

void runDynoConversionTest(TestRunner& tr)
{
   tr.test("DynamicObject conversion");
   
   DynamicObject d;
   d["int"] = 2;
   d["-int"] = -2;
   d["str"] = "hello";
   d["true"] = "true";
   d["false"] = "false";
   
   string s;
   s.clear();
   d["int"]->toString(s);
   assertStrCmp(s.c_str(), "2");

   s.clear();
   d["-int"]->toString(s);
   assertStrCmp(s.c_str(), "-2");

   s.clear();
   d["str"]->toString(s);
   assertStrCmp(s.c_str(), "hello");

   s.clear();
   d["true"]->toString(s);
   assertStrCmp(s.c_str(), "true");

   s.clear();
   d["false"]->toString(s);
   assertStrCmp(s.c_str(), "false");
   
   tr.pass();
}

void runJsonValidTest(TestRunner& tr)
{
   tr.group("JSON (Valid)");
   
   JsonWriter jw;
   JsonReader jr;
   OStreamOutputStream os(&cout);
   
   const char* tests[] = {
      "{}",
      "[]",
      " []",
      "[] ",
      " [] ",
      " [ ] ",
      "[true]",
      "[false]",
      "[null]",
      "[ true]",
      "[true ]",
      "[ true ]",
      "[true, true]",
      "[true , true]",
      "[ true , true ]",
      "[0]",
      "[-0]",
      "[0.0]",
      "[-0.0]",
      "[0.0e0]",
      "[0.0e+0]",
      "[0.0e-0]",
      "[1.0]",
      "[-1.0]",
      "[1.1]",
      "[-1.1]",
      "[0,true]",
      "[[]]",
      "[[{}]]",
      "[[],[]]",
      "[[0]]",
      "[\"\"]",
      "[\"s\"]",
      "{\"k\":\"v\"}",
      "{\"k1\":1, \"k2\":2}",
      "{\"k\":[]}",
      "{\"k\":{}}",
      "[\" \\\" \\\\ \\/ \\b \\f \\n \\r \\t\"]",
      "{\"k\":true}",
      "{\"k\":0}",
      "{\"k\":10}",
      "{\"k\":-10}",
      "{\"k\":0.0e+0}",
      "{\"k\":\"v\",\"k2\":true,\"k3\":1000,\"k4\":\"v\"}",
      "[\"\\u0020\"]",
      "[\"\xc3\x84 \xc3\xa4 \xc3\x96 \xc3\xb6 \xc3\x9c \xc3\xbc \xc3\x9f\"]",
      NULL
   };

   // FIXME add: unicode escapes, raw unicode
   tr.warning("Add JSON tests for: unicode escapes, raw unicode");

   for(int i = 0; tests[i] != NULL; i++)
   {
      char msg[50];
      snprintf(msg, 50, "Parse #%d", i);
      tr.test(msg);
      
      DynamicObject d;
      const char* s = tests[i];
      //cout << s << endl;
      ByteArrayInputStream is(s, strlen(s));
      jr.start(d);
      assertNoException();
      jr.read(&is);
      assertNoException();
      jr.finish();
      assertNoException();
      //cout << s << endl;
      //dumpDynamicObject(d);
      
      tr.passIfNoException();
   }
   
   tr.ungroup();
}

void runJsonInvalidTest(TestRunner& tr)
{
   tr.group("JSON (Invalid)");
   
   JsonWriter jw;
   JsonReader jr;
   OStreamOutputStream os(&cout);
   
   const char* tests[] = {
      "",
      " ",
      "{",
      "}",
      "[",
      "]",
      "{}{",
      "[][",
      "[tru]",
      "[junk]",
      "[true,]",
      "[true, ]",
      "[,true]",
      "[ ,true]",
      "[0.]",
      "[0.0e]",
      "[0.0e+]",
      "[0.0e-]",
      "[\"\0\"]",
      "[\"\\z\"]",
      "[\"\0\"]",
      "{\"k\":}",
      "{:\"v\"}",
      "{\"k\":1,}",
      "{,\"k\":1}",
      "{null:0}",
      "[\"\n\"]",
      "[\"\t\"]",
      NULL
   };

   for(int i = 0; tests[i] != NULL; i++)
   {
      char msg[50];
      snprintf(msg, 50, "Parse #%d", i);
      tr.test(msg);

      DynamicObject d;
      const char* s = tests[i];
      //cout << s << endl;
      ByteArrayInputStream is(s, strlen(s));
      jr.start(d);
      assertNoException();
      jr.read(&is);
      jr.finish();
      assertException();
      Exception::clearLast();
      //jw.write(d, &os);
      //cout << endl;
      
      tr.passIfNoException();
   }
   
   tr.ungroup();
}

void runJsonDJDTest(TestRunner& tr)
{
   tr.group("JSON (Dyno->JSON->Dyno)");
   
   DynamicObject dyno0;
   dyno0["email"] = "example@example.com";
   dyno0["AIM"] = "example";

   DynamicObject dyno1;
   dyno1["id"] = 2;
   dyno1["-id"] = -2;
   dyno1["floats"][0] = 0.0;
   dyno1["floats"][1] = -0.0;
   dyno1["floats"][2] = 1.0;
   dyno1["floats"][3] = -1.0;
   dyno1["floats"][4] = 1.23456789;
   dyno1["floats"][5] = -1.23456789;
   dyno1["username"] = "testuser1000";
   dyno1["l33t"] = true;
   dyno1["luser"] = false;
   dyno1["somearray"][0] = "item1";
   dyno1["somearray"][1] = "item2";
   dyno1["somearray"][2] = "item3";
   dyno1["somearray"][3] = dyno0;
   dyno1["contact"] = dyno0;
   
   JsonWriter jw;
   JsonReader jr;
   OStreamOutputStream os(&cout);
   
   DynamicObject* dynos[] = {
      &dyno0,
      &dyno1,
      NULL
   };
   
   for(int i = 0; dynos[i] != NULL; i++)
   {
      char msg[50];
      snprintf(msg, 50, "Verify #%d", i);
      tr.test(msg);

      DynamicObject d = *dynos[i];

      ByteBuffer b;
      ByteArrayOutputStream bbos(&b);
      
      jw.setCompact(true);
      //jw.write(dyno1, &os);
      jw.write(d, &bbos);
      assertNoException();
      b.clear();
      assertNoException();
      
      jw.setCompact(false);
      jw.setIndentation(0, 3);
      //jw.write(d, &os);
      jw.write(d, &bbos);
      ByteArrayInputStream is(b.data(), b.length());
      DynamicObject dr;
      jr.start(dr);
      assertNoException();
      jr.read(&is);
      assertNoException();
      jr.finish();
      assertNoException();
      //jw.write(dr, &os);
      assertNoException();
      b.clear();

      tr.passIfNoException();
   }
   
   tr.ungroup();
}

void runJsonVerifyDJDTest(TestRunner& tr)
{
   tr.group("JSON (Verify Dyno->JSON->Dyno)");
   
   JsonWriter jw;
   JsonReader jr;
   OStreamOutputStream os(&cout);
   
   int tdcount = 0;
   DynamicObject td;
   td[tdcount  ]["dyno"]->setType(Map);
   td[tdcount++]["JSON"] = "{}";
   td[tdcount  ]["dyno"]->setType(Array);
   td[tdcount++]["JSON"] = "[]";
   td[tdcount  ]["dyno"][0] = true;
   td[tdcount++]["JSON"] = "[true]";
   td[tdcount  ]["dyno"]["k"] = "v";
   td[tdcount++]["JSON"] = "{\"k\":\"v\"}";
   td[tdcount  ]["dyno"][0] = 0;
   td[tdcount++]["JSON"] = "[0]";
   td[tdcount  ]["dyno"][0] = "\n";
   td[tdcount++]["JSON"] = "[\"\\n\"]";
   td[tdcount  ]["dyno"][0] = td[0]["dyno"];
   td[tdcount++]["JSON"] = "[{}]";
   td[tdcount  ]["dyno"][0] = -1;
   td[tdcount++]["JSON"] = "[-1]";
   td[tdcount  ]["dyno"][0] = DynamicObject(NULL);
   td[tdcount++]["JSON"] = "[null]";
   td[tdcount  ]["dyno"]["k"] = 0;
   td[tdcount++]["JSON"] = "{\"k\":0}";
   td[tdcount  ]["dyno"]["k"] = 10;
   td[tdcount++]["JSON"] = "{\"k\":10}";
   td[tdcount  ]["dyno"]["k"] = -10;
   td[tdcount++]["JSON"] = "{\"k\":-10}";
   td[tdcount  ]["dyno"][0] = "\x01";
   td[tdcount++]["JSON"] = "[\"\\u0001\"]";
   // test if UTF-16 C escapes translate into a UTF-8 JSON string
   td[tdcount  ]["dyno"][0] =
      "\u040e \u045e \u0404 \u0454 \u0490 \u0491";
   td[tdcount++]["JSON"] =
      "[\"\xd0\x8e \xd1\x9e \xd0\x84 \xd1\x94 \xd2\x90 \xd2\x91\"]";
   
   for(int i = 0; i < tdcount; i++)
   {
      char msg[50];
      snprintf(msg, 50, "Verify #%d", i);
      tr.test(msg);
      
      DynamicObject d = td[i]["dyno"];
      const char* s = td[i]["JSON"]->getString();

      ByteBuffer b;
      ByteArrayOutputStream bbos(&b);
      
      jw.setCompact(true);
      //jw.write(d, &os);
      assertNoException();
      jw.write(d, &bbos);
      assertNoException();
      
      // Verify written string
      assert(strlen(s) == (unsigned int)b.length());
      assert(strncmp(s, b.data(), b.length()) == 0);
      
      ByteArrayInputStream is(b.data(), b.length());
      DynamicObject dr;
      jr.start(dr);
      assertNoException();
      jr.read(&is);
      assertNoException();
      jr.finish();
      assertNoException();
      //jw.write(dr, &os);
      assertNoException();
      b.clear();
      
      assert(d == dr);
      
      tr.passIfNoException();
   }
   
   tr.ungroup();
}

void runJsonIOStreamTest(TestRunner& tr)
{
   tr.group("JSON I/O");
   
   tr.test("Input");
   /*
   DynamicObject di;
   di["title"] = "My Stuff";
   di["public"] = true;
   di["stuff"][0] = "item 1";
   di["stuff"][1] = "item 2";
   JsonInputStream jis(di);
   jis.setCompact(true);
   ostreamstring oss;
   OStreamOutputStream os(&oss);
   jis.read(oss);
   */
   tr.passIfNoException();
   
   tr.test("Output");
   tr.passIfNoException();

   tr.warning("Fix JSON IO Stream test");
   
   tr.ungroup();
}

void runByteBufferTest(TestRunner& tr)
{
   tr.test("ByteBuffer");
   
   ByteBuffer b;
   
   const char* chicken = "chicken";
   const char* t = "T ";
   const char* hate = "hate ";
   b.free();
   b.put(t, strlen(t), true);
   b.put(hate, strlen(hate), true);
   b.put(chicken, strlen(chicken), true);
   b.put("", 1, true);
   
   // FIXME: this test should be more comprehensive
  
   assertStrCmp(b.data(), "T hate chicken");
   
   // this should result in printing out "T hate chicken" still
   b.allocateSpace(10, true);
   sprintf(b.data() + b.length(), " always");
   char temp[100];
   strncpy(temp, b.data(), b.length());
   memset(temp + b.length(), 0, 1);
   assertStrCmp(temp, "T hate chicken");
   
   // this should now result in printing out "T hate chicken always"
   sprintf(b.data() + b.length() - 1, " always");
   b.extend(7);
   strncpy(temp, b.data(), b.length());
   memset(temp + b.length(), 0, 1);
   assertStrCmp(temp, "T hate chicken always");
   
   tr.passIfNoException();
}

void runByteArrayInputStreamTest(TestRunner& tr)
{
   tr.test("ByteArrayInputStream");
   
   char html[] = "<html>505 HTTP Version Not Supported</html>";
   ByteArrayInputStream is(html, 43);
   
   char b[10];
   int numBytes;
   string str;
   while((numBytes = is.read(b, 9)) > 0)
   {
      memset(b + numBytes, 0, 1);
      str.append(b);
   }
   
   assertStrCmp(str.c_str(), html);
   
   tr.passIfNoException();
}

void runByteArrayOutputStreamTest(TestRunner& tr)
{
   tr.test("ByteArrayOutputStream");
   
   ByteBuffer b;
   
   ByteArrayOutputStream baos1(&b);
   const char* sentence = "This is a sentence.";
   baos1.write(sentence, strlen(sentence) + 1);
   
   assertStrCmp(b.data(), sentence);
   
   const char* t = "T ";
   const char* hate = "hate ";
   const char* chicken = "chicken";
   b.clear();
   b.put(t, strlen(t), true);
   b.put(hate, strlen(hate), true);
   b.put(chicken, strlen(chicken), true);
   b.put("", 1, true);
   
   assertStrCmp(b.data(), "T hate chicken");
   
   // trim null-terminator
   b.trim(1);
   
   // false = turn off resizing buffer
   int length = strlen(sentence) + 1;
   ByteArrayOutputStream baos2(&b, false);
   tr.warning("Add BAOS exception check");
   if(!baos2.write(sentence, length))
   {
      IOException* e = (IOException*)Exception::getLast();
      //cout << "Exception Caught=" << e->getMessage() << endl;
      //cout << "Written bytes=" << e->getUsedBytes() << endl;
      //cout << "Unwritten bytes=" << e->getUnusedBytes() << endl;
      //cout << "Turning on resize and finishing write..." << endl;
      
      // turn on resize
      baos2.setResize(true);
      
      // write remaining bytes
      baos2.write(sentence + e->getUsedBytes(), e->getUnusedBytes());
      
      // clear exception
      Exception::clearLast();
   }
   
   assertStrCmp(b.data(), "T hate chickenThis is a sentence.");
   
   tr.passIfNoException();
}

void runMessageDigestTest(TestRunner& tr)
{
   tr.test("MessageDigest");
   
   // correct values
   string correctMd5 = "78eebfd9d42958e3f31244f116ab7bbe";
   string correctSha1 = "5f24f4d6499fd2d44df6c6e94be8b14a796c071d";   
   
   MessageDigest testMd5("MD5");
   testMd5.update("THIS ");
   testMd5.update("IS A");
   testMd5.update(" MESSAGE");
   string digestMd5 = testMd5.getDigest();
   
   //cout << "MD5 Digest=" << digestMd5 << endl;
   assert(digestMd5 == correctMd5);
   
   MessageDigest testSha1("SHA1");
   testSha1.update("THIS IS A MESSAGE");
   string digestSha1 = testSha1.getDigest();
   
   //cout << "SHA-1 Digest=" << digestSha1 << endl;
   assert(digestSha1 == correctSha1);
   
   tr.pass();
}


void runCipherTest(TestRunner& tr, const char* algorithm)
{
   tr.group("Cipher");
   
   // include crypto error strings
   ERR_load_crypto_strings();
   
   // add all algorithms
   OpenSSL_add_all_algorithms();
   
   // seed PRNG
   //RAND_load_file("/dev/urandom", 1024);
   
   tr.test(algorithm);
   {
      // create a secret message
      char message[] = "I'll never teelllll!";
      int length = strlen(message);
      
      // get a default block cipher
      DefaultBlockCipher cipher;
      
      // generate a new key and start encryption
      SymmetricKey* key = NULL;
      cipher.startEncrypting(algorithm, &key);
      assert(key != NULL);
      
      // update encryption
      char output[2048];
      int outLength;
      int totalOut = 0;
      cipher.update(message, length, output, outLength);
      totalOut += outLength;
      
      // finish encryption
      cipher.finish(output + outLength, outLength);
      totalOut += outLength;
      
      // start decryption
      cipher.startDecrypting(key);
      
      // update decryption
      char input[2048];
      int inLength;
      int totalIn = 0;
      cipher.update(output, totalOut, input, inLength);
      totalIn += inLength;
      
      // finish decryption
      cipher.finish(input + inLength, inLength);
      totalIn += inLength;
      
      // cleanup key
      delete key;
      
      // check the decrypted message
      string result(input, totalIn);
      assert(strcmp(message, result.c_str()) == 0);
   }
   tr.passIfNoException();
   
   // do byte buffer test
   string alg = algorithm;
   alg.append("+ByteBuffer");
   tr.test(alg.c_str());
   {
      // create a secret message
      char message[] = "I'll never teelllll!";
      int length = strlen(message);
      
      // get a default block cipher
      DefaultBlockCipher cipher;
      
      // generate a new key and start encryption
      SymmetricKey* key = NULL;
      cipher.startEncrypting(algorithm, &key);
      assert(key != NULL);
      
      // update and finish encryption
      ByteBuffer output;
      cipher.update(message, length, &output, true);
      cipher.finish(&output, true);
      
      // do decryption
      ByteBuffer input;
      cipher.startDecrypting(key);
      cipher.update(output.data(), output.length(), &input, true);
      cipher.finish(&input, true);
      
      // cleanup key
      delete key;
      
      // check the decrypted message
      string result(input.data(), input.length());
      assert(strcmp(message, result.c_str()) == 0);
   }
   tr.passIfNoException();
   
   // clean up crypto strings
   EVP_cleanup();
   
   tr.ungroup();
}

void runAsymmetricKeyLoadingTest(TestRunner& tr)
{
   tr.test("Asymmetric Key Loading");
   
   // include crypto error strings
   ERR_load_crypto_strings();
   
   // add all algorithms
   OpenSSL_add_all_algorithms();
   
   // seed PRNG
   //RAND_load_file("/dev/urandom", 1024);
   
   // get an asymmetric key factory
   AsymmetricKeyFactory factory;
   
   // create a new key pair
   PrivateKey* privateKey;
   PublicKey* publicKey;
   factory.createKeyPair("RSA", &privateKey, &publicKey);
   
   assert(privateKey != NULL);
   assert(publicKey != NULL);
   
   // write keys to PEMs
   string privatePem = factory.writePrivateKeyToPem(privateKey, "password");
   string publicPem = factory.writePublicKeyToPem(publicKey);   
   
   // cleanup keys
   delete privateKey;
   delete publicKey;
   privateKey = NULL;
   publicKey = NULL;
   
   // load the private key from PEM
   privateKey = factory.loadPrivateKeyFromPem(
      privatePem.c_str(), privatePem.length(), "password");
   
   // load the public key from PEM
   publicKey = factory.loadPublicKeyFromPem(
      publicPem.c_str(), publicPem.length());
   
   assert(privateKey != NULL);
   assert(publicKey != NULL);
   
   // sign some data
   char data[] = {1,2,3,4,5,6,7,8};
   DigitalSignature* ds1 = privateKey->createSignature();
   ds1->update(data, 8);
   
   // get the signature
   char sig[ds1->getValueLength()];
   unsigned int length;
   ds1->getValue(sig, length);
   delete ds1;
   
   // verify the signature
   DigitalSignature* ds2 = publicKey->createSignature();
   ds2->update(data, 8);
   bool verified = ds2->verify(sig, length);
   delete ds2;
   
   assert(verified);
   
   // cleanup keys
   delete privateKey;
   delete publicKey;
   
   // clean up crypto strings
   EVP_cleanup();

   tr.passIfNoException();
}

void runDsaAsymmetricKeyCreationTest(TestRunner& tr)
{
   tr.test("DSA Asymmetric Key Creation");
   
   // include crypto error strings
   ERR_load_crypto_strings();
   
   // add all algorithms
   OpenSSL_add_all_algorithms();
   
   // seed PRNG
   //RAND_load_file("/dev/urandom", 1024);
   
   // get an asymmetric key factory
   AsymmetricKeyFactory factory;
   
   // create a new key pair
   PrivateKey* privateKey;
   PublicKey* publicKey;
   factory.createKeyPair("DSA", &privateKey, &publicKey);
   
   assert(privateKey != NULL);
   assert(publicKey != NULL);
   
   // test copy constructors
   PrivateKey prvKey(*privateKey);
   PublicKey pubKey(*publicKey);
   
   // cleanup private key
   if(privateKey != NULL)
   {
      delete privateKey;
   }
   
   // cleanup public key
   if(publicKey != NULL)
   {
      delete publicKey;
   }
   
   privateKey = &prvKey;
   publicKey = &pubKey;
   
   assertStrCmp(privateKey->getAlgorithm(), "DSA");
   assertStrCmp(publicKey->getAlgorithm(), "DSA");
   
   // sign some data
   char data[] = {1,2,3,4,5,6,7,8};
   DigitalSignature* ds1 = privateKey->createSignature();
   ds1->update(data, 8);
   
   // get the signature
   char sig[ds1->getValueLength()];
   unsigned int length;
   ds1->getValue(sig, length);
   delete ds1;
   
   // verify the signature
   DigitalSignature* ds2 = publicKey->createSignature();
   ds2->update(data, 8);
   bool verified = ds2->verify(sig, length);
   delete ds2;
   
   assert(verified);
   if(verified)
   
   string outPrivatePem =
      factory.writePrivateKeyToPem(privateKey, "password");
   string outPublicPem =
      factory.writePublicKeyToPem(publicKey);
   
   //cout << "Written Private Key PEM=" << endl << outPrivatePem << endl;
   //cout << "Written Public Key PEM=" << endl << outPublicPem << endl;
   
   // clean up crypto strings
   EVP_cleanup();

   tr.passIfNoException();
}

void runRsaAsymmetricKeyCreationTest(TestRunner& tr)
{
   tr.test("RSA Asymmetric Key Creation");
   
   // include crypto error strings
   ERR_load_crypto_strings();
   
   // add all algorithms
   OpenSSL_add_all_algorithms();
   
   // seed PRNG
   //RAND_load_file("/dev/urandom", 1024);
   
   // get an asymmetric key factory
   AsymmetricKeyFactory factory;
   
   // create a new key pair
   PrivateKey* privateKey;
   PublicKey* publicKey;
   factory.createKeyPair("RSA", &privateKey, &publicKey);
   
   assert(privateKey != NULL);
   assert(publicKey != NULL);
   
   // test copy constructors
   PrivateKey prvKey(*privateKey);
   PublicKey pubKey(*publicKey);
   
   // cleanup private key
   if(privateKey != NULL)
   {
      delete privateKey;
   }
   
   // cleanup public key
   if(publicKey != NULL)
   {
      delete publicKey;
   }
   
   privateKey = &prvKey;
   publicKey = &pubKey;
   
   assertStrCmp(privateKey->getAlgorithm(), "RSA");
   assertStrCmp(publicKey->getAlgorithm(), "RSA");
   
   // sign some data
   char data[] = {1,2,3,4,5,6,7,8};
   DigitalSignature* ds1 = privateKey->createSignature();
   ds1->update(data, 8);
   
   // get the signature
   char sig[ds1->getValueLength()];
   unsigned int length;
   ds1->getValue(sig, length);
   delete ds1;
   
   // verify the signature
   DigitalSignature* ds2 = publicKey->createSignature();
   ds2->update(data, 8);
   bool verified = ds2->verify(sig, length);
   delete ds2;
   
   assert(verified);
   
   string outPrivatePem =
      factory.writePrivateKeyToPem(privateKey, "password");
   string outPublicPem =
      factory.writePublicKeyToPem(publicKey);
   
   //cout << "Written Private Key PEM=" << endl << outPrivatePem << endl;
   //cout << "Written Public Key PEM=" << endl << outPublicPem << endl;
   
   // clean up crypto strings
   EVP_cleanup();

   tr.passIfNoException();
}

void runDigitalSignatureInputStreamTest(TestRunner& tr)
{
   tr.test("DigitalSignatureInputStream");
   
   // include crypto error strings
   ERR_load_crypto_strings();
   
   // add all algorithms
   OpenSSL_add_all_algorithms();
   
   // seed PRNG
   //RAND_load_file("/dev/urandom", 1024);
   
   // get an asymmetric key factory
   AsymmetricKeyFactory factory;
   
   // create a new key pair
   PrivateKey* privateKey;
   PublicKey* publicKey;
   factory.createKeyPair("RSA", &privateKey, &publicKey);
   
   assert(privateKey != NULL);
   assert(publicKey != NULL);
   
   if(privateKey != NULL && publicKey != NULL)
   {
      assertStrCmp(privateKey->getAlgorithm(), "RSA");
      assertStrCmp(publicKey->getAlgorithm(), "RSA");
      
      // sign some data
      char data[] = {1,2,3,4,5,6,7,8};
      DigitalSignature* ds1 = privateKey->createSignature();
      
      char dummy[8];
      ByteArrayInputStream bais(data, 8);
      DigitalSignatureInputStream dsos1(ds1, &bais, false);
      dsos1.read(dummy, 8);
      
      // get the signature
      char sig[ds1->getValueLength()];
      unsigned int length;
      ds1->getValue(sig, length);
      delete ds1;
      
      // verify the signature
      DigitalSignature* ds2 = publicKey->createSignature();
      bais.setByteArray(data, 8);
      DigitalSignatureInputStream dsos2(ds2, &bais, false);
      dsos2.read(dummy, 8);
      bool verified = ds2->verify(sig, length);
      delete ds2;
      
      assert(verified);
      
      string outPrivatePem =
         factory.writePrivateKeyToPem(privateKey, "password");
      string outPublicPem =
         factory.writePublicKeyToPem(publicKey);
      
      //cout << "Written Private Key PEM=" << endl << outPrivatePem << endl;
      //cout << "Written Public Key PEM=" << endl << outPublicPem << endl;
   }
   
   // cleanup private key
   if(privateKey != NULL)
   {
      delete privateKey;
   }
   
   // cleanup public key
   if(publicKey != NULL)
   {
      delete publicKey;
   }
   
   // clean up crypto strings
   EVP_cleanup();

   tr.passIfNoException();
}

void runDigitalSignatureOutputStreamTest(TestRunner& tr)
{
   tr.test("DigitalSignatureOutputStream");
   
   // include crypto error strings
   ERR_load_crypto_strings();
   
   // add all algorithms
   OpenSSL_add_all_algorithms();
   
   // seed PRNG
   //RAND_load_file("/dev/urandom", 1024);
   
   // get an asymmetric key factory
   AsymmetricKeyFactory factory;
   
   // create a new key pair
   PrivateKey* privateKey;
   PublicKey* publicKey;
   factory.createKeyPair("RSA", &privateKey, &publicKey);
   
   assert(privateKey != NULL);
   assert(publicKey != NULL);
   
   if(privateKey != NULL && publicKey != NULL)
   {
      assertStrCmp(privateKey->getAlgorithm(), "RSA");
      assertStrCmp(publicKey->getAlgorithm(), "RSA");
      
      // sign some data
      char data[] = {1,2,3,4,5,6,7,8};
      DigitalSignature* ds1 = privateKey->createSignature();
      
      ostringstream oss;
      OStreamOutputStream osos(&oss);
      DigitalSignatureOutputStream dsos1(ds1, &osos, false);
      dsos1.write(data, 8);
      
      // get the signature
      char sig[ds1->getValueLength()];
      unsigned int length;
      ds1->getValue(sig, length);
      delete ds1;
      
      // verify the signature
      DigitalSignature* ds2 = publicKey->createSignature();
      DigitalSignatureOutputStream dsos2(ds2, &osos, false);
      dsos2.write(data, 8);
      bool verified = ds2->verify(sig, length);
      delete ds2;
      
      assert(verified);
      
      string outPrivatePem =
         factory.writePrivateKeyToPem(privateKey, "password");
      string outPublicPem =
         factory.writePublicKeyToPem(publicKey);
      
      //cout << "Written Private Key PEM=" << endl << outPrivatePem << endl;
      //cout << "Written Public Key PEM=" << endl << outPublicPem << endl;
   }
   
   // cleanup private key
   if(privateKey != NULL)
   {
      delete privateKey;
   }
   
   // cleanup public key
   if(publicKey != NULL)
   {
      delete publicKey;
   }
   
   // clean up crypto strings
   EVP_cleanup();

   tr.passIfNoException();
}

void runEnvelopeTest(TestRunner& tr)
{
   tr.test("Envelope");

   // include crypto error strings
   ERR_load_crypto_strings();
   
   // add all algorithms
   OpenSSL_add_all_algorithms();
   
   // seed PRNG
   //RAND_load_file("/dev/urandom", 1024);
   
   // get an asymmetric key factory
   AsymmetricKeyFactory factory;
   
   // create a new key pair
   PrivateKey* privateKey;
   PublicKey* publicKey;
   factory.createKeyPair("RSA", &privateKey, &publicKey);

   assert(privateKey != NULL);
   assert(publicKey != NULL);
   
   if(privateKey != NULL && publicKey != NULL)
   {
      // create a secret message
      char message[] =
         "This is a confidential message. For British Eyes Only.";
      int length = strlen(message);
      
      string display1 = "";
      display1.append(message, length);
      //cout << "Sending message '" << display1 << "'" << endl;
      //cout << "Message Length=" << length << endl;
      
      // create an outgoing envelope
      SymmetricKey* secretKey;
      DigitalEnvelope* outEnv = publicKey->createEnvelope(
         "AES256", &secretKey);
      assertNoException();
      assert(outEnv != NULL);
      //cout << "Created outgoing envelope..." << endl;
      
      // update the envelope
      char output[2048];
      int outLength;
      int totalOut = 0;
      outEnv->update(message, length, output, outLength);
      //cout << "Updated outgoing envelope..." << endl;
      totalOut += outLength;
      
      // finish the envelope
      ///cout << "Output Length=" << outLength << endl;
      outEnv->finish(output + outLength, outLength);
      //cout << "Finished sealing outgoing envelope..." << endl;
      totalOut += outLength;
      
      //cout << "Total Output Length=" << totalOut << endl;
      
      // create an incoming envelope
      DigitalEnvelope* inEnv = privateKey->createEnvelope(secretKey);
      assertNoException();
      assert(inEnv != NULL);
      //cout << "Created incoming envelope..." << endl;
      
      // update the envelope
      char input[2048];
      int inLength;
      int totalIn = 0;
      inEnv->update(output, totalOut, input, inLength);
      //cout << "Updated incoming envelope..." << endl;
      totalIn += inLength;
      
      // finish the envelope
      //cout << "Input Length=" << inLength << endl;
      inEnv->finish(input + inLength, inLength);
      //cout << "Finished opening incoming envelope..." << endl;
      totalIn += inLength;
      
      //cout << "Total Input Length=" << totalIn << endl;
      
      // create a string to display the received message
      string display2 = "";
      display2.append(input, totalIn);
      
      //cout << "Received message '" << display2 << "'" << endl;

      assert(display1 == display2);
      
      // delete envelopes and key
      delete secretKey;
      delete outEnv;
      delete inEnv;
   }
   
   // cleanup private key
   if(privateKey != NULL)
   {
      delete privateKey;
   }
   
   // cleanup public key
   if(publicKey != NULL)
   {
      delete publicKey;
   }
   
   // clean up crypto strings
   EVP_cleanup();

   tr.passIfNoException();
}

void runBigIntegerTest(TestRunner& tr)
{
   tr.test("BigInteger");

   #define NSI(op, expectstr) \
   do { \
      BigInteger result = op; \
      string str; \
      result.toString(str); \
      assertStrCmp(str.c_str(), expectstr); \
   } while(0)

   BigInteger number1 = 2;
   BigInteger number2 = 123456789;
   
   assert(number1 == 2);
   assert(number2 == 123456789);

   NSI(number1, "2");
   NSI(number2, "123456789");
   NSI(number1 + number2, "123456791");
   NSI(number1 - number2, "-123456787");
   NSI(number1 * number2, "246913578");
   NSI(number2 / number1, "61728394");
   NSI(number2 % number1, "1");
   NSI(number2.pow(number1), "15241578750190521");

   #undef NSI

   tr.passIfNoException();
}

void runBigDecimalTest(TestRunner& tr)
{
   tr.test("BigDecimal");
   
   #define NSD(op, expectstr) \
   do { \
      BigDecimal result = op; \
      string str; \
      result.toString(str); \
      assertStrCmp(str.c_str(), expectstr); \
   } while(0)

   BigDecimal number1 = 3.0;
   //BigDecimal number2 = 123456789.5;
   BigDecimal number2 = "123456789.53";
   //BigDecimal number2 = 1.234;
   //BigDecimal number2 = "1.23e-04";
   //BigDecimal number2 = "1234";
      
   NSD(number1, "3");
   NSD(number2, "123456789.53");
   NSD(number1 + number2, "123456792.53");
   NSD(number1 - number2, "-123456786.53");
   NSD(number1 * number2, "370370368.59");
   NSD(number2 / number1, "41152263.1766666667");
   NSD(number2 % number1, "0.53");

   #define NSDR(n, i, d, expectstr) \
   do { \
      BigDecimal nr = n; \
      nr.setPrecision(i, d); \
      nr.round(); \
      NSD(nr, expectstr); \
   } while(0)
   
   BigDecimal number3 = "129.54678";
   NSD(number3, "129.54678");
   
   NSDR(number3, 7, Up, "129.54678");
   NSDR(number3, 6, Up, "129.54678");
   NSDR(number3, 5, Up, "129.54678");
   NSDR(number3, 4, Up, "129.5468");
   NSDR(number3, 3, Up, "129.547");
   NSDR(number3, 2, Up, "129.55");
   NSDR(number3, 1, Up, "129.6");
   NSDR(number3, 0, Up, "130");

   NSDR(number3, 7, HalfUp, "129.54678");
   NSDR(number3, 6, HalfUp, "129.54678");
   NSDR(number3, 5, HalfUp, "129.54678");
   NSDR(number3, 4, HalfUp, "129.5468");
   NSDR(number3, 3, HalfUp, "129.547");
   NSDR(number3, 2, HalfUp, "129.55");
   NSDR(number3, 1, HalfUp, "129.5");
   NSDR(number3, 0, HalfUp, "130");

   NSDR(number3, 7, Down, "129.54678");
   NSDR(number3, 6, Down, "129.54678");
   NSDR(number3, 5, Down, "129.54678");
   NSDR(number3, 4, Down, "129.5467");
   NSDR(number3, 3, Down, "129.546");
   NSDR(number3, 2, Down, "129.54");
   NSDR(number3, 1, Down, "129.5");
   NSDR(number3, 0, Down, "129");

   /*
   BigDecimal bd;
   
   for(int i = 7; i >= 0; i--)
   {
      bd = number3;
      bd.setPrecision(i, Up);
      bd.round();
      cout << "round " << i << " places, up=" << bd << endl;
   }
   
   for(int i = 7; i >= 0; i--)
   {
      bd = number3;
      bd.setPrecision(i, HalfUp);
      bd.round();
      cout << "round " << i << " places, half up=" << bd << endl;
   }
   
   for(int i = 7; i >= 0; i--)
   {
      bd = number3;
      bd.setPrecision(i, Down);
      bd.round();
      cout << "round " << i << " places, down=" << bd << endl;
   }
   */

   #undef NSD
   #undef NSDR
   
   tr.passIfNoException();
}

void runAddressResolveTest(TestRunner& tr)
{
   tr.test("Address Resolution");
   
   //cout << "Running Address Resolve Test" << endl << endl;
   
   Exception::clearLast();
   
   // create IPv4 address
   InternetAddress ip4;
   
   //cout << "Testing IPv4..." << endl << endl;
   
   ip4.setHost("www.bitmunk.com");
   ip4.getAddress();
   assertNoException();
   //cout << "www.bitmunk.com = " << ip4.getAddress() << endl;
   
   ip4.setHost("www.google.com");
   ip4.getAddress();
   assertNoException();
   //cout << "www.google.com = " << ip4.getAddress() << endl;
   
   ip4.setHost("www.yahoo.com");
   ip4.getAddress();
   assertNoException();
   //cout << "www.yahoo.com = " << ip4.getAddress() << endl;
   
   ip4.setHost("www.microsoft.com");
   ip4.getAddress();
   assertNoException();
   //cout << "www.microsoft.com = " << ip4.getAddress() << endl;
   
   //cout << endl;
   
   ip4.setAddress("192.168.0.1");
   ip4.getAddress();
   ip4.getHost();
   assertNoException();
   //cout << ip4.getAddress() << " = " << ip4.getHost() << endl;
   
   ip4.setAddress("192.168.0.8");
   ip4.getAddress();
   ip4.getHost();
   assertNoException();
   //cout << ip4.getAddress() << " = " << ip4.getHost() << endl;
   
   ip4.setAddress("216.239.51.99");
   ip4.getAddress();
   ip4.getHost();
   assertNoException();
   //cout << ip4.getAddress() << " = " << ip4.getHost() << endl;
   
//   // create IPv6 address
//   Internet6Address ip6;
//   
//   cout << endl << "Testing IPv6..." << endl << endl;
//   
//   ip6.setHost("ip6-localhost");
//   cout << "ip6-localhost = " << ip6.getAddress() << endl;
//   
//   ip6.setHost("yuna.digitalbazaar.com");
//   cout << "yuna.digitalbazaar.com = " << ip6.getAddress() << endl;
//   
//   ip6.setHost("www.google.com");
//   cout << "www.google.com = " << ip6.getAddress() << endl;
//   
//   ip6.setHost("www.yahoo.com");
//   cout << "www.yahoo.com = " << ip6.getAddress() << endl;
//   
//   ip6.setHost("www.microsoft.com");
//   cout << "www.microsoft.com = " << ip6.getAddress() << endl;
//   
//   cout << endl;
//   
//   ip6.setAddress("fc00:840:db:bb:d::8");
//   cout << ip6.getAddress() << " = " << ip6.getHost() << endl;
   
   tr.passIfNoException();
   
   //cout << endl << "Address Resolve Test complete." << endl << endl;
}

void runSocketTest(TestRunner& tr)
{
   tr.test("Socket");
   
   //cout << "Running Socket Test" << endl << endl;
   Exception::clearLast();
   
   // create address
   //InternetAddress address("127.0.0.1", 80);
   InternetAddress address("www.google.com", 80);
   
   // ensure host was known
   assertNoException();
   
   address.getAddress();
   assertNoException();
   //cout << "Connecting to: " << address.getAddress() << endl;
   
   // create tcp socket
   TcpSocket socket;
   
   // connect
   socket.connect(&address);
   assertNoException();
   
   char request[] =
      "GET / HTTP/1.0\r\nContent-Length: 0\r\nConnection: close\r\n\r\n";
   socket.send(request, sizeof(request));
   assertNoException();
   
   // set receive timeout (10 seconds = 10000 milliseconds)
   socket.setReceiveTimeout(10000);
   assertNoException();
   
   char response[2048];
   int numBytes = 0;
   string str;
   
   //cout << endl << "DOING A PEEK!" << endl;
   
   string peek;
   numBytes = socket.getInputStream()->peek(response, 2048);
   if(numBytes > 0)
   {
      //cout << "Peeked " << numBytes << " bytes." << endl;
      peek.append(response, numBytes);
      //cout << "Peek bytes=" << peek << endl;
   }
   assertNoException();
   
   //cout << endl << "DOING ACTUAL READ NOW!" << endl;
   int peekBytes = numBytes;
   while((numBytes = socket.getInputStream()->read(response, 2048)) > 0)
   {
      //cout << "numBytes received: " << numBytes << endl;
      str.append(response, numBytes);
   }
   
   // confirm peek bytes check out
   assert(strncmp(peek.c_str(), str.c_str(), peekBytes) == 0);
   
//   char response[2048];
//   int numBytes = 0;
//   string str = "";
//   while((numBytes = socket.receive(response, 0, 2048)) > 0)
//   {
//      cout << "numBytes received: " << numBytes << endl;
//      str.append(response, numBytes);
//   }
   
   //cout << "Response:" << endl << str << endl;
   
   // close
   socket.close();
   
   tr.passIfNoException();
   
   //cout << "Socket connection closed." << endl;
   
   //cout << endl << "Socket test complete." << endl;
}

void runSslSocketTest()
{
   cout << "Running SSL Socket Test" << endl << endl;
   
   // openssl initialization code
   SSL_library_init();
   SSL_load_error_strings();
   OpenSSL_add_all_algorithms();
   
   // FIXME:
   // seed PRNG
   
   // create address
   InternetAddress address("127.0.0.1", 443);
   //InternetAddress address("127.0.0.1", 19020);
   //InternetAddress address("www.google.com", 80);
   cout << address.getAddress() << endl;
   
   // ensure host was known
   if(!Exception::hasLast())
   {
      // create tcp socket
      TcpSocket socket;
      
      // connect
      socket.connect(&address);
      
      // create an SSL context
      SslContext context;
      
      // create an SSL socket
      SslSocket sslSocket(&context, &socket, true, false);
      
      // set receive timeout (10 seconds = 10000 milliseconds)
      sslSocket.setReceiveTimeout(10000);
      
      // perform handshake (automatically happens, this call isn't necessary)
      //sslSocket.performHandshake();
      
      char request[] =
         "GET / HTTP/1.0\r\nContent-Length: 0\r\nConnection: close\r\n\r\n";
      sslSocket.send(request, sizeof(request));
      
      char response[2048];
      int numBytes = 0;
      string str = "";
      
      cout << endl << "DOING A PEEK!" << endl;
      
      numBytes = sslSocket.getInputStream()->peek(response, 2048);
      if(numBytes > 0)
      {
         cout << "Peeked " << numBytes << " bytes." << endl;
         string peek = "";
         peek.append(response, numBytes);
         cout << "Peek bytes=" << peek << endl;
      }
      
      cout << endl << "DOING ACTUAL READ NOW!" << endl;
      
      while((numBytes = sslSocket.getInputStream()->read(response, 2048)) > 0)
      {
         cout << "numBytes received: " << numBytes << endl;
         str.append(response, numBytes);
      }
      
      cout << "Response:" << endl << str << endl;
      
      // close
      sslSocket.close();
      
      cout << "SSL Socket connection closed." << endl;
   }
   
   cout << endl << "SSL Socket test complete." << endl;
   
   // clean up SSL
   EVP_cleanup();
}

void runServerSocketTest()
{
   //cout << "Running Server Socket Test" << endl << endl;
   
   Exception::clearLast();
   
   // bind and listen
   InternetAddress address("127.0.0.1", 19100);
   
   // ensure host was known
   if(!Exception::hasLast())
   {
      // create tcp socket
      TcpSocket socket;
      
      if(socket.bind(&address))
      {
         cout << "Server socket bound..." << endl;
      }
      else
      {
         cout << "Could not bind server socket!" << endl;
      }
      
      if(socket.listen())
      {
         cout << "Listening for a connection..." << endl;
      }
      else
      {
         cout << "Could not listen with server socket!" << endl;
      }
      
      string str = "HTTP/1.0 200 OK\r\nContent-Length: 0\r\n\r\n";
      while(!Thread::interrupted(false))
      {
         // accept a connection
         Socket* worker = socket.accept(1);
         if(worker != NULL)
         {
            char request[100];
            int numBytes = 0;
            
            numBytes = worker->getInputStream()->peek(request, 100);
            worker->getOutputStream()->write(str.c_str(), str.length());
            
            // close worker socket
            worker->close();
            delete worker;
         }
      }
      
      // close server socket
      socket.close();
      
      cout << "Server Socket connection closed." << endl;
   }
   
   cout << endl << "Server Socket test complete." << endl;
}

void runSslServerSocketTest()
{
   cout << "Running SSL Server Socket Test" << endl << endl;
   
   // openssl initialization code
   SSL_library_init();
   SSL_load_error_strings();
   OpenSSL_add_all_algorithms();   
   
   // bind and listen
   InternetAddress address("127.0.0.1", 1024);
   
   // ensure host was known
   if(!Exception::hasLast())
   {
      // create tcp socket
      TcpSocket socket;
      
      if(socket.bind(&address))
      {
         cout << "Server socket bound..." << endl;
      }
      else
      {
         cout << "Could not bind server socket!" << endl;
      }
      
      if(socket.listen())
      {
         cout << "Listening for a connection..." << endl;
      }
      else
      {
         cout << "Could not listen with server socket!" << endl;
      }
      
      // accept a connection
      TcpSocket* worker = (TcpSocket*)socket.accept(10);
      if(worker != NULL)
      {
         cout << "Accepted a connection!" << endl;
         
         // create an SSL context
         SslContext context;
         
         // create an SSL socket
         SslSocket sslSocket(&context, worker, false, false);
         
         // set receive timeout (10 seconds = 10000 milliseconds)
         sslSocket.setReceiveTimeout(10000);
         
         char request[2048];
         int numBytes = 0;
         string str = "";
         
         cout << endl << "DOING A PEEK!" << endl;
         
         numBytes = worker->getInputStream()->peek(request, 2048);
         if(numBytes > 0)
         {
            cout << "Peeked " << numBytes << " bytes." << endl;
            string peek = "";
            peek.append(request, numBytes);
            cout << "Peek bytes=" << peek << endl;
         }
         
         cout << endl << "DOING ACTUAL READ NOW!" << endl;
         
         while((numBytes = sslSocket.getInputStream()->read(request, 2048)) > 0)
         {
            cout << "numBytes received: " << numBytes << endl;
            str.append(request, numBytes);
         }
         
         cout << "Request:" << endl << str << endl;
         
         // close ssl socket socket
         sslSocket.close();
         delete worker;
      }
      else
      {
         cout << "Could not accept a connection!" << endl;
      }
      
      // close server socket
      socket.close();
      
      cout << "SSL Server Socket connection closed." << endl;
   }
   
   cout << endl << "SSL Server Socket test complete." << endl;
   
   // clean up SSL
   EVP_cleanup();
}

void runTcpClientServerTest()
{
   cout << "Running TCP Client/Server Test" << endl << endl;
   
   InternetAddress* address;
   InternetAddress ia("127.0.0.1", 9999);
   //Internet6Address ia("::0", 9999);
   address = &ia;
   
   // ensure host was known
   if(!Exception::hasLast())
   {
      // create tcp server and client sockets
      TcpSocket server;
      TcpSocket client;
      
      // set receive timeouts to 10 seconds
      server.setReceiveTimeout(10000);
      client.setReceiveTimeout(10000);
      
      // bind and listen with server
      server.bind(address);
      server.listen();
      
      cout << "Server listening at host: " << address->getHost() << endl;
      cout << "Server listening at address: " << address->getAddress() << endl;
      cout << "Server listening on port: " << address->getPort() << endl;
      
      // connect with client
      client.connect(address);
      
      cout << "Client connected." << endl;
      
      // accept a connection
      TcpSocket* worker = (TcpSocket*)server.accept(10);
      
      cout << "Client connection accepted by Server." << endl;
      
      // send some data with client
      string clientData = "Hello there, Server.";
      client.getOutputStream()->write(clientData.c_str(), clientData.length());
      
      cout << "Client sent: " << clientData << endl;
      
      // receive the client data
      char read[2048];
      int numBytes = worker->getInputStream()->read(read, 2048);
      string serverReceived(read, numBytes);
      
      cout << "Server received: " << serverReceived << endl;
      
      // send some data with server
      string serverData = "G'day, Client.";
      worker->getOutputStream()->write(serverData.c_str(), serverData.length());
      
      cout << "Server sent: " << serverData << endl;
      
      // receive the server data
      numBytes = client.getInputStream()->read(read, 2048);
      string clientReceived(read, numBytes);
      
      cout << "Client received: " << clientReceived << endl;
      
      // close sockets
      client.close();
      server.close();
      
      // delete worker
      if(worker != NULL)
      {
         worker->close();
         delete worker;
      }
      
      cout << "Sockets closed." << endl;
   }
   
   cout << endl << "TCP Client/Server test complete." << endl;
}

void runUdpClientServerTest()
{
   cout << "Running UDP Client/Server Test" << endl << endl;
   
   InternetAddress* sa;
   InternetAddress* ca;
   InternetAddress serverAddress("127.0.0.1", 9999);
   InternetAddress clientAddress("127.0.0.1", 0);
   //Internet6Address serverAddress("::1", 9999);
   //Internet6Address clientAddress("::1", 0);
   sa = &serverAddress;
   ca = &clientAddress;
   
   // ensure host was known
   if(!Exception::hasLast())
   {
      // create udp server and client sockets
      UdpSocket server;
      UdpSocket client;
      
      // set receive timeouts to 10 seconds
      server.setReceiveTimeout(10000);
      client.setReceiveTimeout(10000);
      
      // bind with server
      server.bind(sa);
      
      cout << "Server bound at host: " << sa->getHost() << endl;
      cout << "Server bound at address: " << sa->getAddress() << endl;
      cout << "Server bound on port: " << sa->getPort() << endl;
      
      // bind with client
      client.bind(ca);
      client.getLocalAddress(ca);
      
      cout << "Client bound at host: " << ca->getHost() << endl;
      cout << "Client bound at address: " << ca->getAddress() << endl;
      cout << "Client bound on port: " << ca->getPort() << endl;
      
      // send some data with client
      string clientData = "Hello there, Server.";
      client.sendDatagram(clientData.c_str(), clientData.length(), sa);
      
      cout << "Client sent: " << clientData << endl;
      
      // receive the client data
      char read[2048];
      int numBytes = server.receiveDatagram(read, 2048, ca);
      string serverReceived(read, numBytes);
      
      cout << "Server received: " << serverReceived << endl;
      cout << "Data from: " << ca->getAddress();
      cout << ":" << ca->getPort() << endl;
      
      // send some data with server
      string serverData = "G'day, Client.";
      server.sendDatagram(serverData.c_str(), serverData.length(), ca);
      
      cout << "Server sent: " << serverData << endl;
      
      // receive the server data
      numBytes = client.receiveDatagram(read, 2048, sa);
      string clientReceived(read, numBytes);
      
      cout << "Client received: " << clientReceived << endl;
      cout << "Data from: " << sa->getAddress();
      cout << ":" << sa->getPort() << endl;
      
      // close sockets
      client.close();
      server.close();
      
      cout << "Sockets closed." << endl;
   }
   
   cout << endl << "UDP Client/Server test complete." << endl;
}

void runDatagramTest()
{
   cout << "Running Datagram Test" << endl << endl;
   
   InternetAddress* sa;
   InternetAddress* ca;
   InternetAddress serverAddress("127.0.0.1", 9999);
   InternetAddress clientAddress("127.0.0.1", 0);
   //Internet6Address serverAddress("::1", 9999);
   //Internet6Address clientAddress("::1", 0);
   sa = &serverAddress;
   ca = &clientAddress;
   
   // ensure host was known
   if(!Exception::hasLast())
   {
      // create datagram server and client sockets
      DatagramSocket server;
      DatagramSocket client;
      
      // set receive timeouts to 10 seconds
      server.setReceiveTimeout(10000);
      client.setReceiveTimeout(10000);
      
      // bind with server
      server.bind(sa);
      
      cout << "Server bound at host: " << sa->getHost() << endl;
      cout << "Server bound at address: " << sa->getAddress() << endl;
      cout << "Server bound on port: " << sa->getPort() << endl;
      
      // bind with client
      client.bind(ca);
      client.getLocalAddress(ca);
      
      cout << "Client bound at host: " << ca->getHost() << endl;
      cout << "Client bound at address: " << ca->getAddress() << endl;
      cout << "Client bound on port: " << ca->getPort() << endl;
      
      // create a datagram
      Datagram d1(sa);
      d1.assignString("Hello there, Server.");
      
      // send the datagram with the client
      client.send(&d1);
      
      cout << "Client sent: " << d1.getString() << endl;
      
      // create a datagram
      char externalData[2048];
      Datagram d2(ca);
      d2.setData(externalData, 2048, false);
      
      // receive a datagram
      server.receive(&d2);
      
      cout << "Server received: " << d2.getString() << endl;
      cout << "Data from: " << d2.getAddress()->getAddress();
      cout << ":" << d2.getAddress()->getPort() << endl;
      
      // send a datagram with the server
      d2.assignString("G'day, Client.");
      server.send(&d2);
      
      cout << "Server sent: " << d2.getString() << endl;
      
      // receive the server datagram
      Datagram d3(sa, 2048);
      client.receive(&d3);
      
      cout << "Client received: " << d3.getString() << endl;
      cout << "Data from: " << d3.getAddress()->getAddress();
      cout << ":" << d3.getAddress()->getPort() << endl;
      
      // close sockets
      client.close();
      server.close();
      
      cout << "Sockets closed." << endl;
   }
   
   cout << endl << "Datagram test complete." << endl;
}

void runUrlEncodeTest(TestRunner& tr)
{
   tr.test("Url Encode/Decode");
   
   string str = "billy bob & \"jane\" +^%2{13.";
   
   string encoded = Url::encode(str.c_str(), str.length());
   string decoded = Url::decode(encoded.c_str(), encoded.length());
   
   //cout << "test data=" << str << endl;
   
   //cout << "url encoded=" << encoded << endl;
   //cout << "url decoded=" << decoded << endl;
   
   assert(decoded == str);
   
   tr.pass();
}

void dumpUrl(Url url)
{
   if(Exception::hasLast())
   {
      cout << "url=[exception]" << endl;
   }
   else
   {
      string str;
      url.toString(str);
      
      cout << "url=" << str << endl;
      cout << " scheme=" << url.getScheme() << endl;
      cout << " scheme specific part=" << url.getSchemeSpecificPart() << endl;
      cout << " authority=" << url.getAuthority() << endl;
      cout << " userinfo=" << url.getUserInfo() << endl;
      cout << " user=" << url.getUser() << endl;
      cout << " password=" << url.getPassword() << endl;
      cout << " host=" << url.getHost() << endl;
      cout << " port=" << url.getPort() << endl;
      cout << " path=" << url.getPath() << endl;
      cout << " query=" << url.getQuery() << endl;
   }
}

void runUrlTest(TestRunner& tr)
{
   tr.test("Url");

   {
      Url url("http:");
      
      //dumpUrl(url);
      assert(url.getScheme() == "http");
      assert(url.getSchemeSpecificPart() == "");
   }
   
   {
      Url url("http://");
      
      //dumpUrl(url);
      assert(url.getScheme() == "http");
      assert(url.getSchemeSpecificPart() == "//");
   }
   
   {
      Url url("http://www.bitmunk.com");
      
      //dumpUrl(url);
      assert(url.getScheme() == "http");
      assert(url.getSchemeSpecificPart() == "//www.bitmunk.com");
      assert(url.getHost() == "www.bitmunk.com");
      assert(url.getPath() == "/");
   }
   
   {
      Url url("http://www.bitmunk.com/mypath?variable1=test");
      
      //dumpUrl(url);
      assert(url.getScheme() == "http");
      assert(url.getUserInfo() == "");
      assert(url.getUser() == "");
      assert(url.getPassword() == "");
      assert(url.getHost() == "www.bitmunk.com");
      assert(url.getPort() == 80);
      assert(url.getPath() == "/mypath");
      assert(url.getQuery() == "variable1=test");
   }
   
   {
      Url url("mysql://username:password@host:3306/mydatabase");
      
      //dumpUrl(url);
      assert(url.getScheme() == "mysql");
      assert(url.getUser() == "username");
      assert(url.getPassword() == "password");
      assert(url.getHost() == "host");
      assert(url.getPort() == 3306);
      assert(url.getPath() == "/mydatabase");
   }
   
   {
      Url url("http://example.com:8080/path");

      //dumpUrl(url);
      assert(!Exception::hasLast());
      assert(url.getScheme() == "http");
      assert(url.getUserInfo() == "");
      assert(url.getUser() == "");
      assert(url.getPassword() == "");
      assert(url.getHost() == "example.com");
      assert(url.getPort() == 8080);
      assert(url.getPath() == "/path");
      assert(url.getQuery() == "");
   }
   
   {   
      Url url("scheme:schemespecific");

      //dumpUrl(url);
      assert(!Exception::hasLast());
      assert(url.getScheme() == "scheme");
      assert(url.getSchemeSpecificPart() == "schemespecific");
   }
   
   {
      Url url(
         "scheme://user:password@host:1234/path?key1=value1&key2=value2"
         "&key3=two%20words%3D2");

      //dumpUrl(url);
      assert(!Exception::hasLast());
      assert(url.getScheme() == "scheme");
      assert(url.getUserInfo() == "user:password");
      assert(url.getUser() == "user");
      assert(url.getPassword() == "password");
      assert(url.getHost() == "host");
      assert(url.getPort() == 1234);
      assert(url.getPath() == "/path");
      assert(url.getQuery() == "key1=value1&key2=value2&key3=two%20words%3D2");
      
      DynamicObject vars;
      assert(url.getQueryVariables(vars));
      assert(strcmp(vars["key1"]->getString(), "value1") == 0);
      assert(strcmp(vars["key2"]->getString(), "value2") == 0);
      assert(strcmp(vars["key3"]->getString(), "two words=2") == 0);
   }
   
   {
      Url url(
         "/path/param1/10001?key1=value1&key2=value2&key3=two%20words%3D2",
         true);
      
      //dumpUrl(url);
      assert(!Exception::hasLast());
      assert(url.getPath() == "/path/param1/10001");
      assert(url.getQuery() == "key1=value1&key2=value2&key3=two%20words%3D2");
      
      DynamicObject tokens;
      assert(url.getTokenizedPath(tokens, "/path/"));
      assert(strcmp(tokens[0]->getString(), "param1") == 0);
      assert(tokens[1]->getInt32() == 10001);
      
      DynamicObject vars;
      assert(url.getQueryVariables(vars));
      assert(strcmp(vars["key1"]->getString(), "value1") == 0);
      assert(strcmp(vars["key2"]->getString(), "value2") == 0);
      assert(strcmp(vars["key3"]->getString(), "two words=2") == 0);
   }
   
   tr.pass();
}

class InterruptServerSocketTest : public virtual Object, public Runnable
{
public:
   /**
    * Runs the unit tests.
    */
   virtual void run()
   {
      runServerSocketTest();
      
      if(Exception::hasLast())
      {
         Exception* e = Exception::getLast();
         cout << "Exception occurred!" << endl;
         cout << "message: " << e->getMessage() << endl;
         cout << "code: " << e->getCode() << endl;
      }      
   }
};

void runInterruptServerSocketTest(TestRunner& tr)
{
   tr.test("Thread Interrupt");
   
   InterruptServerSocketTest runnable;
   Thread t(&runnable);
   t.start();
   
   //cout << "Waiting for thread..." << endl;
   Thread::sleep(2000);
   //cout << "Finished waiting for thread." << endl;
   
   //cout << "Interrupting thread..." << endl;
   t.interrupt();
   
   //cout << "Joining thread..." << endl;
   t.join();
   //cout << "Thread joined." << endl;
   
   tr.pass();
}

class TestConnectionServicer1 : public ConnectionServicer
{
public:
   unsigned int serviced;
   string reply;
   
   TestConnectionServicer1()
   {
      serviced = 0;
      reply = "HTTP/1.0 200 OK\r\nContent-Length: 0\r\n\r\n";
      //reply = "HTTP/1.0 404 Not Found\r\n";
   }
   
   virtual ~TestConnectionServicer1() {}
   
   void serviceConnection(Connection* c)
   {
      //cout << "1: Servicing connection!" << endl;
      
      char b[100];
      int numBytes = 0;
      
      //cout << endl << "Reading HTTP..." << endl;
      
      InputStream* is = c->getInputStream();
      numBytes = is->peek(b, 100);
      if(numBytes > 0)
      {
//         cout << "Read " << numBytes << " bytes." << endl;
//         string str = "";
//         str.append(b, numBytes);
//         cout << "HTTP=" << endl << str << endl;
      }
      
      OutputStream* os = c->getOutputStream();
      os->write(reply.c_str(), reply.length());
      
      //cout << "1: Finished servicing connection." << endl;
      
      serviced++;
      //cout << "Connections serviced=" << serviced << endl;
   }
};

class TestConnectionServicer2 : public ConnectionServicer
{
   void serviceConnection(Connection* c)
   {
      cout << "2: Servicing connection!" << endl;
      cout << "2: Finished servicing connection." << endl;
   }
};

class TestConnectionServicer3 : public ConnectionServicer
{
   void serviceConnection(Connection* c)
   {
      cout << "3: Servicing connection!" << endl;
      cout << "3: Finished servicing connection." << endl;
   }
};

void runServerConnectionTest()
{
   cout << "Starting Server Connection test." << endl << endl;
   
   // create kernel
   Kernel k;
   k.getEngine()->start();
   
   // create server
   Server server(&k);
   InternetAddress address("0.0.0.0", 19100);
   
   // create generic service
   TestConnectionServicer1 tcs1;
   server.addConnectionService(&address, &tcs1);
   
//   // create generic service (stomp on other service)
//   TestConnectionServicer2 tcs2;
//   server.addConnectionService(&address, &tcs2);
   
   if(server.start())
   {
      cout << "Server started." << endl;
   }
   else if(Exception::getLast() != NULL)
   {
      cout << "Server started with errors=" <<
         Exception::getLast()->getMessage() << endl;
   }
   
//   // create generic service (stomp on second service, dynamically stop/start)
//   TestConnectionServicer3 tcs3;
//   if(!server.addConnectionService(&address, &tcs3))
//   {
//      cout << "Could not start service 3!, exception=" <<
//         Exception::getLast()->getMessage() << endl;
//   }
//   
//   Thread::sleep(5000);
//   
//   // create generic service (stomp on third service, dynamically stop/start)
//   if(!server.addConnectionService(&address, &tcs2))
//   {
//      cout << "Could not start service 2!, exception=" <<
//         Exception::getLast()->getMessage() << endl;
//   }
   
   Object lock;
   lock.lock();
   {
      lock.wait();//lock.wait(120000);
      //lock.wait(30000);
   }
   lock.unlock();
   //Thread::sleep(60000);
   
   server.stop();
   cout << "Server stopped." << endl;
   
   // stop kernel engine
   k.getEngine()->stop();
   
   cout << endl << "Server Connection test complete." << endl;
}
unsigned int gConnections = 0;

class BlastConnections : public Runnable
{
public:
   InternetAddress* address;
   
   BlastConnections(InternetAddress* a)
   {
      address = a;
   }
   
   virtual ~BlastConnections()
   {
   }
   
   void run()
   {
      //Thread::sleep(20000);
      
      TcpSocket socket;
      socket.setReceiveTimeout(1000);
      
      //InternetAddress address2("mojo.bitmunk.com", 9120);
      
      // blast connections
      int connections = 50;
      char b[1024];
      string request =
         "GET / HTTP/1.0\r\nContent-Length: 0\r\nConnection: close\r\n\r\n";
      for(int i = 0; i < connections; i++)
      {
         // connect
         if(socket.connect(address))
         {
            //cout << "connected" << endl;
            
            // send request
            if(socket.send(request.c_str(), request.length()))
            {
               // receive response
               socket.receive(b, 1024);
            }
            else
            {
               cout << "Exception=" <<
                  Exception::getLast()->getMessage() << endl;
            }
         }
         else
         {
            cout << "Exception=" <<
               Exception::getLast()->getMessage() << endl;
         }
         
         // close socket
         socket.close();
         
         gConnections++;
      }      
   }
};

void runServerSslConnectionTest()
{
   cout << "Starting Server SSL Connection test." << endl << endl;
   
   // openssl initialization code
   SSL_library_init();
   SSL_load_error_strings();
   OpenSSL_add_all_algorithms();
   
   // create kernel
   Kernel k;
   k.getEngine()->start();
   
   // create server
   Server server(&k);
   InternetAddress address("localhost", 19100);
   
//   // create SSL-only service
//   TestConnectionServicer1 tcs1;
//   SslContext context;
//   SslSocketDataPresenter presenter(&context);
//   server.addConnectionService(&address, &tcs1, &presenter);
   
   // create SSL/generic service
   TestConnectionServicer1 tcs1;
   SslContext context;
   SslSocketDataPresenter presenter1(&context);
   NullSocketDataPresenter presenter2;
   SocketDataPresenterList list(false);
   list.add(&presenter1);
   list.add(&presenter2);
   server.addConnectionService(&address, &tcs1, &list);
   
   if(server.start())
   {
      cout << "Server started." << endl;
   }
   else if(Exception::getLast() != NULL)
   {
      cout << "Server started with errors=" <<
         Exception::getLast()->getMessage() << endl;
   }
   
   BlastConnections bc(&address);
   Thread t1(&bc);
   Thread t2(&bc);
   Thread t3(&bc);
   Thread t4(&bc);
   Thread t5(&bc);
   Thread t6(&bc);
   Thread t7(&bc);
   Thread t8(&bc);
   
   unsigned long long start = System::getCurrentMilliseconds();
   
   t1.start();
   t2.start();
//   t3.start();
//   t4.start();
//   t5.start();
//   t6.start();
//   t7.start();
//   t8.start();
   
   t1.join();
   t2.join();
//   t3.join();
//   t4.join();
//   t5.join();
//   t6.join();
//   t7.join();
//   t8.join();
   cout << "all client threads joined." << endl;
   
   unsigned long long end = System::getCurrentMilliseconds();
   long double time = end - start;
   long double secs = time / 1000.0;
   unsigned int connections = gConnections;//tcs1.serviced
   double rate = (double)connections / secs;
   
   cout << "Connections=" << tcs1.serviced << endl;
   cout << "Time=" << time << " ms = " << secs << " secs" << endl;
   cout << "Connections/second=" << rate << endl;
   
   server.stop();
   cout << "Server stopped." << endl;
   
   // stop kernel engine
   k.getEngine()->stop();
   
   // clean up SSL
   EVP_cleanup();
   
   cout << endl << "Server SSL Connection test complete." << endl;
}

class TestDatagramServicer : public DatagramServicer
{
   void serviceDatagrams(DatagramSocket* s)
   {
      cout << "Servicing datagrams!" << endl;
      cout << "Finished servicing datagrams." << endl;
   }
};

void runServerDatagramTest()
{
   cout << "Starting Server Datagram test." << endl << endl;
   
   // create kernel
   Kernel k;
   k.getEngine()->start();
   
   // create server
   Server server(&k);
   InternetAddress address("localhost", 10080);
   
   // create datagram service
   TestDatagramServicer tds;
   server.addDatagramService(&address, &tds);
   
   if(server.start())
   {
      cout << "Server started." << endl;
   }
   else if(Exception::getLast() != NULL)
   {
      cout << "Server started with errors=" <<
         Exception::getLast()->getMessage() << endl;
   }
   
   Thread::sleep(10000);
   
   server.stop();
   cout << "Server stopped." << endl;
   
   // stop kernel engine
   k.getEngine()->stop();
   
   cout << endl << "Server Datagram test complete." << endl;
}

void runHttpHeaderTest(TestRunner& tr)
{
   tr.test("HttpHeader");
   
   // test bicapitalization of http headers
   char test[] = "ThIs-a-BICaPitAlized-hEADer";
   HttpHeader::biCapitalize(test);
   
   //cout << "BiCapitalized Header=" << test << endl;
   assertStrCmp(test, "This-A-Bicapitalized-Header");
   
//   string t = "   d  f  ";
//   StringTools::trim(t);
//   cout << "t='" << t << "'" << endl;
   
   //cout << endl << "Request Header:" << endl;
   
   HttpRequestHeader reqHeader;
   reqHeader.setDate();
   reqHeader.setMethod("GET");
   reqHeader.setPath("/");
   reqHeader.setVersion("HTTP/1.1");
   reqHeader.setField("host", "localhost:80");
   reqHeader.setField("Content-Type", "text/html");
   reqHeader.setField("Connection", "close");
   
   const char* expect =
      "GET / HTTP/1.1\r\n"
      "Connection: close\r\n"
      "Content-Type: text/html\r\n"
      "Host: localhost:80\r\n"
      "\r\n";
   
   string str;
   reqHeader.toString(str);
   //assertStrCmp(str.c_str(), expect);
   //cout << str;
   tr.warning("fix http request parse test");
   
   //cout << "End of Request Header." << endl;
   
   //cout << endl << "Parsed Request Header:" << endl;
   
   HttpRequestHeader reqHeader2;
   reqHeader2.parse(str);
   
   string str2;
   reqHeader2.toString(str2);
   //assertStrCmp(str2.c_str(), expect);
   tr.warning("fix http request parse test");
   //cout << str2;
   
   //cout << "End of Parsed Request Header." << endl;

   //cout << endl << "Response Header:" << endl;
   
   HttpResponseHeader resHeader;
   resHeader.setDate();
   resHeader.setVersion("HTTP/1.1");
   resHeader.setStatus(404, "Not Found");
   resHeader.setField("host", "localhost:80");
   resHeader.setField("Content-Type", "text/html");
   resHeader.setField("Connection", "close");
   
   resHeader.toString(str);
   tr.warning("fix http response parse test");
   //cout << str;
   
   //cout << "End of Response Header." << endl;
   
   //cout << endl << "Parsed Response Header:" << endl;
   
   HttpResponseHeader resHeader2;
   resHeader2.parse(str);
   tr.warning("fix http response parse test");
   
   resHeader2.toString(str2);
   tr.warning("fix http response parse test");
   //cout << str2;
   
   //cout << "End of Parsed Response Header." << endl;
   
   tr.passIfNoException();
}

class TestHttpRequestServicer : public HttpRequestServicer
{
public:
   const char* content;
   
   TestHttpRequestServicer(const char* path) : HttpRequestServicer(path)
   {
      content = "Bob Loblaw's Law Blog";
   }
   
   virtual ~TestHttpRequestServicer()
   {
   }
   
   virtual void serviceRequest(
      HttpRequest* request, HttpResponse* response)
   {
      // send 200 OK
      response->getHeader()->setStatus(200, "OK");
      //response->getHeader()->setField("Content-Length", 0);
      response->getHeader()->setField("Transfer-Encoding", "chunked");
      response->getHeader()->setField("Connection", "close");
      response->sendHeader();
      
      HttpTrailer trailer;
      ByteArrayInputStream bais(content, strlen(content));
      response->sendBody(&bais, &trailer);
   }
};

void runHttpServerTest()
{
   cout << "Starting Http Server test." << endl << endl;
   
//   // openssl initialization code
//   SSL_library_init();
//   SSL_load_error_strings();
//   OpenSSL_add_all_algorithms();
   
   // create kernel
   Kernel k;
   k.getEngine()->start();
   
   // create server
   Server server(&k);
   InternetAddress address("localhost", 19100);
   
   // create SSL/generic http connection servicer
   HttpConnectionServicer hcs;
//   SslContext context;
//   SslSocketDataPresenter presenter1(&context);
//   NullSocketDataPresenter presenter2;
//   SocketDataPresenterList list(false);
//   list.add(&presenter1);
//   list.add(&presenter2);
   server.addConnectionService(&address, &hcs);//, &list);
   
   // create test http request servicer
   TestHttpRequestServicer test1("/test");
   hcs.addRequestServicer(&test1, false);
   
   if(server.start())
   {
      cout << "Server started." << endl;
   }
   else if(Exception::getLast() != NULL)
   {
      cout << "Server started with errors=" <<
         Exception::getLast()->getMessage() << endl;
   }
   
   // sleep
   Thread::sleep(30000);
   
   server.stop();
   cout << "Server stopped." << endl;
   
   // stop kernel engine
   k.getEngine()->stop();
   
//   // clean up SSL
//   ERR_remove_state(0);
//   ENGINE_cleanup();
//   ERR_free_strings();
//   EVP_cleanup();
//   CRYPTO_cleanup_all_ex_data();
   
   cout << endl << "Http Server test complete." << endl;
}

void runHttpClientGetTest()
{
   cout << "Starting Http Client GET test." << endl << endl;
   
   // create client
   HttpClient client;
   
   // connect
   Url url("http://www.bitmunk.com");
   if(client.connect(&url))
   {
      string str;
      cout << "Connected to: " << url.toString(str) << endl;
      InternetAddress address(url.getHost().c_str(), url.getPort());
      cout << address.toString(str) << endl;
      
      // do get
      const char* headers[] = {"Test-Header: bacon", NULL};
      HttpResponse* response = client.get(&url, headers);
      if(response != NULL)
      {
         cout << "Response=" << endl <<
            response->getHeader()->toString(str) << endl;
         if(response->getHeader()->getStatusCode() == 200)
         {
            // receive content
            HttpTrailer trailer;
            File file("/tmp/index.html");
            FileOutputStream fos(&file);
            IOException* e = client.receiveContent(&fos, &trailer);
            if(e == NULL)
            {
               cout << "Content downloaded to '" <<
                  file.getName() << "'" << endl;
               
               cout << "HTTP trailers=\n" << trailer.toString(str) << endl;
            }
            else
            {
               cout << "IOException!,message=" << e->getMessage() << endl;
            }
         }
      }
      else
      {
         cout << "There was no response!" << endl;
      }
      
      cout << "Disconnecting..." << endl;
      client.disconnect();
      cout << "Disconnected." << endl;
   }
   
   cout << endl << "Http Client GET test complete." << endl;
}

void runHttpClientPostTest()
{
   cout << "Starting Http Client POST test." << endl << endl;
   
   // create client
   HttpClient client;
   
   // connect
   Url url("http://www.bitmunk.com");
   if(client.connect(&url))
   {
      string str;
      cout << "Connected to: " << url.toString(str) << endl;
      InternetAddress address(url.getHost().c_str(), url.getPort());
      cout << address.toString(str) << endl;
      
      char someData[] = "Just some post data.";
      ByteArrayInputStream baos(someData, strlen(someData));
      
      // do post
      const char* headers[] = {
         "Content-Type: text/plain",
         "Transfer-Encoding: chunked",
         NULL};
      
      HttpTrailer trailer;
      HttpResponse* response = client.post(&url, headers, &baos, &trailer);
      if(response != NULL)
      {
         cout << "Response=" << endl <<
            response->getHeader()->toString(str) << endl;
         if(response->getHeader()->getStatusCode() == 200)
         {
            // receive content
            trailer.clearFields();
            File file("/tmp/postresponse.txt");
            FileOutputStream fos(&file);
            IOException* e = client.receiveContent(&fos, &trailer);
            if(e == NULL)
            {
               cout << "Content downloaded to '" <<
                  file.getName() << "'" << endl;
               
               cout << "HTTP trailers=\n" << trailer.toString(str) << endl;
            }
            else
            {
               cout << "IOException!,message=" << e->getMessage() << endl;
            }
         }
      }
      else
      {
         cout << "There was no response!" << endl;
      }
      
      cout << "Disconnecting..." << endl;
      client.disconnect();
      cout << "Disconnected." << endl;
   }
   
   cout << endl << "Http Client POST test complete." << endl;
}

class PingHttpRequestServicer : public HttpRequestServicer
{
public:
   const char* content;
   
   PingHttpRequestServicer(const char* path) : HttpRequestServicer(path)
   {
      content = "Bob Loblaw's Law Blog";
   }
   
   virtual ~PingHttpRequestServicer()
   {
   }
   
   virtual void serviceRequest(
      HttpRequest* request, HttpResponse* response)
   {
      // send 200 OK
      response->getHeader()->setStatus(200, "OK");
      //response->getHeader()->setField("Content-Length", 0);
      response->getHeader()->setField("Transfer-Encoding", "chunked");
      response->getHeader()->setField("Connection", "close");
      response->sendHeader();
      
      HttpTrailer trailer;
      ByteArrayInputStream bais(content, strlen(content));
      response->sendBody(&bais, &trailer);
   }
};

class PingConnectionServicer : public ConnectionServicer
{
public:
   unsigned long long start;
   unsigned long long end;
   unsigned int serviced;
   
   PingConnectionServicer()
   {
      serviced = 0;
      start = 0;
      end = 0;
   }
   
   virtual ~PingConnectionServicer() {}
   
   void serviceConnection(Connection* c)
   {
      if(start == 0)
      {
         start = System::getCurrentMilliseconds();
      }
      
      serviced++;
      end = System::getCurrentMilliseconds();
   }
};

void runPingTest()
{
   cout << "Starting Ping test." << endl << endl;
   
//   // openssl initialization code
//   SSL_library_init();
//   SSL_load_error_strings();
//   OpenSSL_add_all_algorithms();
   
   // create kernel
   Kernel k;
   k.getEngine()->start();
   
   // create server
   Server server(&k);
   InternetAddress address("localhost", 19100);
   
//   // create SSL/generic ping connection servicer
//   PingConnectionServicer pcs;
////   SslContext context;
////   SslSocketDataPresenter presenter1(&context);
////   NullSocketDataPresenter presenter2;
////   SocketDataPresenterList list(false);
////   list.add(&presenter1);
////   list.add(&presenter2);
//   server.addConnectionService(&address, &pcs);//, &list);

   // create SSL/generic http connection servicer
   HttpConnectionServicer hcs;
//   SslContext context;
//   SslSocketDataPresenter presenter1(&context);
//   NullSocketDataPresenter presenter2;
//   SocketDataPresenterList list(false);
//   list.add(&presenter1);
//   list.add(&presenter2);
   server.addConnectionService(&address, &hcs);//, &list);
   
   // create test http request servicer
   PingHttpRequestServicer test1("/test");
   hcs.addRequestServicer(&test1, false);
   
   if(server.start())
   {
      cout << "Server started." << endl;
   }
   else if(Exception::getLast() != NULL)
   {
      cout << "Server started with errors=" <<
         Exception::getLast()->getMessage() << endl;
   }
   
   // connect
   Url url("http://localhost:19100");
   HttpTrailer trailer;
   File file("/tmp/index.html");
   FileOutputStream fos(&file);
   HttpClient client;
   
   unsigned long long start = System::getCurrentMilliseconds();
   
   client.connect(&url);
   client.get(&url, NULL);
   client.receiveContent(&fos, &trailer);
   
   unsigned long long end = System::getCurrentMilliseconds();
   
   client.disconnect();
   
   // sleep
   //Thread::sleep(10000);
   
   server.stop();
   cout << "Server stopped." << endl;
   
   // stop kernel engine
   k.getEngine()->stop();
   
   unsigned long long millis = end - start;
   cout << "Connection Time: " << millis << endl;
   
//   unsigned long long millis = test1.end - test1.start;
//   long double cps = ((long double)pcs.serviced) / millis * 1000.0;
//   cout << "Connections serviced: " << pcs.serviced << endl;
//   cout << "Time: " << millis << endl;
//   cout << "Connections/Second: " << cps << endl;
   
//   // clean up SSL
//   ERR_remove_state(0);
//   ENGINE_cleanup();
//   ERR_free_strings();
//   EVP_cleanup();
//   CRYPTO_cleanup_all_ex_data();
   
   cout << endl << "Ping test complete." << endl;
}

void runDelegateTest()
{
   cout << "Starting Delegate test." << endl << endl;
   
   // FIXME:
   
   cout << endl << "Delegate test complete." << endl;
}

class TestContent
{
protected:
   char* mContent;
   
public:
   TestContent()
   {
      mContent = strdup("");
   }
   
   virtual ~TestContent()
   {
      free(mContent);
   }
   
   virtual void setContent(const char* str)
   {
      free(mContent);
      mContent = strdup(str);
   }
   
   virtual const char* getContent()
   {
      return mContent;
   }
};

class TestChild : public TestContent
{
protected:
   int mId;
   
public:
   TestChild()
   {
      mId = 0;
   }
   
   virtual ~TestChild()
   {
   }
   
   virtual void setId(int id)
   {
      mId = id;
   }
   
   virtual int getId()
   {
      return mId;
   }
};

class TestParent : public TestContent
{
protected:
   TestChild* mChild;
   
public:
   TestParent()
   {
      mChild = NULL;
   }
   
   virtual ~TestParent()
   {
      if(mChild != NULL)
      {
         delete mChild;
      }
   }
   
   virtual TestChild* createChild()
   {
      return new TestChild();
   }
   
   virtual void addChild(TestChild* child)
   {
      if(mChild != NULL)
      {
         delete mChild;
      }
      
      mChild = child;
   }
   
   virtual TestChild* getChild()
   {
      return mChild;
   }
};

class TestChildDataBinding : public DataBinding
{
protected:
   DataMappingFunctor<TestChild> mChildContent;
   DataMappingFunctor<TestChild> mChildId;
   
public:
   TestChildDataBinding(TestChild* c = NULL) :
      DataBinding(c),
      mChildContent(&TestChild::setContent, &TestChild::getContent),
      mChildId(&TestChild::setId, &TestChild::getId)
   {
      // set root data name
      setDataName(NULL, "TestChild");
      
      // add mappings
      addDataMapping(NULL, "id", false, true, &mChildId);
      addDataMapping(NULL, "TestContent", true, false, &mChildContent);
   }
   
   virtual ~TestChildDataBinding()
   {
   }
};

class TestParentDataBinding : public DataBinding
{
protected:
   TestParent* mTestParent;
   TestChildDataBinding mChildBinding;
   DataMappingFunctor<TestParent> mTestContent;
   DataMappingFunctor<TestParent, TestChild> mCreateChild;
   
public:
   TestParentDataBinding(TestParent* p) :
      DataBinding(p),
      mTestContent(&TestParent::setContent, &TestParent::getContent),
      mCreateChild(&TestParent::createChild, &TestParent::addChild)
   {
      mTestParent = p;
      
      // set root data name
      setDataName(NULL, "TestContent");
      
      // add mappings
      addDataMapping(NULL, "TestContent", true, false, &mTestContent);
      addDataMapping(NULL, "TestChild", true, true, &mCreateChild);
      
      // add bindings
      addDataBinding(NULL, "TestChild", &mChildBinding);
   }
   
   virtual ~TestParentDataBinding()
   {
   }
   
   virtual void getChildren(DataName* dn, list<void*>& children)
   {
      if(mTestParent->getChild() != NULL)
      {
         children.push_back(mTestParent->getChild());
      }
   }
};

void runXmlReaderTest(TestRunner& tr)
{
   tr.test("XmlReader");
   
   XmlReader reader;
   
//   string xml;
//   xml.append("<Book><Chapter number=\"1\"><Title>Test Chapter 1</Title>");
//   xml.append("<Content>This is the first chapter of the book.</Content>");
//   xml.append("</Chapter><Chapter number=\"2\"/></Book>");
   
   string xml;
   //xml = "<TestContent>client request<TestChild id=\"1\"/></TestContent>";
   xml.append("<TestContent>This is my content.");
   xml.append("<TestChild id=\"12\">Blah</TestChild></TestContent>");
   
   // main object to populate
   TestParent p;
   
   // data binding for object
   TestParentDataBinding db(&p);
   
   ByteArrayInputStream bais(xml.c_str(), xml.length());
   reader.start(&db);
   reader.read(&bais);
   reader.finish();
   
   //cout << "TestContent data='" << p.getContent() << "'" << endl;
   assertStrCmp(p.getContent(), "This is my content.");
   assert(p.getChild() != NULL);
   //cout << "TestChild data='" << p.getChild()->getContent() << "'" << endl;
   //assertStrCmp(p.getChild()->getContent(), "Blah");
   tr.warning("fix child content test");
   //cout << "TestChild id='" << p.getChild()->getId() << "'" << endl;
   //assert(p.getChild()->getId() == 12);
   
   //tr.passIfNoException();
   tr.fail();
}

void runXmlWriterTest(TestRunner& tr)
{
   tr.test("XmlWriter");
   
   // main object to write out
   TestParent p;
   
   // data binding for object
   TestParentDataBinding db(&p);
   
   XmlWriter writer;
   ostringstream oss;
   OStreamOutputStream os(&oss);
   
   // write out xml
   writer.write(&db, &os);
   //cout << "XML empty='" << oss.str() << "'" << endl;
   assertStrCmp(oss.str().c_str(), "<TestContent/>");
   
   // clear string stream, reset writer
   oss.str("");
   writer.reset();
   
   // set some content
   p.setContent("Moooooooo");
   
   // add child to TestContent
   TestChild* c = new TestChild();
   c->setId(514);
   p.addChild(c);
   
   writer.write(&db, &os);
   //cout << "XML full=\n" << oss.str() << endl;
   assertStrCmp(oss.str().c_str(),
      "<TestContent>Moooooooo<TestChild id=\"514\"/></TestContent>");
   
   tr.passIfNoException();
}

void runXmlReadWriteTest(TestRunner& tr)
{
   tr.test("XmlReadWrite");
   
   XmlReader reader;
   
   string xml;
   xml.append("<TestContent>This is my content.");
   xml.append("<TestChild id=\"12\">Blah</TestChild></TestContent>");
   
   // main object to populate
   TestParent p;
   
   // data binding for object
   TestParentDataBinding db(&p);
   
   ByteArrayInputStream bais(xml.c_str(), xml.length());
   reader.start(&db);
   reader.read(&bais);
   reader.finish();
   
   //cout << "*****DOING XML READ*****" << endl;
   
   //cout << "TestContent data='" << p.getContent() << "'" << endl;
   assertStrCmp(p.getContent(), "This is my content.");
   assert(p.getChild() != NULL);
   //cout << "TestChild data='" << p.getChild()->getContent() << "'" << endl;
   //assertStrCmp(p.getChild()->getContent(), "Blah");
   tr.warning("fix child content test");
   //cout << "TestChild id='" << p.getChild()->getId() << "'" << endl;
   assert(p.getChild()->getId() == 12);
   
   //cout << endl << "*****DOING XML WRITE*****" << endl;
   
   XmlWriter writer;
   ostringstream oss;
   OStreamOutputStream os(&oss);
   
   // write out xml
   writer.write(&db, &os);
   
   //cout << "XML=\n" << oss.str() << endl;
   //assertStrCmp(oss.str().c_str(), xml.c_str());
   tr.warning("fix child content test");
   
   //tr.passIfNoException();
   tr.fail();
}

void runXmlBindingInputStreamTest(TestRunner& tr)
{
   tr.test("XmlBindingInputStream");
   
   // main object to read xml from
   TestParent p;
   
   // set some content
   #define STR "This is a sufficiently long section of element data."
   p.setContent(STR);
   
   // add child to TestContent
   TestChild* c = new TestChild();
   c->setId(514);
   p.addChild(c);
   
   // data binding for object
   TestParentDataBinding db(&p);
   
   // create input stream
   XmlBindingInputStream xbis(&db, 20);
   
   ostringstream oss;
   OStreamOutputStream os(&oss);
   
   char b[10];
   int numBytes;
   while((numBytes = xbis.read(b, 10)) > 0)
   {
      os.write(b, numBytes);
   }
   
   //cout << "XML=\n" << oss.str() << endl;
   assertStrCmp(oss.str().c_str(),
      "<TestContent>"
      STR
      "<TestChild id=\"514\"/>"
      "</TestContent>");

   #undef STR
   
   tr.passIfNoException();
}

void runXmlBindingOutputStreamTest(TestRunner& tr)
{
   tr.test("XmlBindingOutputStream");
   
   string xml1;
   string xml2;
   xml1.append("<TestContent>This is the first.");
   xml2.append("<TestChild id=\"64\">Blah</TestChild> Second.</TestContent>");
   
   // main object to populate
   TestParent p;
   
   // data binding for object
   TestParentDataBinding db(&p);
   
   // create output stream for writing to binding
   XmlBindingOutputStream xbos(&db);
   
   // write xml to output stream
   xbos.write(xml1.c_str(), xml1.length());
   xbos.write(xml2.c_str(), xml2.length());
   //xbos.write((xml1 + xml2).c_str(), xml1.length() + xml2.length());
   
   //cout << "TestContent data='" << p.getContent() << "'" << endl;
   assertStrCmp(p.getContent(), "This is the first. Second.");
   tr.warning("check child in content result");
   assert(p.getChild() != NULL);
   //cout << "TestChild data='" << p.getChild()->getContent() << "'" << endl;
   //assertStrCmp(p.getChild()->getContent(), "Blah");
   tr.warning("fix child content test");
   //cout << "TestChild id='" << p.getChild()->getId() << "'" << endl;
   assert(p.getChild()->getId() == 64);
   
   //tr.passIfNoException();
   tr.fail();
}

class XmlHttpRequestServicer : public HttpRequestServicer
{
public:
   XmlHttpRequestServicer(const char* path) : HttpRequestServicer(path)
   {
   }
   
   virtual ~XmlHttpRequestServicer()
   {
   }
   
   virtual void serviceRequest(
      HttpRequest* request, HttpResponse* response)
   {
      // receive body
      ostringstream oss;
      OStreamOutputStream os(&oss);
      request->receiveBody(&os);
      string xml = oss.str();
      
      // xml object to populate
      TestParent p2;
      TestParentDataBinding db2(&p2);
      
      // read object from xml
      ByteArrayInputStream bais(xml.c_str(), xml.length());
      XmlReader reader;
      reader.start(&db2);
      reader.read(&bais);
      reader.finish();
      
      assertStrCmp(p2.getContent(), "client request");
      assert(p2.getChild()->getId() == 1);
      
      // send 200 OK
      response->getHeader()->setStatus(200, "OK");
      response->getHeader()->setField("Content-Type", "text/xml");
      response->getHeader()->setField("Transfer-Encoding", "chunked");
      response->getHeader()->setField("Connection", "close");
      response->sendHeader();
      
      OutputStream* bos = response->getBodyOutputStream();
      
      // create xml object to write out
      TestParent p;
      p.setContent("server response");
      TestChild* c = new TestChild();
      c->setId(2);
      p.addChild(c);
      
      // data binding for object
      TestParentDataBinding db(&p);
      
      // write out xml
      XmlWriter writer;
      writer.write(&db, bos);
      
      // close and clean up output stream
      bos->close();
      delete bos;
   }
};

void runXmlHttpServerTest(TestRunner& tr)
{
   tr.test("XmlHttpServer");
   
   // create kernel
   Kernel k;
   k.getEngine()->start();
   
   // create server
   Server server(&k);
   InternetAddress address("localhost", 19100);
   
   // create SSL/generic http connection servicer
   HttpConnectionServicer hcs;
   server.addConnectionService(&address, &hcs);
   
   // create xml http request servicer
   XmlHttpRequestServicer test1("/test");
   hcs.addRequestServicer(&test1, false);
   
   server.start();
   assertNoException();
   
   // connect
   Url url("http://localhost:19100");
   HttpConnection* hc = HttpClient::createConnection(&url);
   assert(hc != NULL);
   
   // send request header
   HttpRequest* request = (HttpRequest*)hc->createRequest();
   request->getHeader()->setMethod("POST");
   request->getHeader()->setPath("/test");
   request->getHeader()->setVersion("HTTP/1.1");
   request->getHeader()->setField("Host", "localhost:19100");
   request->getHeader()->setField("Content-Type", "text/xml");
   request->getHeader()->setField("Transfer-Encoding", "chunked");
   request->sendHeader();
   assertNoException();
   
   // send request body
   OutputStream* bos = request->getBodyOutputStream();
   
   // create xml object to write out
   TestParent p;
   p.setContent("client request");
   TestChild* c = new TestChild();
   c->setId(1);
   p.addChild(c);
   
   // data binding for object
   TestParentDataBinding db(&p);
   
   // write out xml
   XmlWriter writer;
   writer.write(&db, bos);
   
   // close and clean up output stream
   bos->close();
   delete bos;
   
   // receive response header
   HttpResponse* response = (HttpResponse*)request->createResponse();
   response->receiveHeader();
   assertNoException();
   
   // receive response body
   ostringstream oss;
   OStreamOutputStream os(&oss);
   response->receiveBody(&os);
   string xml = oss.str();
   
   // xml object to populate
   TestParent p2;
   TestParentDataBinding db2(&p2);
   
   // read object from xml
   ByteArrayInputStream bais(xml.c_str(), xml.length());
   XmlReader reader;
   reader.start(&db2);
   reader.read(&bais);
   reader.finish();
   
   assertStrCmp(p2.getContent(), "server response");
   assert(p2.getChild()->getId() == 2);
   
   // clean up request and response
   delete request;
   delete response;
   
   // close and clean up connection
   hc->close();
   delete hc;
   
   // stop server
   server.stop();
   
   // stop kernel engine
   k.getEngine()->stop();
   
   tr.pass();
}

void runDynamicObjectWriterTest(TestRunner& tr)
{
   tr.test("DynamicObjectWriter");
   
   // main object to write to DynamicObject
   TestParent p;
   
   // set some content
   p.setContent("This is test content.");
   
   // add child to TestContent
   TestChild* c = new TestChild();
   c->setId(514);
   c->setContent("This is child content.");
   p.addChild(c);
   
   // data binding for object
   TestParentDataBinding db(&p);
   
   // create DynamicObjectWriter
   DynamicObjectWriter writer;
   
   // write out to dynamic object
   DynamicObject dyno = writer.write(&db);
   
   assertStrCmp(dyno["TestContent"]->getString(), "This is test content.");
   assertStrCmp(dyno["TestChild"]["TestContent"]->getString(),
      "This is child content.");
   assert(dyno["TestChild"]["id"]->getInt32() == 514);
   assert(dyno->length() == 2);
   
   // test print out code
   //cout << endl;
   //dumpDynamicObject(dyno);
   
   tr.pass();
}

void runDynamicObjectReaderTest(TestRunner& tr)
{
   tr.test("DynamicObjectReader");
   
   // dynamic object to read from
   DynamicObject dyno;
   dyno["TestContent"] = "This is test content.";
   dyno["TestChild"]["id"] = 514;
   dyno["TestChild"]["TestContent"] = "This is child content.";
   
   // main object to populate
   TestParent p;
   
   // data binding for object
   TestParentDataBinding db(&p);
   
   // create DynamicObjectReader
   DynamicObjectReader reader;
   
   // read in from dynamic object
   reader.read(dyno, &db);
   
   assertStrCmp(p.getContent(), "This is test content.");
   assertStrCmp(p.getChild()->getContent(), "This is child content.");
   assert(p.getChild()->getId() == 514);
   
   tr.pass();
}

void runDynamicObjectBasicBindingTest(TestRunner& tr)
{
   tr.test("DynamicObjectBasicBinding");
   
   // create xml writer
   XmlWriter writer;
   writer.setIndentation(0, 1);
   
   // dynamic object to read from
   DynamicObject dyno1;
   DynamicObject dyno2;
   DynamicObject dyno3;
   DynamicObject dyno4;
   dyno1 = "This is test content.";
   dyno2 = true;
   dyno3 = 1234;
   dyno4 = 123.456789;
   
   DynamicObjectBasicBinding db1(&dyno1);
   DynamicObjectBasicBinding db2(&dyno2);
   DynamicObjectBasicBinding db3(&dyno3);
   DynamicObjectBasicBinding db4(&dyno4);
   
   ostringstream oss;
   OStreamOutputStream os(&oss);
   
   string xml[4];
   writer.write(&db1, &os);
   xml[0] = oss.str();
   oss.str("");
   
   writer.write(&db2, &os);
   xml[1] = oss.str();
   oss.str("");
   
   writer.write(&db3, &os);
   xml[2] = oss.str();
   oss.str("");
   
   writer.write(&db4, &os);
   xml[3] = oss.str();
   oss.str("");
   
//   for(int i = 0; i < 4; i++)
//   {
//      cout << "XML " << i << "=" << endl << xml[i] << endl;
//   }
   
   string outxml[4];
   for(int i = 0; i < 4; i++)
   {
      // now try to read dynamic object back in
      DynamicObject dyno5;
      DynamicObjectBasicBinding inBinding(&dyno5);
      XmlReader reader;
      ByteArrayInputStream bais(xml[i].c_str(), xml[i].length());
      reader.start(&inBinding);
      reader.read(&bais);
      reader.finish();
      
      // now send dynamic object back out
      DynamicObjectBasicBinding outBinding(&dyno5);
      writer.write(&outBinding, &os);
      outxml[i] = oss.str();
      oss.str("");
      assertStrCmp(xml[i].c_str(), outxml[i].c_str());
      //cout << "OUT XML " << i << "=" << endl << outxml[i] << endl;
   }
   
   tr.pass();
}

void runDynamicObjectArrayBindingTest(TestRunner& tr)
{
   tr.test("DynamicObjectArrayBinding");
   
   // create xml writer
   XmlWriter writer;
   writer.setIndentation(0, 1);
   
   // dynamic object to read from
   DynamicObject dyno;
   dyno[0] = "This is test content.";
   dyno[1] = true;
   dyno[2] = 1234;
   dyno[3] = 123.456789;
   
   DynamicObject dyno2;
   dyno2[0] = "Another string.";
   dyno2[1] = false;
   dyno2[2] = 4321;
   dyno2[3] = 987.654321;
   
   dyno[4] = dyno2;
   
   DynamicObjectArrayBinding db(&dyno);
   
   ostringstream oss;
   OStreamOutputStream os(&oss);
   
   writer.write(&db, &os);
   string xml = oss.str();
   oss.str("");
   
   // now try to read dynamic object back in
   DynamicObject dyno5;
   DynamicObjectArrayBinding inBinding(&dyno5);
   XmlReader reader;
   ByteArrayInputStream bais(xml.c_str(), xml.length());
   reader.start(&inBinding);
   reader.read(&bais);
   reader.finish();
   
   // now send dynamic object back out
   DynamicObjectArrayBinding outBinding(&dyno5);
   writer.write(&outBinding, &os);
   string outxml = oss.str();
   
   //cout << "XML=" << endl << xml << endl;
   //cout << "OUT XML=" << endl << outxml << endl;
   assertStrCmp(xml.c_str(), outxml.c_str());
   
   tr.pass();
}

void runDynamicObjectMapBindingTest(TestRunner& tr)
{
   tr.test("DynamicObjectMapBinding");
   
   // create xml writer
   XmlWriter writer;
   writer.setIndentation(0, 1);
   
   // dynamic object to read from
   DynamicObject dyno;
   dyno["astring"] = "This is test content.";
   dyno["aboolean"] = true;
   dyno["aninteger"] = 1234;
   dyno["afloat"] = 123.456789;
   
   DynamicObject dyno2;
   dyno2["astring"] = "Another string.";
   dyno2["aboolean"] = false;
   dyno2["aninteger"] = 4321;
   dyno2["afloat"] = 987.654321;
   
   dyno["anobject"] = dyno2;
   
   DynamicObjectMapBinding db(&dyno);
   
   ostringstream oss;
   OStreamOutputStream os(&oss);
   
   writer.write(&db, &os);
   string xml = oss.str();
   oss.str("");
   
   // now try to read dynamic object back in
   DynamicObject dyno5;
   DynamicObjectMapBinding inBinding(&dyno5);
   XmlReader reader;
   ByteArrayInputStream bais(xml.c_str(), xml.length());
   reader.start(&inBinding);
   reader.read(&bais);
   reader.finish();
   
   // now send dynamic object back out
   DynamicObjectMapBinding outBinding(&dyno5);
   writer.write(&outBinding, &os);
   string outxml = oss.str();
   
   //cout << "XML=" << endl << xml << endl;
   //cout << "OUT XML=" << endl << outxml << endl;
   assertStrCmp(xml.c_str(), outxml.c_str());
   
   tr.pass();
}

void runDynamicObjectBindingTest(TestRunner& tr)
{
   tr.test("DynamicObjectBinding");
   
   // create xml writer
   XmlWriter writer;
   writer.setIndentation(0, 1);
   
   // dynamic object to read from
   DynamicObject dyno;
   dyno["astring"] = "This is test content.";
   dyno["aboolean"] = true;
   dyno["aninteger"] = 1234;
   dyno["afloat"] = 123.456789;
   
   DynamicObject dyno2;
   dyno2["astring"] = "Another string.";
   dyno2["aboolean"] = false;
   dyno2["aninteger"] = 4321;
   dyno2["afloat"] = 987.654321;
   
   dyno["anobject"] = dyno2;
   
   DynamicObject dyno3;
   dyno3[0] = "This is test content.";
   dyno3[1] = true;
   dyno3[2] = 1234;
   dyno3[3] = 123.456789;
   
   DynamicObject dyno4;
   dyno4[0] = "Another string.";
   dyno4[1] = false;
   dyno4[2] = 4321;
   dyno4[3] = 987.654321;
   
   dyno3[4] = dyno4;
   
   dyno["dyno3"] = dyno3;
   
   DynamicObjectBinding db(&dyno);
   
   ostringstream oss;
   OStreamOutputStream os(&oss);
   
   writer.write(&db, &os);
   string xml = oss.str();
   oss.str("");
   
   // now try to read dynamic object back in
   DynamicObject dyno5;
   DynamicObjectBinding inBinding(&dyno5);
   XmlReader reader;
   ByteArrayInputStream bais(xml.c_str(), xml.length());
   reader.start(&inBinding);
   reader.read(&bais);
   reader.finish();
   
   // now send dynamic object back out
   DynamicObjectBinding outBinding(&dyno5);
   writer.write(&outBinding, &os);
   string outxml = oss.str();
   
   //cout << "XML=" << endl << xml << endl;
   //cout << "OUT XML=" << endl << outxml << endl;
   assertStrCmp(xml.c_str(), outxml.c_str());
   
   tr.pass();
}

void runSqlite3ConnectionTest(TestRunner &tr)
{
   tr.test("Sqlite3 Connection");
   
   Sqlite3Connection c;
   c.connect("sqlite3::memory:");
   assertNoException();
   
   tr.pass();
}

void runSqlite3StatementTest(TestRunner &tr)
{
   tr.group("Sqlite3 Statement");
   
   // clear any exceptions
   Exception::clearLast();
   
   Sqlite3Connection c;
   c.connect("sqlite3::memory:");
   
   db::sql::Statement* s;
   
   tr.test("drop table");
   s = c.prepare("DROP TABLE IF EXISTS test");
   assert(s != NULL);
   s->execute();
   delete s;
   tr.passIfNoException();
   
   tr.test("create table");
   s = c.prepare("CREATE TABLE IF NOT EXISTS test (t TEXT, i INT)");
   s->execute();
   delete s;
   tr.passIfNoException();
   
   tr.test("insert test 1");
   s = c.prepare("INSERT INTO test (t, i) VALUES ('test!', 1234)");
   s->execute();
   assert(s->getLastInsertRowId() == 1);
   delete s;
   tr.passIfNoException();
   
   tr.test("insert test 2");
   s = c.prepare("INSERT INTO test (t, i) VALUES ('!tset', 4321)");
   s->execute();
   assert(s->getLastInsertRowId() == 2);
   delete s;
   tr.passIfNoException();
   
   tr.test("insert positional parameters");
   s = c.prepare("INSERT INTO test (t, i) VALUES (?, ?)");
   s->setText(1, "boundpositional");
   s->setInt32(2, 2222);
   s->execute();
   assert(s->getLastInsertRowId() == 3);
   delete s;
   tr.passIfNoException();
   
   // insert named parameters test
   tr.test("insert named parameters");
   s = c.prepare("INSERT INTO test (t, i) VALUES (:first, :second)");
   s->setText(":first", "boundnamed");
   s->setInt32(":second", 2223);
   s->execute();
   assert(s->getLastInsertRowId() == 4);
   delete s;
   tr.passIfNoException();
   
   // select test
   s = c.prepare("SELECT * FROM test");
   s->execute();
   
   // fetch rows
   tr.test("fetch rows");
   db::sql::Row* row;
   string t;
   int i;

   row = s->fetch();
   assert(row != NULL);
   row->getText("t", t);
   assertNoException();
   row->getInt32("i", i);
   assertNoException();
   assert(t == "test!");
   assert(i == 1234);

   row = s->fetch();
   assert(row != NULL);
   row->getText("t", t);
   assertNoException();
   row->getInt32("i", i);
   assertNoException();
   assert(t == "!tset");
   assert(i == 4321);

   row = s->fetch();
   assert(row != NULL);
   row->getText("t", t);
   assertNoException();
   row->getInt32("i", i);
   assertNoException();
   assert(t == "boundpositional");
   assert(i == 2222);

   row = s->fetch();
   assert(row != NULL);
   row->getText("t", t);
   assertNoException();
   row->getInt32("i", i);
   assertNoException();
   assert(t == "boundnamed");
   assert(i == 2223);

   // done so next should be NULL
   row = s->fetch();
   assert(row == NULL);
   
   delete s;

   tr.pass();
   
   tr.test("connection close");
   c.close();
   tr.passIfNoException();
   
   tr.ungroup();
}

class TestRowObject
{
protected:
   char* mText;
   bool mBoolean;
   int mInt32;
   unsigned int mUInt32;
   
public:
   TestRowObject()
   {
      mText = strdup("");
      mBoolean = false;
      mInt32 = 1;
      mUInt32 = 2;
   }
   
   virtual ~TestRowObject()
   {
      free(mText);
   }
   
   virtual void setText(const char* t)
   {
      free(mText);
      mText = strdup(t);
   }
   
   virtual const char* getText()
   {
      return mText;
   }
   
   virtual void setBoolean(bool b)
   {
      mBoolean = b;
   }
   
   virtual bool getBoolean()
   {
      return mBoolean;
   }
   
   virtual void setInt32(int i)
   {
      mInt32 = i;
   }
   
   virtual int getInt32()
   {
      return mInt32;
   }
   
   virtual void setUInt32(unsigned int i)
   {
      mUInt32 = i;
   }
   
   virtual unsigned int getUInt32() const
   {
      return mUInt32;
   }
};

class TestRowObjectBinding : public DataBinding
{
protected:
   DataMappingFunctor<TestRowObject> mTextMapping;
   DataMappingFunctor<TestRowObject> mBooleanMapping;
   DataMappingFunctor<TestRowObject> mInt32Mapping;
   DataMappingFunctor<TestRowObject> mUInt32Mapping;
   
public:
   TestRowObjectBinding(TestRowObject* ro) :
      mTextMapping(&TestRowObject::setText, &TestRowObject::getText),
      mBooleanMapping(&TestRowObject::setBoolean, &TestRowObject::getBoolean),
      mInt32Mapping(&TestRowObject::setInt32, &TestRowObject::getInt32),
      mUInt32Mapping(&TestRowObject::setUInt32, &TestRowObject::getUInt32)
   {
      setObject(ro);
      
      addDataMapping(NULL, "t", true, true, &mTextMapping);
      addDataMapping(NULL, "b", true, true, &mBooleanMapping);
      addDataMapping(NULL, "i32", true, true, &mInt32Mapping);
      addDataMapping(NULL, "ui32", true, true, &mUInt32Mapping);
   }
   
   virtual ~TestRowObjectBinding()
   {
   }
};

void runSqlite3RowObjectTest(TestRunner& tr)
{
   tr.group("Sqlite3 RowObject");
   
   // clear any exceptions
   Exception::clearLast();
   
   Sqlite3Connection c;
   c.connect("sqlite3::memory:");
   
   db::sql::Statement* s;
   
   // drop existing table
   tr.test("drop table");
   s = c.prepare("DROP TABLE IF EXISTS test");
   assert(s != NULL);
   s->execute();
   delete s;
   tr.passIfNoException();
   
   // create table
   tr.test("create table");
   s = c.prepare(
      "CREATE TABLE IF NOT EXISTS test "
      "(t TEXT, b INT, i32 INT, ui32 INT)");
   s->execute();
   delete s;
   tr.passIfNoException();
   
   // insert a row object
   TestRowObject tro1;
   tro1.setText("This is some text.");
   tro1.setBoolean(false);
   tro1.setInt32(5);
   tro1.setUInt32(14);
   TestRowObjectBinding binding1(&tro1);
   db::sql::RowObject ro1(&binding1);
   
   tr.test("insert row object 1");
   ro1.insert(&c, "test");
   tr.passIfNoException();
   
   // insert another row object
   TestRowObject tro2;
   tro2.setText("The second row object.");
   tro2.setBoolean(false);
   tro2.setInt32(-1);
   tro2.setUInt32(17);
   TestRowObjectBinding binding2(&tro2);
   db::sql::RowObject ro2(&binding2);
   
   tr.test("insert row object 2");
   ro2.insert(&c, "test");
   tr.passIfNoException();
   
   // update row object 1
   TestRowObject tro3;
   tro3.setText("The first row object.");
   tro3.setBoolean(true);
   tro3.setInt32(5);
   tro3.setUInt32(14);
   TestRowObjectBinding binding3(&tro3);
   db::sql::RowObject ro3(&binding3);
   
   tr.test("update row object 1");
   ro3.update(&c, "test", "i32");
   tr.passIfNoException();
   
   // select row object 1 using binding 2
   db::sql::RowObject ro4(&binding2);
   tr.test("select row object 1");
   tro2.setBoolean(true);
   ro4.fetch(&c, "test", "b");
   
   // assert contents
   assertStrCmp(tro2.getText(), "The first row object.");
   assert(tro2.getBoolean());
   assert(tro2.getInt32() == 5);
   assert(tro2.getUInt32() == 14);
   tr.passIfNoException();
   
   // select row object 2 using binding 3
   db::sql::RowObject ro5(&binding3);
   tro3.setBoolean(false);
   tr.test("select row object 2");
   ro5.fetch(&c, "test", "b");
   
   // assert contents
   assertStrCmp(tro3.getText(), "The second row object.");
   assert(!tro3.getBoolean());
   assert(tro3.getInt32() == -1);
   assert(tro3.getUInt32() == 17);
   tr.passIfNoException();
   
   tr.test("connection close");
   c.close();
   tr.passIfNoException();
   
   tr.ungroup();
}

void runMySqlConnectionTest()
{
   cout << "Starting MySqlConnection test." << endl << endl;
   
   MySqlConnection c;
   c.connect("mysql://dbreadclient:k288m2s8f6gk39a@mojo.bitmunk.com/test");
   assertNoException();
   
   // clean up mysql
   mysql_library_end();
   
   cout << endl << "MySqlConnection test complete." << endl;
}

void runMySqlStatementTest(TestRunner& tr)
{
   cout << "Starting MySql test." << endl << endl;
   
   // clear any exceptions
   Exception::clearLast();
   
   MySqlConnection c;
   c.connect("mysql://dbwriteclient:k288m2s8f6gk39a@mojo.bitmunk.com/test");
   assertNoException();
   
   db::sql::Statement* s;
   
   // drop table test
   s = c.prepare("DROP TABLE IF EXISTS dbmysqltest");
   assert(s != NULL);
   s->execute();
   delete s;
   assertNoException();
   cout << "drop table test passed!" << endl;
   
   // create table test
   s = c.prepare(
      "CREATE TABLE IF NOT EXISTS dbmysqltest "
      "(id BIGINT AUTO_INCREMENT, t TEXT, i BIGINT, "
      "PRIMARY KEY (id))");
   s->execute();
   delete s;
   assertNoException();
   cout << "create table test passed!" << endl;
   
   // insert test 1
   s = c.prepare("INSERT INTO dbmysqltest (t, i) VALUES ('test!', 1234)");
   s->execute();
   cout << "Row #: " << s->getLastInsertRowId() << endl;
   delete s;
   assertNoException();
   cout << "insert test 1 passed!" << endl;
   
   // insert test 2
   s = c.prepare("INSERT INTO dbmysqltest (t, i) VALUES ('!tset', 4321)");
   s->execute();
   cout << "Row #: " << s->getLastInsertRowId() << endl;
   delete s;
   assertNoException();
   cout << "insert test 2 passed!" << endl;
   
   // insert positional parameters test
   s = c.prepare("INSERT INTO dbmysqltest (t, i) VALUES (?, ?)");
   s->setText(1, "boundpositional");
   s->setInt32(2, 2222);
   s->execute();
   cout << "Row #: " << s->getLastInsertRowId() << endl;
   delete s;
   assertNoException();
   cout << "insert positional parameters test passed!" << endl;
   
//   // insert named parameters test
//   s = c.prepare("INSERT INTO dbmysqltest (t, i) VALUES (:first, :second)");
//   s->setText(":first", "boundnamed");
//   s->setInt32(":second", 2223);
//   s->execute();
//   cout << "Row #: " << s->getLastInsertRowId() << endl;
//   delete s;
//   assertNoException();
//   cout << "insert named parameters test passed!" << endl;
   
   // select test
   s = c.prepare("SELECT t, i FROM dbmysqltest");
   s->execute();
   
   // fetch rows
   db::sql::Row* row;
   string t;
   int i;
   while((row = s->fetch()) != NULL)
   {
      cout << endl << "Row result:" << endl;
      row->getText("t", t);
      assertNoException();
      row->getInt32("i", i);
      assertNoException();
      
      cout << "t=" << t << endl;
      cout << "i=" << i << endl;
   }
   
   cout << endl << "Result Rows complete." << endl;
   delete s;
   cout << "select test passed!" << endl;
   
   c.close();
   assertNoException();
   
   // clean up mysql
   mysql_library_end();
   
   cout << endl << "MySql test complete." << endl;
}

void runMySqlRowObjectTest(TestRunner& tr)
{
   tr.group("MySql RowObject");
   
   // clear any exceptions
   Exception::clearLast();
   
   MySqlConnection c;
   c.connect("mysql://dbwriteclient:k288m2s8f6gk39a@mojo.bitmunk.com/test");
   assertNoException();
   
   db::sql::Statement* s;
   
   // drop existing table
   tr.test("drop table");
   s = c.prepare("DROP TABLE IF EXISTS test");
   assert(s != NULL);
   s->execute();
   delete s;
   tr.passIfNoException();
   
   // create table
   tr.test("create table");
   s = c.prepare(
      "CREATE TABLE IF NOT EXISTS test "
      "(t TEXT, b INT, i32 INT, ui32 INT)");
   s->execute();
   delete s;
   tr.passIfNoException();
   
   // insert a row object
   TestRowObject tro1;
   tro1.setText("This is some text.");
   tro1.setBoolean(false);
   tro1.setInt32(5);
   tro1.setUInt32(14);
   TestRowObjectBinding binding1(&tro1);
   db::sql::RowObject ro1(&binding1);
   
   tr.test("insert row object 1");
   ro1.insert(&c, "test");
   tr.passIfNoException();
   
   // insert another row object
   TestRowObject tro2;
   tro2.setText("The second row object.");
   tro2.setBoolean(false);
   tro2.setInt32(-1);
   tro2.setUInt32(17);
   TestRowObjectBinding binding2(&tro2);
   db::sql::RowObject ro2(&binding2);
   
   tr.test("insert row object 2");
   ro2.insert(&c, "test");
   tr.passIfNoException();
   
   // update row object 1
   TestRowObject tro3;
   tro3.setText("The first row object.");
   tro3.setBoolean(true);
   tro3.setInt32(5);
   tro3.setUInt32(14);
   TestRowObjectBinding binding3(&tro3);
   db::sql::RowObject ro3(&binding3);
   
   tr.test("update row object 1");
   ro3.update(&c, "test", "i32");
   tr.passIfNoException();
   
   // select row object 1 using binding 2
   db::sql::RowObject ro4(&binding2);
   tr.test("select row object 1");
   tro2.setBoolean(true);
   ro4.fetch(&c, "test", "b");
   
   // assert contents
   assertStrCmp(tro2.getText(), "The first row object.");
   assert(tro2.getBoolean());
   assert(tro2.getInt32() == 5);
   assert(tro2.getUInt32() == 14);
   tr.passIfNoException();
   
   // select row object 2 using binding 3
   db::sql::RowObject ro5(&binding3);
   tro3.setBoolean(false);
   tr.test("select row object 2");
   ro5.fetch(&c, "test", "b");
   
   // assert contents
   assertStrCmp(tro3.getText(), "The second row object.");
   assert(!tro3.getBoolean());
   assert(tro3.getInt32() == -1);
   assert(tro3.getUInt32() == 17);
   tr.passIfNoException();
   
   tr.test("connection close");
   c.close();
   tr.passIfNoException();
   
   // clean up mysql
   mysql_library_end();
   
   tr.ungroup();
}

void executeStatements(db::sql::Connection* c)
{
   db::sql::Statement* s;
   
   // drop table test
   s = c->prepare("DROP TABLE IF EXISTS test");
   assert(s != NULL);
   s->execute();
   delete s;
   assertNoException();
   //cout << "drop table test passed!" << endl;
   
   // create table test
   s = c->prepare("CREATE TABLE IF NOT EXISTS test (t TEXT, i INT)");
   s->execute();
   delete s;
   assertNoException();
   //cout << "create table test passed!" << endl;
   
   // insert test 1
   s = c->prepare("INSERT INTO test (t, i) VALUES ('test!', 1234)");
   s->execute();
   //cout << "Row #: " << s->getLastInsertRowId() << endl;
   delete s;
   assertNoException();
   //cout << "insert test 1 passed!" << endl;
   
   // insert test 2
   s = c->prepare("INSERT INTO test (t, i) VALUES ('!tset', 4321)");
   s->execute();
   //cout << "Row #: " << s->getLastInsertRowId() << endl;
   delete s;
   assertNoException();
   //cout << "insert test 2 passed!" << endl;
   
   // insert positional parameters test
   s = c->prepare("INSERT INTO test (t, i) VALUES (?, ?)");
   s->setText(1, "boundpositional");
   s->setInt32(2, 2222);
   s->execute();
   //cout << "Row #: " << s->getLastInsertRowId() << endl;
   delete s;
   assertNoException();
   //cout << "insert positional parameters test passed!" << endl;
   
   // insert named parameters test
   s = c->prepare("INSERT INTO test (t, i) VALUES (:first, :second)");
   s->setText(":first", "boundnamed");
   s->setInt32(":second", 2223);
   s->execute();
   //cout << "Row #: " << s->getLastInsertRowId() << endl;
   delete s;
   assertNoException();
   //cout << "insert named parameters test passed!" << endl;
   
   // select test
   s = c->prepare("SELECT * FROM test");
   s->execute();
   
   // fetch rows
   db::sql::Row* row;
   string t;
   int i;
   while((row = s->fetch()) != NULL)
   {
      //cout << endl << "Row result:" << endl;
      row->getText("t", t);
      assertNoException();
      row->getInt32("i", i);
      assertNoException();
      
      //cout << "t=" << t << endl;
      //cout << "i=" << i << endl;
   }
   
   //cout << endl << "Result Rows complete." << endl;
   delete s;
   //cout << "select test passed!" << endl;
   
   Thread::sleep(100);
   
   c->close();
   
   //cout << "Statements finished executing." << endl;
}

class SqlConnectionTest : public Runnable
{
public:
   Sqlite3ConnectionPool* pool;
   
   virtual void run()
   {
      db::sql::Connection* c = pool->getConnection();
      executeStatements(c);
   }
};

void runConnectionPoolTest()
{
   cout << "Starting ConnectionPool test." << endl << endl;
   
   int size = 300;
   
   // create sqlite3 connection pool
   Sqlite3ConnectionPool cp("sqlite3::memory:", 100);
   assertNoException();
   
   // create connection test threads
   SqlConnectionTest tests[size];
   Thread* threads[size];
   
   // create threads, set pool for tests
   for(int i = 0; i < size; i++)
   {
      tests[i].pool = &cp;
      threads[i] = new Thread(&tests[i]);
   }
   
   unsigned long long start = System::getCurrentMilliseconds();
   
   // run connection threads
   int count = 1;
   for(int i = 0; i < size; i++, count++)
   {
      //cout << "RUNNING CONNECTION #" << count << endl;
      while(!threads[i]->start())
      {
         threads[i - 1]->join();
      }
   }
   
   // join threads
   for(int i = 0; i < size; i++)
   {
      threads[i]->join();
   }
   
   unsigned long long end = System::getCurrentMilliseconds();
   
   // clean up threads
   for(int i = 0; i < size; i++)
   {
      delete threads[i];
   }
   
   cout << endl;
   cout << "Number of independent connection uses: " << size << endl;
   cout << "Number of pooled connections created: " << cp.getConnectionCount()
      << endl;
   
   cout << "Total time: " << (end - start) << "ms" << endl;
   
   cout << endl << "ConnectionPool test complete." << endl;
}

void runDatabaseClientTest()
{
   cout << "Starting DatabaseClient test." << endl << endl;
   
   // clear any exceptions
   Exception::clearLast();
   
   // get a sqlite3 database client
   DatabaseClient* dc = DatabaseClient::create("sqlite3::memory:");
   assertNoException();
   
   // get a connection
   db::sql::Connection* c = dc->getConnection();
   assertNoException();
   
   // drop table test
   db::sql::Statement* s = c->prepare("DROP TABLE IF EXISTS test");
   assert(s != NULL);
   s->execute();
   delete s;
   assertNoException();
   cout << "sqlite3 drop table test passed!" << endl;
   
   // create table test
   s = c->prepare("CREATE TABLE IF NOT EXISTS test (t TEXT, i INT)");
   s->execute();
   delete s;
   assertNoException();
   cout << "sqlite3 create table test passed!" << endl;
   
   // insert test 1
   s = c->prepare("INSERT INTO test (t, i) VALUES ('test!', 1234)");
   s->execute();
   cout << "Row #: " << s->getLastInsertRowId() << endl;
   delete s;
   assertNoException();
   cout << "sqlite3 insert test 1 passed!" << endl;
   
   // insert test 2
   s = c->prepare("INSERT INTO test (t, i) VALUES ('!tset', 4321)");
   s->execute();
   cout << "Row #: " << s->getLastInsertRowId() << endl;
   delete s;
   assertNoException();
   cout << "sqlite3 insert test 2 passed!" << endl;
   
   // insert positional parameters test
   s = c->prepare("INSERT INTO test (t, i) VALUES (?, ?)");
   s->setText(1, "boundpositional");
   s->setUInt32(2, 2222);
   s->execute();
   cout << "Row #: " << s->getLastInsertRowId() << endl;
   delete s;
   assertNoException();
   cout << "sqlite3 insert positional parameters test passed!" << endl;
   
   // insert named parameters test
   s = c->prepare("INSERT INTO test (t, i) VALUES (:first, :second)");
   s->setText(":first", "boundnamed");
   s->setInt32(":second", 2223);
   s->execute();
   cout << "Row #: " << s->getLastInsertRowId() << endl;
   delete s;
   assertNoException();
   cout << "sqlite3 insert named parameters test passed!" << endl;
   
   // select test
   s = c->prepare("SELECT * FROM test");
   s->execute();
   
   // fetch rows
   db::sql::Row* row;
   string t;
   int i;
   while((row = s->fetch()) != NULL)
   {
      cout << endl << "Row result:" << endl;
      row->getText((unsigned int)0, t);
      assertNoException();
      row->getInt32(1, i);
      assertNoException();
      
      cout << "t=" << t << endl;
      cout << "i=" << i << endl;
   }
   
   cout << endl << "Result Rows complete." << endl;
   delete s;
   cout << "sqlite3 select test passed!" << endl;
   
   c->close();
   assertNoException();
   
   // clean up database client
   delete dc;
   
   // get a mysql database client
   dc = DatabaseClient::create(
      "mysql://dbwriteclient:k288m2s8f6gk39a@mojo.bitmunk.com/test");
   assertNoException();
   
   // get a connection
   c = dc->getConnection();
   assertNoException();
   
   // drop table test
   s = c->prepare("DROP TABLE IF EXISTS dbmysqltest");
   assert(s != NULL);
   s->execute();
   delete s;
   assertNoException();
   cout << "mysql drop table test passed!" << endl;
   
   // create table test
   string sql;
   sql.append("CREATE TABLE IF NOT EXISTS dbmysqltest ");
   sql.append("(id BIGINT AUTO_INCREMENT, t TEXT, i BIGINT, ");
   sql.append("PRIMARY KEY (id))");
   s = c->prepare(sql.c_str());
   s->execute();
   delete s;
   assertNoException();
   cout << "mysql create table test passed!" << endl;
   
   // insert test 1
   s = c->prepare("INSERT INTO dbmysqltest (t, i) VALUES ('test!', 1234)");
   s->execute();
   cout << "Row #: " << s->getLastInsertRowId() << endl;
   delete s;
   assertNoException();
   cout << "mysql insert test 1 passed!" << endl;
   
   // insert test 2
   s = c->prepare("INSERT INTO dbmysqltest (t, i) VALUES ('!tset', 4321)");
   s->execute();
   cout << "Row #: " << s->getLastInsertRowId() << endl;
   delete s;
   assertNoException();
   cout << "mysql insert test 2 passed!" << endl;
   
   // insert positional parameters test
   s = c->prepare("INSERT INTO dbmysqltest (t, i) VALUES (?, ?)");
   s->setText(1, "boundpositional");
   s->setUInt32(2, 2222);
   s->execute();
   cout << "Row #: " << s->getLastInsertRowId() << endl;
   delete s;
   assertNoException();
   cout << "mysql insert positional parameters test passed!" << endl;
   
//   // insert named parameters test
//   s = c->prepare("INSERT INTO dbmysqltest (t, i) VALUES (:first, :second)");
//   s->setText(":first", "boundnamed");
//   s->setInt32(":second", 2223);
//   s->execute();
//   cout << "Row #: " << s->getLastInsertRowId() << endl;
//   delete s;
//   assertNoException();
//   cout << "mysql insert named parameters test passed!" << endl;
   
   // select test
   s = c->prepare("SELECT * FROM dbmysqltest");
   s->execute();
   
   // fetch rows
   while((row = s->fetch()) != NULL)
   {
      cout << endl << "Row result:" << endl;
      row->getText("t", t);
      assertNoException();
      row->getInt32("i", i);
      assertNoException();
      
      cout << "t=" << t << endl;
      cout << "i=" << i << endl;
   }
   
   cout << endl << "Result Rows complete." << endl;
   delete s;
   cout << "mysql select test passed!" << endl;
   
   c->close();
   assertNoException();
   
   // clean up database client
   delete dc;
   
   // clean up mysql
   mysql_library_end();
   
   cout << endl << "DatabaseClient test complete." << endl;
}

class TestObserver : public Observer
{
public:
   int events;
   int event1;
   int event2;
   int event3;
   int event4;
   
   ObserverDelegate<TestObserver> delegate1;
   ObserverDelegate<TestObserver> delegate2;
   ObserverDelegate<TestObserver> delegate3;
   ObserverDelegate<TestObserver> delegate4;
   
   TestObserver() :
      delegate1(this, &TestObserver::handleEvent1),
      delegate2(this, &TestObserver::handleEvent2),
      delegate3(this, &TestObserver::handleEvent3),
      delegate4(this, &TestObserver::handleEvent4)
   {
      events = 0;
      event1 = 0;
      event2 = 0;
      event3 = 0;
      event4 = 0;
   }
   
   virtual ~TestObserver()
   {
   }
   
   virtual void eventOccurred(Event& e)
   {
      events++;
   }
   
   virtual void handleEvent1(Event& e)
   {
      event1++;
   }
   
   virtual void handleEvent2(Event& e)
   {
      event2++;
   }
   
   virtual void handleEvent3(Event& e)
   {
      event3++;
   }
   
   virtual void handleEvent4(Event& e)
   {
      if(e["id"]->getUInt64() == 3)
      {
         event3++;
      }
      else if(e["id"]->getUInt64() == 4)
      {
         event4++;
      }
   }
};

void runEventTest(TestRunner& tr)
{
   tr.test("Event");
   
   // create kernel and start engine
   Kernel k;
   k.getEngine()->start();
   
   // create observable and observer
   Observable observable;
   TestObserver observer;
   
   // register observer and start observable
   observable.registerObserver(&observer, 1);
   observable.start(&k);
   
   // create and schedule events
   Event e1;
   Event e2;
   Event e3;
   e1["name"] = "Event1";
   e2["name"] = "Event2";
   e3["name"] = "Event3";
   observable.schedule(e1, 1);
   observable.schedule(e2, 1);
   observable.schedule(e3, 1);
   
   // wait for a second
   Thread::sleep(1000);
   
   assert(observer.events == 3);
   
   // stop observable
   observable.stop();
   
   // stop kernel engine
   k.getEngine()->stop();
   
   tr.pass();
}

void runObserverDelegateTest(TestRunner& tr)
{
   tr.test("ObserverDelegate");
   
   // create kernel and start engine
   Kernel k;
   k.getEngine()->start();
   
   // create observable and observers
   Observable observable;
   TestObserver observer;
   
   // register observers and start observable
   observable.registerObserver(&observer.delegate1, 1);
   observable.registerObserver(&observer.delegate2, 2);
   observable.registerObserver(&observer.delegate3, 3);
   observable.registerObserver(&observer.delegate4, 4);
   observable.addTap(3, 4);
   observable.start(&k);
   
   // create and schedule events
   Event e1;
   Event e2;
   Event e3;
   Event e4;
   e1["name"] = "Event1";
   e2["name"] = "Event2";
   e3["name"] = "Event3";
   e4["name"] = "Event4";
   observable.schedule(e1, 1);
   observable.schedule(e2, 2);
   observable.schedule(e3, 3);
   observable.schedule(e4, 4);
   
   // wait for a second
   Thread::sleep(1000);
   
   assert(observer.event1 == 1);
   assert(observer.event2 == 1);
   assert(observer.event3 == 2);
   assert(observer.event4 == 1);
   
   // stop observable
   observable.stop();
   
   // stop kernel engine
   k.getEngine()->stop();
   
   tr.pass();
}

void runEventControllerTest(TestRunner& tr)
{
   tr.test("EventController");
   
   // create kernel and start engine
   Kernel k;
   k.getEngine()->start();
   
   // create event controller
   EventController ec;
   
   // create observers
   TestObserver observer;
   
   DynamicObject types;
   // string type
   ec.registerObserver(&observer.delegate1, "event1");
   // DynamicObject array of string types
   types[0] = "event2";
   ec.registerObserver(&observer.delegate2, types);
   types[0] = "event3";
   ec.registerObserver(&observer.delegate3, types);
   types[0] = "event4";
   ec.registerObserver(&observer.delegate4, types);
   
   types[0] = "event1";
   ec.registerObserver(&observer, types);
   
   // add parent events
   ec.addParent("event2", "event1");
   ec.addParent("event3", "event1");
   ec.addParent("event4", "event3");
   
   // start event controller
   ec.start(&k);
   
   // create and schedule events
   Event e1;
   Event e2;
   Event e3;
   Event e4;
   e1["type"] = "event1";
   e2["type"] = "event2";
   e3["type"] = "event3";
   e4["type"] = "event4";
   ec.schedule(e1);
   ec.schedule(e2);
   ec.schedule(e3);
   ec.schedule(e4);
   
   // wait for a second
   Thread::sleep(1000);
   
   // check messages
   assert(observer.events == 4);
   assert(observer.event1 == 4);
   assert(observer.event2 == 1);
   assert(observer.event3 == 2);
   assert(observer.event4 == 1);
   
   // stop event controller
   ec.stop();
   
   // stop kernel engine
   k.getEngine()->stop();
   
   tr.pass();
}

void runLoggerTest(TestRunner& tr)
{
   tr.group("Logger");

   tr.test("basic");
   
<<<<<<< HEAD
   OStreamOutputStream stdoutos(&cout);
   db::logging::OutputStreamLogger clog(
      "stdout", Logger::Max, &stdoutos);
   Logger::addLogger(&clog);
   Logger::addLogger(&clog, "[C1]");
   
   db::logging::FileLogger flog(
      "flog", Logger::Max, new File("test.log"), true);
   Logger::addLogger(&flog);

   DB_ERROR("[M1] error test");
   DB_WARNING("[M1] warning test");
   DB_INFO("[M1] info test");
   DB_DEBUG("[M1] debug test");
   DB_CAT_ERROR("[C1]", "[M2] cat 1 error test");
   DB_CAT_OBJECT_ERROR("[C1]", &clog, "[M3] cat 1 obj error test");
   
   tr.passIfNoException();


   tr.test("dyno");

   DynamicObject dyno;
   dyno["logging"] = "is fun";
   DB_DEBUG_DYNO(&dyno, "test dyno");

   DynamicObject dyno2 = dyno;
   DB_DEBUG_DYNO(&dyno2, "test dyno2");

   tr.passIfNoException();
   
   tr.ungroup();
=======
   OStreamOutputStream stdout = OStreamOutputStream(&cout);
   db::logging::OutputStreamLogger clog(
      "stdout", Logger::Max, &stdout);
   Logger::addLogger(&clog);
   //Logger::addLogger(&clog, "[C1]");
   
   //db::logging::FileLogger flog(
   //   "flog", Logger::Max, new File("test.log"), true);
   //Logger::addLogger(&flog);

   //DB_ERROR("[M1] error test");
   //DB_WARNING("[M1] warning test");
   //DB_INFO("[M1] info test");
   //DB_DEBUG("[M1] debug test");
   //DB_CAT_ERROR("[C1]", "[M2] cat 1 error test");
   //DB_CAT_OBJECT_ERROR("[C1]", &clog, "[M3] cat 1 obj error test");
   DB_CAT_INFO("stdout", "info test");
   
   cout << endl << "Logger test complete." << endl;
>>>>>>> 54038f96
}

void runUniqueListTest(TestRunner& tr)
{
   tr.test("UniqueList");
   
   UniqueList<int> list;
   
   list.add(5);
   list.add(6);
   list.add(7);
   list.add(5);
   
   Iterator<int>* i = list.getIterator();
   /*
   while(i->hasNext())
   {
      cout << "element=" << i->next() << endl;
   }
   */
   assert(i->hasNext());
   assert(i->next() == 5);
   assert(i->hasNext());
   assert(i->next() == 6);
   assert(i->hasNext());
   assert(i->next() == 7);
   assert(!i->hasNext());
   delete i;
   
   list.remove(5);
   
   i = list.getIterator();
   /*
   while(i->hasNext())
   {
      cout << "element=" << i->next() << endl;
   }
   */
   assert(i->hasNext());
   assert(i->next() == 6);
   assert(i->hasNext());
   assert(i->next() == 7);
   assert(!i->hasNext());
   delete i;
   
   list.clear();
   
   i = list.getIterator();
   assert(!i->hasNext());
   delete i;

   tr.passIfNoException();
}

void runFileTest()
{
   cout << "Starting File test." << endl << endl;
   
   const char* name = "/work";
   
   File dir(name);
   FileList files(true);
   dir.listFiles(&files);
   
   cout << "Files in " << dir.getName() << ":" << endl;
   
   Iterator<File*>* i = files.getIterator();
   while(i->hasNext())
   {
      File* file = i->next();
      const char* type;
      switch(file->getType())
      {
         case File::RegularFile:
            type = "Regular File";
            break;
         case File::Directory:
            type = "Directory";
            break;
         case File::SymbolicLink:
            type = "Symbolic Link";
            break;
         default:
            type = "Unknown";
            break;
      }
      
      cout << "Name: '" << file->getName() << "', Type: " << type << endl;
   }
   delete i;
   
   cout << endl << "File test complete." << endl;
}

void runSmtpClientTest(TestRunner& tr)
{
   tr.test("SmtpClient");
   
   // set url of mail server
   Url url("smtp://localhost:25");
   
   // set mail
   db::mail::Mail mail;
   mail.setSender("testuser@bitmunk.com");
   mail.addTo("support@bitmunk.com");
   mail.addCc("support@bitmunk.com");
   mail.setSubject("This is an autogenerated unit test email");
   mail.setBody("This is the test body");
   
   // send mail
   db::mail::SmtpClient c;
   c.sendMail(&url, &mail);
   
   tr.passIfNoException();
}

void runMailTemplateParser(TestRunner& tr)
{
   tr.test("MailTemplateParser");
   
   // create mail template
   const char* tpl =
      "From: testuser@bitmunk.com\r\n"
      "To: support@bitmunk.com\r\n"
      "Cc: support@bitmunk.com\r\n"
      "Bcc: $bccAddress1\r\n"
      "Subject: This is an autogenerated unit test email\r\n"
      "This is the test body. I want \\$10.00.\n"
      "I used a variable: \\$bccAddress1 with the value of "
      "'$bccAddress1'.\n"
      "Slash before variable \\\\$bccAddress1.\n"
      "2 slashes before variable \\\\\\\\$bccAddress1.\n"
      "Slash before escaped variable \\\\\\$bccAddress1.\n"
      "2 slashes before escaped variable \\\\\\\\\\$bccAddress1.\n"
      "$eggs$bacon$ham$sausage.";
   
   // create template parser
   db::mail::MailTemplateParser parser;
   
   // create input stream
   ByteArrayInputStream bais(tpl, strlen(tpl));
   
   // create variables
   DynamicObject vars;
   vars["bccAddress1"] = "support@bitmunk.com";
   vars["eggs"] = "This is a ";
   //vars["bacon"] -- no bacon
   vars["ham"] = "number ";
   vars["sausage"] = 5;
   
   // parse mail
   db::mail::Mail mail;
   parser.parse(&mail, vars, &bais);
   
   const char* expect =
      "This is the test body. I want $10.00.\r\n"
      "I used a variable: $bccAddress1 with the value of "
      "'support@bitmunk.com'.\r\n"
      "Slash before variable \\support@bitmunk.com.\r\n"
      "2 slashes before variable \\\\support@bitmunk.com.\r\n"
      "Slash before escaped variable \\$bccAddress1.\r\n"
      "2 slashes before escaped variable \\\\$bccAddress1.\r\n"
      "This is a number 5.\r\n";
   
   // get mail message
   db::mail::Message msg = mail.getMessage();
   
   // assert body parsed properly
   const char* body = msg["body"]->getString();
   assertStrCmp(body, expect);
   
//   // print out mail message
//   cout << "\nHeaders=\n";
//   DynamicObjectIterator i = msg["headers"].getIterator();
//   while(i->hasNext())
//   {
//      DynamicObject header = i->next();
//      DynamicObjectIterator doi = header.getIterator();
//      while(doi->hasNext())
//      {
//         cout << i->getName() << ": " << doi->next()->getString() << endl;
//      }
//   }
//   
//   cout << "Expect=\n" << expect << endl;
//   cout << "Body=\n" << msg["body"]->getString() << endl;
   
//   // set url of mail server
//   Url url("smtp://localhost:25");
//   
//   // send mail
//   db::mail::SmtpClient c;
//   c.sendMail(&url, &mail);
   
   tr.passIfNoException();
}

void runConfigManagerTest(TestRunner& tr)
{
   tr.group("ConfigManager");
   
   tr.test("init");
   {
      DynamicObject expect;
      expect->setType(Map);
      ConfigManager cm;
      assert(cm.getConfig() == expect);
   }
   tr.passIfNoException();
   
   tr.test("init & clear");
   {
      DynamicObject expect;
      expect->setType(Map);
      ConfigManager cm;
      cm.clear();
      assert(cm.getConfig() == expect);
   }
   tr.passIfNoException();
   
   tr.test("1 config");
   {
      DynamicObject expect;
      expect->setType(Map);
      expect["a"] = 0;
      ConfigManager cm;
      DynamicObject a;
      a["a"] = 0;
      cm.addConfig(a);
      assert(cm.getConfig() == expect);
   }
   tr.passIfNoException();
   
   tr.test("clear & 1 config");
   {
      DynamicObject expect;
      expect->setType(Map);
      expect["a"] = 0;
      ConfigManager cm;
      cm.clear();
      DynamicObject a;
      a["a"] = 0;
      cm.addConfig(a);
      assert(cm.getConfig() == expect);
   }
   tr.passIfNoException();
   
   tr.test("config change");
   {
      ConfigManager cm;
      DynamicObject a;
      a["a"] = 0;
      cm.addConfig(a);
      assert(cm.getConfig() == a);
      cm.getConfig()["a"] = 1;
      DynamicObject expect;
      expect["a"] = 1;
      assert(cm.getConfig() != a);
      assert(cm.getConfig() == expect);
   }
   tr.passIfNoException();

   tr.test("add");
   {
      DynamicObject expect;
      expect["a"] = 0;
      expect["b"] = 1;
      expect["c"] = 2;
      ConfigManager cm;
      DynamicObject a;
      a["a"] = 0;
      DynamicObject b;
      b["b"] = 1;
      DynamicObject c;
      c["c"] = 2;
      cm.addConfig(a);
      cm.addConfig(b);
      cm.addConfig(c);
      assert(cm.getConfig() == expect);
   }
   tr.passIfNoException();

   tr.test("bad remove");
   {
      ConfigManager cm;
      assert(!cm.removeConfig(0));
      assertException();
      Exception::clearLast();
   }
   tr.passIfNoException();

   tr.test("remove");
   {
      DynamicObject expect;
      expect["a"] = 0;
      expect["b"] = 1;
      expect["c"] = 2;
      ConfigManager cm;
      DynamicObject a;
      a["a"] = 0;
      DynamicObject b;
      b["b"] = 1;
      DynamicObject c;
      c["c"] = 2;
      ConfigManager::ConfigId id;
      cm.addConfig(a);
      cm.addConfig(b, ConfigManager::Default, &id);
      cm.addConfig(c);
      assert(cm.getConfig() == expect);
      DynamicObject expect2;
      expect2["a"] = 0;
      expect2["c"] = 2;
      assert(cm.removeConfig(id));
      assert(cm.getConfig() == expect2);
   }
   tr.passIfNoException();

   tr.test("update");
   {
      ConfigManager cm;
      DynamicObject expect;
      expect["a"] = 0;
      DynamicObject a;
      a["a"] = 0;
      cm.addConfig(a);
      assert(cm.getConfig() == expect);
      DynamicObject expect2;
      expect2["a"] = 1;
      a["a"] = 1;
      assert(cm.getConfig() != expect2);
      cm.update();
      assert(cm.getConfig() == expect2);
   }
   tr.passIfNoException();

   tr.test("set");
   {
      ConfigManager cm;
      DynamicObject expect;
      expect["a"] = 0;
      DynamicObject a;
      a["a"] = 0;
      ConfigManager::ConfigId id;
      cm.addConfig(a, ConfigManager::Default, &id);
      assert(cm.getConfig() == expect);
      DynamicObject expect2;
      expect2["b"] = 0;
      DynamicObject b;
      b["b"] = 0;
      cm.setConfig(id, b);
      assert(cm.getConfig() == expect2);
   }
   tr.passIfNoException();

   tr.test("get");
   {
      ConfigManager cm;
      DynamicObject expect;
      expect["a"] = 0;
      DynamicObject a;
      a["a"] = 0;
      ConfigManager::ConfigId id;
      cm.addConfig(a, ConfigManager::Default, &id);
      assert(cm.getConfig() == expect);
      DynamicObject b;
      assert(cm.getConfig(id, b));
      assert(b == expect);
   }
   tr.passIfNoException();

   tr.test("map changes");
   {
      ConfigManager cm;
      DynamicObject a;
      a["a"] = 0;
      a["b"] = 0;
      cm.addConfig(a);
      cm.getConfig()["a"] = 1;
      DynamicObject expect;
      expect["a"] = 1;
      DynamicObject changes;
      cm.getChanges(changes);
      assert(changes == expect);
   }
   tr.passIfNoException();

   tr.test("deep map changes");
   {
      ConfigManager cm;
      DynamicObject a;
      a["a"]["b"] = 0;
      a["a"]["c"] = 0;
      cm.addConfig(a);
      cm.getConfig()["a"]["c"] = 1;
      cm.getConfig()["d"] = 0;
      DynamicObject expect;
      expect["a"]["c"] = 1;
      expect["d"] = 0;
      DynamicObject changes;
      cm.getChanges(changes);
      assert(changes == expect);
   }
   tr.passIfNoException();

   tr.test("array changes");
   {
      ConfigManager cm;
      DynamicObject a;
      a[0] = 10;
      a[1] = 11;
      a[2] = 12;
      cm.addConfig(a);
      cm.getConfig()[1] = 21;
      DynamicObject expect;
      expect[0] = "__default__";
      expect[1] = 21;
      expect[2] = "__default__";
      DynamicObject changes;
      cm.getChanges(changes);
      assert(changes == expect);
   }
   tr.passIfNoException();

   tr.test("bigger array changes");
   {
      ConfigManager cm;
      DynamicObject a;
      a[0] = 10;
      a[1] = 11;
      cm.addConfig(a);
      cm.getConfig()[2] = 22;
      DynamicObject expect;
      expect[0] = "__default__";
      expect[1] = "__default__";
      expect[2] = 22;
      DynamicObject changes;
      cm.getChanges(changes);
      assert(changes == expect);
   }
   tr.passIfNoException();

   tr.test("system vs user changes");
   {
      ConfigManager cm;

      // system
      DynamicObject a;
      a[0] = 10;
      a[1] = 11;
      cm.addConfig(a, ConfigManager::Default);

      // user
      DynamicObject b;
      b[0] = 20;
      b[1] = 21;
      cm.addConfig(b, ConfigManager::User);
      
      // custom
      cm.getConfig()[1] = 31;

      {
         // Changes from system configs
         DynamicObject expect;
         expect[0] = 20;
         expect[1] = 31;
         DynamicObject changes;
         cm.getChanges(changes);
         assert(changes == expect);
      }
      
      {
         // Changes from system+user configs
         DynamicObject expect;
         expect[0] = "__default__";
         expect[1] = 31;
         DynamicObject changes;
         cm.getChanges(changes, ConfigManager::All);
         assert(changes == expect);
      }
   }
   tr.passIfNoException();

   tr.test("default value");
   {
      ConfigManager cm;
      DynamicObject a;
      a = 1;
      cm.addConfig(a);
      DynamicObject b;
      b = "__default__";
      cm.addConfig(b);
      DynamicObject expect;
      expect = 1;
      assert(cm.getConfig() == expect);
   }
   tr.passIfNoException();

   tr.test("default values");
   {
      ConfigManager cm;
      DynamicObject a;
      a[0] = 10;
      a[1] = 11;
      a[2]["0"] = 120;
      a[2]["1"] = 121;
      cm.addConfig(a);
      DynamicObject b;
      b[0] = "__default__";
      b[1] = 21;
      b[2]["0"] = "__default__";
      b[2]["1"] = 221;
      cm.addConfig(b);
      DynamicObject expect;
      expect[0] = 10;
      expect[1] = 21;
      expect[2]["0"] = 120;
      expect[2]["1"] = 221;
      assert(cm.getConfig() == expect);
   }
   tr.passIfNoException();

   tr.test("schema check");
   {
      DynamicObject schema;
      DynamicObject config;
      assert(ConfigManager::isValidConfig(config, schema));
      schema->setType(Map);
      config->setType(Map);
      assert(ConfigManager::isValidConfig(config, schema));
      schema["s"] = "";
      schema["i"] = 0;
      config["s"] = "string";
      config["i"] = 1;
      assert(ConfigManager::isValidConfig(config, schema));
      schema["m"]["s"] = "";
      schema["m"]["s2"] = "";
      schema["a"][0] = 0;
      schema["a"][1] = 1;
      config["m"]["s"] = "s";
      config["m"]["s2"] = "s2";
      config["a"][0] = 0;
      config["a"][1] = 1;
   }
   tr.passIfNoException();

   tr.test("schema check bad");
   {
      DynamicObject schema;
      DynamicObject config;
      assert(ConfigManager::isValidConfig(config, schema));
      schema->setType(Map);
      config->setType(Array);
      assert(!ConfigManager::isValidConfig(config, schema));
      config->setType(Map);
      schema["s"] = "";
      schema["i"] = 0;
      config["s"] = 1;
      config["i"] = "string";
      assert(!ConfigManager::isValidConfig(config, schema));
   }
   tr.passIfNoException();

   tr.test("user preferences");
   {
      ConfigManager cm;

      // node
      // built in or loaded defaults
      DynamicObject nodec;
      nodec["node"]["host"] = "localhost";
      nodec["node"]["port"] = 19100;
      nodec["node"]["modulePath"] = "/usr/lib/bitmunk/modules";
      nodec["node"]["userModulePath"] = "~/.bitmunk/modules";
      cm.addConfig(nodec);

      // user
      // loaded defaults
      DynamicObject userc;
      userc["node"]["port"] = 19100;
      userc["node"]["comment"] = "My precious...";
      cm.addConfig(userc, ConfigManager::User);
      
      // user makes changes during runtime
      DynamicObject c = cm.getConfig();
      c["node"]["port"] = 19200;
      c["node"]["userModulePath"] = "~/.bitmunk/modules:~/.bitmunk/modules-dev";

      // get the changes from defaults to current config
      // serialize this to disk as needed
      DynamicObject changes;
      cm.getChanges(changes);

      // check it's correct
      DynamicObject expect;
      expect["node"]["port"] = 19200;
      expect["node"]["comment"] = "My precious...";
      expect["node"]["userModulePath"] = "~/.bitmunk/modules:~/.bitmunk/modules-dev";
      assert(changes == expect);
   }
   tr.passIfNoException();
   
   tr.ungroup();
}

class RunTests : public virtual Object, public Runnable
{
public:
   /**
    * Run automatic unit tests.
    */
   virtual void runAutomaticUnitTests(TestRunner& tr)
   {
      // db::rt tests
      runThreadTest(tr);
      runJobThreadPoolTest(tr);
      runJobDispatcherTest(tr);
      
      // db::config tests
      runConfigManagerTest(tr);
      
      // db::modest tests
      runModestTest(tr);
      
      // db::util tests
      runBase64Test(tr);
      runCrcTest(tr);
      runDynamicObjectTest(tr);
      runDynoClearTest(tr);
      runDynoConversionTest(tr);
      runUniqueListTest(tr);
      runStringTokenizerTest(tr);
      runConvertTest(tr);
      
      // db::data tests
      runXmlReaderTest(tr);
      runXmlWriterTest(tr);
      runXmlReadWriteTest(tr);
      runXmlBindingInputStreamTest(tr);
      runXmlBindingOutputStreamTest(tr);
      runJsonValidTest(tr);
      runJsonInvalidTest(tr);
      runJsonDJDTest(tr);
      runJsonVerifyDJDTest(tr);
      runJsonIOStreamTest(tr);
      
      // db::crypto tests
      runMessageDigestTest(tr);
      runCipherTest(tr, "AES256");
      runAsymmetricKeyLoadingTest(tr);
      runDsaAsymmetricKeyCreationTest(tr);
      runRsaAsymmetricKeyCreationTest(tr);
      runDigitalSignatureInputStreamTest(tr);
      runDigitalSignatureOutputStreamTest(tr);
      runEnvelopeTest(tr);
      runBigIntegerTest(tr);
      runBigDecimalTest(tr);
      
      // db::net tests
      runAddressResolveTest(tr);
      runSocketTest(tr);
      runUrlEncodeTest(tr);
      runUrlTest(tr);
      //runInterruptServerSocketTest(tr);
      runHttpHeaderTest(tr);
      
      // db::data tests
      runXmlHttpServerTest(tr);
      runDynamicObjectWriterTest(tr);
      runDynamicObjectReaderTest(tr);
      runDynamicObjectBasicBindingTest(tr);
      runDynamicObjectArrayBindingTest(tr);
      runDynamicObjectMapBindingTest(tr);
      runDynamicObjectBindingTest(tr);
      
      // db::sql tests
      runSqlite3ConnectionTest(tr);
      runSqlite3StatementTest(tr);
      runSqlite3RowObjectTest(tr);
      runMySqlRowObjectTest(tr);
      
      // db::event tests
      runEventTest(tr);
      runObserverDelegateTest(tr);
      runEventControllerTest(tr);
      
      // db::mail tests
      //runSmtpClientTest(tr);
      runMailTemplateParser(tr);
      
      // db::io tests
      runByteBufferTest(tr);
      runByteArrayInputStreamTest(tr);
      runByteArrayOutputStreamTest(tr);

      assertNoException();
   }

   /**
    * Runs interactive unit tests.
    */
   virtual void runInteractiveUnitTests(TestRunner& tr)
   {
//      runModestTest(tr);
//      runTimeTest();
//      runRegexTest(tr);
//      runDateTest();
//      runStringEqualityTest();
//      runStringAppendCharTest();
//      runStringCompareTest();
//      runCipherTest(tr, "AES256");
//      runAsymmetricKeyLoadingTest(tr);
//      runAddressResolveTest(tr);
//      runSslSocketTest();
//      runServerSocketTest();
//      runSslServerSocketTest();
//      runTcpClientServerTest();
//      runUdpClientServerTest();
//      runDatagramTest();
//      runServerConnectionTest();
//      runServerSslConnectionTest();
//      runServerDatagramTest();
//      runHttpServerTest();
//      runHttpClientGetTest();
//      runHttpClientPostTest();
//      runPingTest();
//      runXmlHttpServerTest(tr);
//      runMySqlConnectionTest();
//      runMySqlStatementTest();
//      runMySqlRowObjectTest(tr);
//      runConnectionPoolTest();
//      runDatabaseClientTest();
//      runLoggerTest(tr);
//      runFileTest();
//      runSmtpClientTest(tr);
      
      assertNoException();
   }

   /**
    * Runs the unit tests.
    */
   virtual void run()
   {
      TestRunner tr(true, TestRunner::Names);
      
      tr.group(""); // root group
      runInteractiveUnitTests(tr);
      runAutomaticUnitTests(tr);
      tr.ungroup();
      
      assertNoException();
      tr.done();
   }
};

int main()
{
   // initialize winsock
   #ifdef WIN32
      WSADATA wsaData;
      if(WSAStartup(MAKEWORD(2, 0), &wsaData) < 0)
      {
         cout << "ERROR! Could not initialize winsock!" << endl;
      }
   #endif
   
   RunTests runnable;
   Thread t(&runnable);
   t.start();
   t.join();
   
   // cleanup winsock
   #ifdef WIN32
      WSACleanup();
   #endif
   
   Exception::setLast(new Exception("Main thread exception leak test"));

   #ifndef WIN32
   // FIXME: calling Thread::exit() on windows causes a busy loop of
   // some sort (perhaps a deadlock spin lock)
   Thread::exit();
   #endif
   
   return 0;
}
<|MERGE_RESOLUTION|>--- conflicted
+++ resolved
@@ -1,6834 +1,6813 @@
-/*
- * Copyright (c) 2007 Digital Bazaar, Inc.  All rights reserved.
- */
-#include <iostream>
-#include <sstream>
-#include <openssl/ssl.h>
-#include <openssl/evp.h>
-#include <openssl/err.h>
-#include <openssl/rand.h>
-#include <openssl/engine.h>
-
-#include "db/test/Test.h"
-#include "db/test/TestRunner.h"
-#include "db/util/Base64Codec.h"
-#include "db/rt/Object.h"
-#include "db/rt/Runnable.h"
-#include "db/rt/Thread.h"
-#include "db/rt/Semaphore.h"
-#include "db/rt/System.h"
-#include "db/rt/JobDispatcher.h"
-#include "db/util/Crc16.h"
-#include "db/util/StringTools.h"
-#include "db/util/DynamicObject.h"
-#include "db/util/DynamicObjectIterator.h"
-#include "db/net/TcpSocket.h"
-#include "db/net/UdpSocket.h"
-#include "db/net/DatagramSocket.h"
-#include "db/net/Internet6Address.h"
-#include "db/net/SslSocket.h"
-#include "db/crypto/MessageDigest.h"
-#include "db/crypto/AsymmetricKeyFactory.h"
-#include "db/io/FileInputStream.h"
-#include "db/io/FileOutputStream.h"
-#include "db/io/FileList.h"
-#include "db/crypto/DigitalEnvelope.h"
-#include "db/crypto/DigitalSignatureInputStream.h"
-#include "db/crypto/DigitalSignatureOutputStream.h"
-#include "db/crypto/DefaultBlockCipher.h"
-#include "db/util/Convert.h"
-#include "db/net/Url.h"
-#include "db/util/regex/Pattern.h"
-#include "db/util/Date.h"
-#include "db/net/http/HttpHeader.h"
-#include "db/net/http/HttpRequest.h"
-#include "db/net/http/HttpResponse.h"
-#include "db/net/http/HttpConnectionServicer.h"
-#include "db/net/http/HttpRequestServicer.h"
-#include "db/net/http/HttpClient.h"
-#include "db/modest/Kernel.h"
-#include "db/net/Server.h"
-#include "db/net/NullSocketDataPresenter.h"
-#include "db/net/SslSocketDataPresenter.h"
-#include "db/net/SocketDataPresenterList.h"
-#include "db/util/StringTokenizer.h"
-#include "db/io/FilterOutputStream.h"
-#include "db/io/ByteArrayInputStream.h"
-#include "db/data/xml/XmlReader.h"
-#include "db/data/xml/XmlWriter.h"
-#include "db/data/xml/XmlBindingInputStream.h"
-#include "db/data/xml/XmlBindingOutputStream.h"
-#include "db/data/DataMappingFunctor.h"
-#include "db/data/DynamicObjectWriter.h"
-#include "db/data/DynamicObjectReader.h"
-#include "db/data/DynamicObjectBinding.h"
-#include "db/io/OStreamOutputStream.h"
-#include "db/crypto/BigDecimal.h"
-#include "db/io/ByteArrayOutputStream.h"
-#include "db/io/ByteBuffer.h"
-#include "db/io/BufferedOutputStream.h"
-#include "db/sql/Row.h"
-#include "db/sql/RowObject.h"
-#include "db/sql/sqlite3/Sqlite3Connection.h"
-#include "db/sql/sqlite3/Sqlite3ConnectionPool.h"
-#include "db/sql/mysql/MySqlConnection.h"
-#include "db/sql/mysql/MySqlConnectionPool.h"
-#include "db/sql/util/DatabaseClient.h"
-#include "db/event/Observable.h"
-#include "db/event/ObserverDelegate.h"
-#include "db/event/EventController.h"
-#include "db/logging/Logger.h"
-#include "db/logging/OutputStreamLogger.h"
-#include "db/logging/FileLogger.h"
-#include "db/util/UniqueList.h"
-#include "db/data/json/JsonWriter.h"
-#include "db/data/json/JsonReader.h"
-#include "db/data/json/JsonInputStream.h"
-#include "db/data/json/JsonOutputStream.h"
-#include "db/mail/SmtpClient.h"
-#include "db/mail/MailTemplateParser.h"
-#include "db/config/ConfigManager.h"
-
-using namespace std;
-using namespace db::test;
-using namespace db::config;
-using namespace db::crypto;
-using namespace db::event;
-using namespace db::io;
-using namespace db::modest;
-using namespace db::net;
-using namespace db::net::http;
-using namespace db::rt;
-using namespace db::util;
-using namespace db::util::regex;
-using namespace db::data;
-using namespace db::data::xml;
-using namespace db::data::json;
-using namespace db::sql::sqlite3;
-using namespace db::sql::mysql;
-using namespace db::sql::util;
-using namespace db::logging;
-
-// WTF? this is required to get static library building for unknown reason
-#include "db/io/PeekInputStream.h"
-PeekInputStream g_junk1(NULL, false);
-OperationList g_junk2;
-NullSocketDataPresenter g_junk3;
-StringTokenizer g_junk4;
-FilterOutputStream g_junk5(NULL, false);
-ByteArrayInputStream g_junk6(NULL, 0);
-IgnoreOutputStream g_junk7(NULL);
-BufferedOutputStream g_junk8(NULL, NULL, false);
-
-void runTimeTest()
-{
-   cout << "Running Time Test" << endl << endl;
-   
-   unsigned long long start = System::getCurrentMilliseconds();
-   
-   cout << "Time start=" << start << endl;
-   
-   unsigned long long end = System::getCurrentMilliseconds();
-   
-   cout << "Time end=" << end << endl;
-   
-   cout << endl << "Time Test complete." << endl;
-}
-
-class TestRunnable : public virtual Object, public Runnable
-{
-public:
-   bool mustWait;
-   
-   TestRunnable()
-   {
-      mustWait = true;
-   }
-   
-   virtual ~TestRunnable()
-   {
-   }
-   
-   virtual void run()
-   {
-      Thread* t = Thread::currentThread();
-      string name = t->getName();
-      //cout << name << ": This is a TestRunnable thread,addr=" << t << endl;
-      
-      if(name == "Thread 1")
-      {
-         //cout << "Thread 1 Waiting for interruption..." << endl;
-         InterruptedException* e = NULL;
-         
-         lock();
-         {
-            lock();
-            lock();
-            lock();
-            e = wait();
-            // thread 1 should be interrupted
-            assert(e != NULL);
-            unlock();
-            unlock();
-            unlock();
-         }
-         unlock();
-         
-//         if(Thread::interrupted())
-//         {
-//            cout << "Thread 1 Interrupted. Exception message="
-//                 << e->getMessage() << endl;
-//         }
-//         else
-//         {
-//            cout << "Thread 1 Finished." << endl;
-//         }
-      }
-      else if(name == "Thread 2")
-      {
-         //cout << "Thread 2 Finished." << endl;
-      }
-      else if(name == "Thread 3")
-      {
-         //cout << "Thread 3 Waiting for Thread 5..." << endl;
-         
-         lock();
-         lock();
-         lock();
-         {
-            //cout << "Thread 3 starting wait..." << endl;
-            while(mustWait)
-            {
-               // thread 3 should be notified, not interrupted
-               assert(wait(5000) == NULL);
-            }
-            //cout << "Thread 3 Awake!" << endl;
-         }
-         unlock();
-         unlock();
-         unlock();
-         
-//         if(Thread::interrupted())
-//         {
-//            cout << "Thread 3 Interrupted." << endl;
-//         }
-//         else
-//         {
-//            cout << "Thread 3 Finished." << endl;
-//         }         
-      }
-      else if(name == "Thread 4")
-      {
-         //cout << "Thread 4 Finished." << endl;
-      }
-      else if(name == "Thread 5")
-      {
-         //cout << "Thread 5 waking up a thread..." << endl;
-         
-         lock();
-         lock();
-         lock();
-         lock();
-         {
-            // wait for a moment
-            Thread::sleep(100);
-            mustWait = false;
-            //cout << "Thread 5 notifying a thread..." << endl;
-            notifyAll();
-            //cout << "Thread 5 notified another thread." << endl;
-         }
-         unlock();
-         unlock();
-         unlock();
-         unlock();
-         
-         //cout << "Thread 5 Finished." << endl;
-      }
-   }
-};
-
-void runThreadTest(TestRunner& tr)
-{
-   tr.test("Thread");
-   
-   //cout << "Running Thread Test" << endl << endl;
-   
-   TestRunnable r1;
-   Thread t1(&r1, "Thread 1");
-   Thread t2(&r1, "Thread 2");
-   Thread t3(&r1, "Thread 3");
-   Thread t4(&r1, "Thread 4");
-   Thread t5(&r1, "Thread 5");
-   
-   //cout << "Threads starting..." << endl;
-   
-   t1.start();
-   t2.start();
-   t3.start();
-   t4.start();
-   t5.start();
-   
-   t1.interrupt();
-   
-   t2.join();
-   t3.join();
-   t1.join();
-   t4.join();
-   t5.join();
-   
-   tr.pass();
-   
-   //cout << endl << "Thread Test complete." << endl;
-}
-
-class TestJob : public Runnable
-{
-public:
-   string mName;
-   
-   TestJob(const string& name)
-   {
-      mName = name;
-   }
-   
-   virtual ~TestJob()
-   {
-   }
-   
-   virtual void run()
-   {
-      //cout << endl << "TestJob: Running a job,name=" << mName << endl;
-      
-      if(mName == "1")
-      {
-         Thread::sleep(375);
-      }
-      else if(mName == "2")
-      {
-         Thread::sleep(125);
-      }
-      else
-      {
-         Thread::sleep(125);
-      }
-      
-      //cout << endl << "TestJob: Finished a job,name=" << mName << endl;
-   }
-};
-
-void runJobThreadPoolTest(TestRunner& tr)
-{
-   tr.test("JobThreadPool");
-   
-   Exception::clearLast();
-   
-   //cout << "Running JobThreadPool Test" << endl << endl;
-   
-   // create a job thread pool
-   JobThreadPool pool(3);
-   
-   // create jobs
-   TestJob job1("1");
-   TestJob job2("2");
-   TestJob job3("3");
-   TestJob job4("4");
-   TestJob job5("5");
-   
-   // run jobs
-   pool.runJob(job1);
-   pool.runJob(job2);
-   pool.runJob(job3);
-   pool.runJob(job4);
-   pool.runJob(job5);
-   
-   // wait
-   //cout << "Waiting for jobs to complete..." << endl;
-   Thread::sleep(1250);
-   //cout << "Finished waiting for jobs to complete." << endl;
-   
-   // terminate all jobs
-   pool.terminateAllThreads();
-   
-   tr.passIfNoException();
-   
-   //cout << endl << "JobThreadPool Test complete." << endl << endl;
-}
-
-void runJobDispatcherTest(TestRunner& tr)
-{
-   tr.test("JobDispatcher");
-   
-   Exception::clearLast();
-   
-   //cout << "Running JobDispatcher Test" << endl << endl;
-   
-   // create a job dispatcher
-   //JobDispatcher jd;
-   JobThreadPool pool(3);
-   JobDispatcher jd(&pool, false);
-   
-   // create jobs
-   TestJob job1("1");
-   TestJob job2("2");
-   TestJob job3("3");
-   TestJob job4("4");
-   TestJob job5("5");
-   TestJob job6("6");
-   
-   // queue jobs
-   jd.queueJob(job1);
-   jd.queueJob(job2);
-   jd.queueJob(job3);
-   jd.queueJob(job4);
-   jd.queueJob(job5);
-   jd.queueJob(job6);
-   
-   // start dispatching
-   jd.startDispatching();
-   
-   // wait
-   //cout << "Waiting 10 seconds for jobs to complete..." << endl;
-   Thread::sleep(1250);
-   //cout << "Finished waiting for jobs to complete." << endl;
-   
-   // stop dispatching
-   jd.stopDispatching();      
-   
-   tr.passIfNoException();
-   
-   //cout << endl << "JobDispatcher Test complete." << endl << endl;
-}
-
-class TestGuard : public OperationGuard
-{
-public:
-   virtual bool canExecuteOperation(ImmutableState* s, Operation& op)
-   {
-      bool rval = false;
-      
-      int ops = 0;
-      s->getInteger("number.of.ops", ops);
-      
-      bool loggingOut = false;
-      s->getBoolean("logging.out", loggingOut);
-      
-      rval = !loggingOut && ops < 3;
-      if(!rval)
-      {
-         //cout << "Operation must wait or cancel." << endl;
-      }
-      else
-      {
-         //cout << "Operation can run." << endl;
-      }
-      
-      return rval;
-   }
-   
-   virtual bool mustCancelOperation(ImmutableState* s, Operation& op)
-   {
-      bool loggedOut = false;
-      s->getBoolean("logged.out", loggedOut);
-      
-      if(loggedOut)
-      {
-         //cout << "Operation must cancel, user logged out." << endl;
-      }
-      else
-      {
-         //cout << "Operation can wait, user is not logged out yet." << endl;
-      }
-      
-      return loggedOut;
-   }
-};
-
-class TestStateMutator : public StateMutator
-{
-protected:
-   bool mLogout;
-public:
-   TestStateMutator(bool logout)
-   {
-      mLogout = logout;
-   }
-   
-   virtual void mutatePreExecutionState(State* s, Operation& op)
-   {
-      int ops = 0;
-      s->getInteger("number.of.ops", ops);
-      s->setInteger("number.of.ops", ++ops);
-      
-      if(mLogout)
-      {
-         s->setBoolean("logging.out", true);
-         //cout << "Logging out..." << endl;
-      }
-   }
-   
-   virtual void mutatePostExecutionState(State* s, Operation& op)
-   {
-      int ops = 0;
-      s->getInteger("number.of.ops", ops);
-      s->setInteger("number.of.ops", --ops);
-      
-      if(mLogout)
-      {
-         s->setBoolean("logged.out", true);
-         //cout << "Logged out." << endl;
-      }
-   }
-};
-
-class RunOp : public virtual Object, public Runnable
-{
-protected:
-   string mName;
-   unsigned long mTime;
-   
-public:
-   RunOp(string name, unsigned long time)
-   {
-      mName = name;
-      mTime = time;
-   }
-   
-   virtual void run()
-   {
-      //cout << "Operation running: " << mName << endl;
-      
-      lock();
-      {
-         wait(mTime);
-      }
-      unlock();
-      
-      //cout << "Operation finished: " << mName << endl;
-   }
-   
-   virtual string& toString(string& str)
-   {
-      str = mName;
-      return mName;
-   }
-};
-
-void runModestTest(TestRunner& tr)
-{
-   tr.test("Modest Engine");
-   
-   //cout << "Starting Modest test." << endl << endl;
-   Exception::clearLast();
-   
-   Kernel k;
-   
-   //cout << "Modest engine started." << endl;
-   k.getEngine()->start();
-   
-   RunOp r1("Number 1", 500);
-   RunOp r2("Number 2", 500);
-   RunOp r3("Number 3", 500);
-   RunOp r4("Number 4", 500);
-   RunOp r5("Number 5", 500);
-   RunOp rLogout("Logout", 250);
-   
-   TestStateMutator m(false);
-   TestStateMutator mLogout(true);
-   TestGuard g;
-   
-   Operation op1(r1);
-   Operation op2(r2);
-   Operation op3(r3);
-   Operation op4(r4);
-   Operation op5(r5);
-   Operation opLogout(rLogout);
-   
-   // the same guard is only added multiple times to
-   // test guard chaining
-   op1->addGuard(&g);
-   op1->addGuard(&g);
-   op1->addGuard(&g);
-   op1->addGuard(&g);
-   op2->addGuard(&g);
-   op2->addGuard(&g);
-   op2->addGuard(&g);
-   op3->addGuard(&g);
-   op4->addGuard(&g);
-   op5->addGuard(&g);
-   op5->addGuard(&g);
-   opLogout->addGuard(&g);
-   
-   op1->addStateMutator(&m);
-   op2->addStateMutator(&m);
-   op3->addStateMutator(&m);
-   op4->addStateMutator(&m);
-   op5->addStateMutator(&m);
-   opLogout->addStateMutator(&mLogout);
-   
-   k.getEngine()->queue(op1);
-   k.getEngine()->queue(op2);
-   k.getEngine()->queue(op3);
-   k.getEngine()->queue(op4);
-   k.getEngine()->queue(opLogout);
-   k.getEngine()->queue(op5);
-   
-   op1->waitFor();
-   op2->waitFor();
-   op3->waitFor();
-   op4->waitFor();
-   op5->waitFor();
-   opLogout->waitFor();
-   
-   //cout << "Operations complete." << endl;
-   
-   k.getEngine()->stop();
-   //cout << "Modest engine stopped." << endl;
-   
-   tr.passIfNoException();
-   
-   //cout << endl << "Modest test complete." << endl;
-}
-
-void runBase64Test(TestRunner& tr)
-{
-   const char* expected = "YmNkZQ==";
-
-   tr.test("Base64");
-   
-   char data[] = {'a', 'b', 'c', 'd', 'e'};
-   string encoded = Base64Codec::encode(data + 1, 4);
-   assert(encoded == expected);
-   
-   char* decoded;
-   unsigned int length;
-   Base64Codec::decode(encoded, &decoded, length);
-   
-   assert(length == 4);
-   for(unsigned int i = 0; i < length; i++)
-   {
-      assert(decoded[i] == data[i + 1]);
-   }
-   
-   string encoded2 = Base64Codec::encode(decoded, 4);
-   assertStrCmp(encoded2.c_str(), expected);
-   
-   if(decoded != NULL)
-   {
-      free(decoded);
-   }
-   
-   tr.pass();
-}
-
-void runCrcTest(TestRunner& tr)
-{
-   tr.group("CRC");
-   
-   unsigned int correctValue = 6013;
-   
-   tr.test("single value update");   
-   Crc16 crc16s;
-   crc16s.update(10);
-   crc16s.update(20);
-   crc16s.update(30);
-   crc16s.update(40);
-   crc16s.update(50);
-   crc16s.update(60);
-   crc16s.update(70);
-   crc16s.update(80);
-   assert(crc16s.getChecksum() == correctValue);
-   tr.pass();
-   
-   tr.test("array update");   
-   Crc16 crc16a;
-   char b[] = {10, 20, 30, 40, 50, 60, 70, 80};
-   crc16a.update(b, 8);
-   //cout << "CRC-16=" << crc16.getChecksum() << endl;
-   assert(crc16a.getChecksum() == correctValue);
-   tr.pass();
-
-   tr.ungroup();
-}
-
-void runConvertTest(TestRunner& tr)
-{
-   tr.test("Convert");
-   
-   // convert to hex
-   char data[] = "abcdefghiABCDEFGZXYW0123987{;}*%6,./.12`~";
-   string original(data, strlen(data));
-   
-   //cout << "test data=" << original << endl;
-   
-   string lowerHex = Convert::bytesToHex(data, strlen(data));
-   string upperHex = Convert::bytesToUpperHex(data, strlen(data));
-   
-   assertStrCmp(lowerHex.c_str(),"616263646566676869414243444546475a585957303132333938377b3b7d2a25362c2e2f2e3132607e");
-   assert(lowerHex.length() == 82);
-   assertStrCmp(upperHex.c_str(),"616263646566676869414243444546475A585957303132333938377B3B7D2A25362C2E2F2E3132607E");
-   assert(upperHex.length() == 82);
-   
-   char decoded1[lowerHex.length() / 2];
-   char decoded2[upperHex.length() / 2];
-   
-   unsigned int length1;
-   unsigned int length2;
-   Convert::hexToBytes(lowerHex.c_str(), lowerHex.length(), decoded1, length1);
-   Convert::hexToBytes(upperHex.c_str(), upperHex.length(), decoded2, length2);
-   
-   string ascii1(decoded1, length1);
-   string ascii2(decoded2, length2);
-   
-   assertStrCmp(ascii1.c_str(), data);
-   assert(length1 == strlen(data));
-   assertStrCmp(ascii2.c_str(), data);
-   assert(length2 == strlen(data));
-   
-   assert(ascii1 == ascii2);
-   assert(ascii1 == original);
-   
-   assertStrCmp(Convert::intToHex(10).c_str(), "0a");
-   assertStrCmp(Convert::intToHex(33).c_str(), "21");
-   assertStrCmp(Convert::intToHex(100).c_str(), "64");
-   assertStrCmp(Convert::intToUpperHex(10).c_str(), "0A");
-   assertStrCmp(Convert::intToUpperHex(33).c_str(), "21");
-   assertStrCmp(Convert::intToUpperHex(100).c_str(), "64");
-   assertStrCmp(Convert::intToHex(8975).c_str(), "230f");
-   assertStrCmp(Convert::intToUpperHex(8975).c_str(), "230F");
-   assertStrCmp(Convert::intToHex(65537).c_str(), "010001");
-   assertStrCmp(Convert::intToUpperHex(65537).c_str(), "010001");
-   
-   string hex = "230f";
-   assert(Convert::hexToInt(hex.c_str(), hex.length()) == 8975);
-   hex = "230F";
-   assert(Convert::hexToInt(hex.c_str(), hex.length()) == 8975);
-   hex = "230FABCD";
-   assert(Convert::hexToInt(hex.c_str(), hex.length()) == 588229581);
-   hex = "0";
-   assert(Convert::hexToInt(hex.c_str(), hex.length()) == 0);
-   
-   tr.passIfNoException();
-}
-
-void runRegexTest(TestRunner& tr)
-{
-   tr.test("Regex");
-   
-   string regex = "[a-z]{3}";
-   string str = "abc";
-   
-   assert(Pattern::match(regex.c_str(), str.c_str()));
-   
-   cout << endl << "Doing sub-match test..." << endl << endl;
-   
-   string submatches = "Look for green globs of green matter in green goo.";
-   Pattern* p = Pattern::compile("green");
-   
-   unsigned int start, end;
-   unsigned int index = 0;
-   while(p->match(submatches.c_str(), index, start, end))
-   {
-      cout << "Found match at (" << start << ", " << end << ")" << endl;
-      cout << "Match=" << submatches.substr(start, end - start) << endl;
-      index = end;
-   }
-   
-   delete p;
-   
-   cout << endl << "Doing replace all test..." << endl << endl;
-   
-   cout << "change 'green' to 'blue'" << endl;
-   cout << submatches << endl;
-   StringTools::regexReplaceAll(submatches, "green", "blue");
-   cout << submatches << endl;
-   
-   tr.passIfNoException();
-}
-
-void runDateTest()
-{
-   cout << "Starting Date test." << endl << endl;
-   
-   TimeZone gmt = TimeZone::getTimeZone("GMT");
-   TimeZone local = TimeZone::getTimeZone();
-   
-   Date d;
-   string str;
-   //d.format(str);
-   //d.format(str, "E EEEE d dd M MMMM MM yy w ww yyyy a", "java");
-   //d.format(str, "EEEE, MMMM dd yyyy hh:mm:ss a", "java");
-   //d.format(str, "EEE, MMMM dd yyyy hh:mm:ss a", "java", &local);
-   //d.format(str, "EEE, d MMM yyyy HH:mm:ss", "java", &gmt);
-   //d.format(str, "%a, %d %b %Y %H:%M:%S");
-   d.format(str, "%a, %d %b %Y %H:%M:%S", "c", &gmt);
-   //d.format(str, "%a, %d %b %Y %H:%M:%S", "c", &local);
-   
-   cout << "Current Date: " << str << endl;
-   
-   // parse date
-   Date d2;
-   d2.parse(str, "%a, %d %b %Y %H:%M:%S", "c", &gmt);
-   //d2.parse(str, "%a, %d %b %Y %H:%M:%S", "c", &local);
-   string str2;
-   d2.format(str2, "%a, %d %b %Y %H:%M:%S", "c", &gmt);
-   //d2.format(str2, "%a, %d %b %Y %H:%M:%S", "c", &local);
-   
-   cout << "Parsed Date 1: " << str2 << endl;
-   
-//   // FIXME: parser may have a problem with AM/PM
-   // parse date again
-   Date d3;
-   str = "Thu, 02 Aug 2007 10:30:00";
-   d3.parse(str, "%a, %d %b %Y %H:%M:%S", "c", &gmt);
-   string str3;
-   //d3.format(str3, "%a, %d %b %Y %H:%M:%S", "c", &gmt);
-   d3.format(str3, "%a, %d %b %Y %H:%M:%S", "c", &local);
-   
-   cout << "Parsed Date 2: " << str3 << endl;
-   
-   cout << endl << "Date test complete." << endl;
-}
-
-void runStringTokenizerTest(TestRunner& tr)
-{
-   tr.test("StringTokenizer");
-   
-   const char* str = "This is a test of the StringTokenizer class.";
-   
-   /*
-   StringTokenizer st0(str, ' ');
-   while(st0.hasNextToken())
-   {
-      cout << "token='" << st0.nextToken() << "'" << endl;
-   }
-   */
-   StringTokenizer st(str, ' ');
-   #define NT(str) \
-      do { \
-         assert(st.hasNextToken()); \
-         assertStrCmp(st.nextToken(), str); \
-      } while(0)
-   NT("This");
-   NT("is");
-   NT("a");
-   NT("test");
-   NT("of");
-   NT("the");
-   NT("StringTokenizer");
-   NT("class.");
-   assert(!st.hasNextToken());
-   #undef NT
-   
-   tr.passIfNoException();
-}
-
-void runStringEqualityTest()
-{
-   cout << "Starting string equality test." << endl << endl;
-   
-   // Note: string length doesn't appear to matter
-   string str = "blah";
-   unsigned long long start, end;
-   
-   start = System::getCurrentMilliseconds();
-   for(int i = 0; i < 1000000; i++)
-   {
-      if(str == "");
-   }
-   end = System::getCurrentMilliseconds();
-   cout << "String == \"\" time: " << (end - start) << " ms" << endl;
-   
-   start = System::getCurrentMilliseconds();
-   for(int i = 0; i < 1000000; i++)
-   {
-      if(str.length() == 0);
-   }
-   end = System::getCurrentMilliseconds();
-   cout << "String.length() == 0 time: " << (end - start) << " ms" << endl;
-   
-   // Note: test demonstrates that comparing to length is about 6 times faster
-   
-   cout << endl << "String equality test complete." << endl;
-}
-
-void runStringAppendCharTest()
-{
-   cout << "Starting string append char test." << endl << endl;
-   
-   // Note: string length doesn't appear to matter
-   string str = "blah";
-   unsigned long long start, end;
-   
-   start = System::getCurrentMilliseconds();
-   for(int i = 0; i < 1000000; i++)
-   {
-      if(str.length() == 1 && str[0] == '/');
-   }
-   end = System::getCurrentMilliseconds();
-   cout << "String.length() == 1 && str[0] == '/' time: " <<
-      (end - start) << " ms" << endl;
-   
-   start = System::getCurrentMilliseconds();
-   for(int i = 0; i < 1000000; i++)
-   {
-      if(str == "/");
-   }
-   end = System::getCurrentMilliseconds();
-   cout << "String == \"/\" time: " << (end - start) << " ms" << endl;
-   
-   start = System::getCurrentMilliseconds();
-   for(int i = 0; i < 1000000; i++)
-   {
-      if(strcmp(str.c_str(), "/") == 0);
-   }
-   end = System::getCurrentMilliseconds();
-   cout << "strcmp(String.c_str(), \"/\") == 0 time: " <<
-      (end - start) << " ms" << endl;
-   
-   string version = "HTTP/1.0";
-   start = System::getCurrentMilliseconds();
-   for(int i = 0; i < 1000000; i++)
-   {
-      if(version == "HTTP/1.0");
-   }
-   end = System::getCurrentMilliseconds();
-   cout << "String == \"HTTP/1.0\" time: " << (end - start) << " ms" << endl;
-   
-   start = System::getCurrentMilliseconds();
-   for(int i = 0; i < 1000000; i++)
-   {
-      if(strcmp(version.c_str(), "HTTP/1.0") == 0);
-   }
-   end = System::getCurrentMilliseconds();
-   cout << "strcmp(String.c_str(), \"HTTP/1.0\") == 0 time: " <<
-      (end - start) << " ms" << endl;
-   
-   start = System::getCurrentMilliseconds();
-   for(int i = 0; i < 10000; i++)
-   {
-      str.append(1, '/');
-   }
-   end = System::getCurrentMilliseconds();
-   cout << "String.append(1, '/') time: " << (end - start) << " ms" << endl;
-   
-   start = System::getCurrentMilliseconds();
-   for(int i = 0; i < 10000; i++)
-   {
-      str.append("/");
-   }
-   end = System::getCurrentMilliseconds();
-   cout << "String.append(\"/\") time: " << (end - start) << " ms" << endl;
-   
-   string space = " ";
-   start = System::getCurrentMilliseconds();
-   for(int i = 0; i < 10000; i++)
-   {
-      str.append("this" + space + "is a sentence");
-   }
-   end = System::getCurrentMilliseconds();
-   cout << "String inline append time: " << (end - start) << " ms" << endl;
-   
-   start = System::getCurrentMilliseconds();
-   for(int i = 0; i < 10000; i++)
-   {
-      str.append("this");
-      str.append(space);
-      str.append("is a sentence");
-   }
-   end = System::getCurrentMilliseconds();
-   cout << "String multiline append time: " << (end - start) << " ms" << endl;
-   
-   cout << endl << "String append char test complete." << endl;
-}
-
-void runStringCompareTest()
-{
-   cout << "Starting string compare test." << endl << endl;
-   
-   string str1 = "blah";
-   char str2[] = "blah";
-   unsigned long long start, end;
-   
-   start = System::getCurrentMilliseconds();
-   for(int i = 0; i < 1000000; i++)
-   {
-      if(str1 == "blah");
-   }
-   end = System::getCurrentMilliseconds();
-   cout << "std::string compare time: " << (end - start) << " ms" << endl;
-   
-   start = System::getCurrentMilliseconds();
-   for(int i = 0; i < 1000000; i++)
-   {
-      if(strcmp(str2, "blah") == 0);
-   }
-   end = System::getCurrentMilliseconds();
-   cout << "char* compare time: " << (end - start) << " ms" << endl;
-   
-   cout << endl << "String compare test complete." << endl;
-}
-
-void runDynamicObjectTest(TestRunner& tr)
-{
-   tr.test("DynamicObject");
-   
-   DynamicObject dyno1;
-   dyno1["id"] = 2;
-   dyno1["username"] = "testuser1000";
-   dyno1["somearray"][0] = "item1";
-   dyno1["somearray"][1] = "item2";
-   dyno1["somearray"][2] = "item3";
-   
-   DynamicObject dyno2;
-   dyno2["street"] = "1700 Kraft Dr.";
-   dyno2["zip"] = "24060";
-   
-   dyno1["address"] = dyno2;
-   
-   assert(dyno1["id"]->getInt32() == 2);
-   assertStrCmp(dyno1["username"]->getString(), "testuser1000");
-   
-   assertStrCmp(dyno1["somearray"][0]->getString(), "item1");
-   assertStrCmp(dyno1["somearray"][1]->getString(), "item2");
-   assertStrCmp(dyno1["somearray"][2]->getString(), "item3");
-   
-   DynamicObject dyno3 = dyno1["address"];
-   assertStrCmp(dyno3["street"]->getString(), "1700 Kraft Dr.");
-   assertStrCmp(dyno3["zip"]->getString(), "24060");
-   
-   DynamicObject dyno4;
-   dyno4["whatever"] = "test";
-   dyno4["someboolean"] = true;
-   assert(dyno4["someboolean"]->getBoolean());
-   dyno1["somearray"][3] = dyno4;
-   
-   dyno1["something"]["strange"] = "tinypayload";
-   assertStrCmp(dyno1["something"]["strange"]->getString(), "tinypayload");
-   
-   DynamicObject dyno5;
-   dyno5[0] = "mustard";
-   dyno5[1] = "ketchup";
-   dyno5[2] = "pickles";
-   
-   int count = 0;
-   DynamicObjectIterator i = dyno5.getIterator();
-   while(i->hasNext())
-   {
-      DynamicObject next = i->next();
-      
-      if(count == 0)
-      {
-         assertStrCmp(next->getString(), "mustard");
-      }
-      else if(count == 1)
-      {
-         assertStrCmp(next->getString(), "ketchup");
-      }
-      else if(count == 2)
-      {
-         assertStrCmp(next->getString(), "pickles");
-      }
-      
-      count++;
-   }
-   
-   DynamicObject dyno6;
-   dyno6["eggs"] = "bacon";
-   dyno6["milk"] = "yum";
-   assertStrCmp(dyno6->removeMember("milk")->getString(), "yum");
-   count = 0;
-   i = dyno6.getIterator();
-   while(i->hasNext())
-   {
-      DynamicObject next = i->next();
-      assertStrCmp(i->getName(), "eggs");
-      assertStrCmp(next->getString(), "bacon");
-      count++;
-   }
-   
-   assert(count == 1);
-   
-   // test clone
-   dyno1["dyno5"] = dyno5;
-   dyno1["dyno6"] = dyno6;
-   dyno1["clone"] = dyno1.clone();
-   
-   DynamicObject clone = dyno1.clone();
-   assert(dyno1 == clone);
-   
-   // test subset
-   clone["mrmessy"] = "weirdguy";
-   assert(dyno1.isSubset(clone));
-   
-   // test print out code
-   //cout << endl;
-   //dumpDynamicObject(dyno1);
-   
-   tr.pass();
-}
-
-void runDynoClearTest(TestRunner& tr)
-{
-   tr.test("DynamicObject clear");
-   
-   DynamicObject d;
-   
-   d = "x";
-   assert(d->getType() == String);
-   d->clear();
-   assert(d->getType() == String);
-   assertStrCmp(d->getString(), "");
-   
-   d = (int)1;
-   assert(d->getType() == Int32);
-   d->clear();
-   assert(d->getType() == Int32);
-   assert(d->getInt32() == 0);
-   
-   d = (unsigned int)1;
-   assert(d->getType() == UInt32);
-   d->clear();
-   assert(d->getType() == UInt32);
-   assert(d->getBoolean() == false);
-   
-   d = (long long)1;
-   assert(d->getType() == Int64);
-   d->clear();
-   assert(d->getType() == Int64);
-   assert(d->getInt64() == 0);
-   
-   d = (unsigned long long)1;
-   d->clear();
-   assert(d->getType() == UInt64);
-   assert(d->getUInt64() == 0);
-   
-   d = (double)1.0;
-   d->clear();
-   assert(d->getType() == Double);
-   assert(d->getDouble() == 0.0);
-   
-   d["x"] = 0;
-   d->clear();
-   assert(d->getType() == Map);
-   assert(d->length() == 0);
-   
-   d[0] = 0;
-   d->clear();
-   assert(d->getType() == Array);
-   assert(d->length() == 0);
-   
-   tr.passIfNoException();
-}
-
-void runDynoConversionTest(TestRunner& tr)
-{
-   tr.test("DynamicObject conversion");
-   
-   DynamicObject d;
-   d["int"] = 2;
-   d["-int"] = -2;
-   d["str"] = "hello";
-   d["true"] = "true";
-   d["false"] = "false";
-   
-   string s;
-   s.clear();
-   d["int"]->toString(s);
-   assertStrCmp(s.c_str(), "2");
-
-   s.clear();
-   d["-int"]->toString(s);
-   assertStrCmp(s.c_str(), "-2");
-
-   s.clear();
-   d["str"]->toString(s);
-   assertStrCmp(s.c_str(), "hello");
-
-   s.clear();
-   d["true"]->toString(s);
-   assertStrCmp(s.c_str(), "true");
-
-   s.clear();
-   d["false"]->toString(s);
-   assertStrCmp(s.c_str(), "false");
-   
-   tr.pass();
-}
-
-void runJsonValidTest(TestRunner& tr)
-{
-   tr.group("JSON (Valid)");
-   
-   JsonWriter jw;
-   JsonReader jr;
-   OStreamOutputStream os(&cout);
-   
-   const char* tests[] = {
-      "{}",
-      "[]",
-      " []",
-      "[] ",
-      " [] ",
-      " [ ] ",
-      "[true]",
-      "[false]",
-      "[null]",
-      "[ true]",
-      "[true ]",
-      "[ true ]",
-      "[true, true]",
-      "[true , true]",
-      "[ true , true ]",
-      "[0]",
-      "[-0]",
-      "[0.0]",
-      "[-0.0]",
-      "[0.0e0]",
-      "[0.0e+0]",
-      "[0.0e-0]",
-      "[1.0]",
-      "[-1.0]",
-      "[1.1]",
-      "[-1.1]",
-      "[0,true]",
-      "[[]]",
-      "[[{}]]",
-      "[[],[]]",
-      "[[0]]",
-      "[\"\"]",
-      "[\"s\"]",
-      "{\"k\":\"v\"}",
-      "{\"k1\":1, \"k2\":2}",
-      "{\"k\":[]}",
-      "{\"k\":{}}",
-      "[\" \\\" \\\\ \\/ \\b \\f \\n \\r \\t\"]",
-      "{\"k\":true}",
-      "{\"k\":0}",
-      "{\"k\":10}",
-      "{\"k\":-10}",
-      "{\"k\":0.0e+0}",
-      "{\"k\":\"v\",\"k2\":true,\"k3\":1000,\"k4\":\"v\"}",
-      "[\"\\u0020\"]",
-      "[\"\xc3\x84 \xc3\xa4 \xc3\x96 \xc3\xb6 \xc3\x9c \xc3\xbc \xc3\x9f\"]",
-      NULL
-   };
-
-   // FIXME add: unicode escapes, raw unicode
-   tr.warning("Add JSON tests for: unicode escapes, raw unicode");
-
-   for(int i = 0; tests[i] != NULL; i++)
-   {
-      char msg[50];
-      snprintf(msg, 50, "Parse #%d", i);
-      tr.test(msg);
-      
-      DynamicObject d;
-      const char* s = tests[i];
-      //cout << s << endl;
-      ByteArrayInputStream is(s, strlen(s));
-      jr.start(d);
-      assertNoException();
-      jr.read(&is);
-      assertNoException();
-      jr.finish();
-      assertNoException();
-      //cout << s << endl;
-      //dumpDynamicObject(d);
-      
-      tr.passIfNoException();
-   }
-   
-   tr.ungroup();
-}
-
-void runJsonInvalidTest(TestRunner& tr)
-{
-   tr.group("JSON (Invalid)");
-   
-   JsonWriter jw;
-   JsonReader jr;
-   OStreamOutputStream os(&cout);
-   
-   const char* tests[] = {
-      "",
-      " ",
-      "{",
-      "}",
-      "[",
-      "]",
-      "{}{",
-      "[][",
-      "[tru]",
-      "[junk]",
-      "[true,]",
-      "[true, ]",
-      "[,true]",
-      "[ ,true]",
-      "[0.]",
-      "[0.0e]",
-      "[0.0e+]",
-      "[0.0e-]",
-      "[\"\0\"]",
-      "[\"\\z\"]",
-      "[\"\0\"]",
-      "{\"k\":}",
-      "{:\"v\"}",
-      "{\"k\":1,}",
-      "{,\"k\":1}",
-      "{null:0}",
-      "[\"\n\"]",
-      "[\"\t\"]",
-      NULL
-   };
-
-   for(int i = 0; tests[i] != NULL; i++)
-   {
-      char msg[50];
-      snprintf(msg, 50, "Parse #%d", i);
-      tr.test(msg);
-
-      DynamicObject d;
-      const char* s = tests[i];
-      //cout << s << endl;
-      ByteArrayInputStream is(s, strlen(s));
-      jr.start(d);
-      assertNoException();
-      jr.read(&is);
-      jr.finish();
-      assertException();
-      Exception::clearLast();
-      //jw.write(d, &os);
-      //cout << endl;
-      
-      tr.passIfNoException();
-   }
-   
-   tr.ungroup();
-}
-
-void runJsonDJDTest(TestRunner& tr)
-{
-   tr.group("JSON (Dyno->JSON->Dyno)");
-   
-   DynamicObject dyno0;
-   dyno0["email"] = "example@example.com";
-   dyno0["AIM"] = "example";
-
-   DynamicObject dyno1;
-   dyno1["id"] = 2;
-   dyno1["-id"] = -2;
-   dyno1["floats"][0] = 0.0;
-   dyno1["floats"][1] = -0.0;
-   dyno1["floats"][2] = 1.0;
-   dyno1["floats"][3] = -1.0;
-   dyno1["floats"][4] = 1.23456789;
-   dyno1["floats"][5] = -1.23456789;
-   dyno1["username"] = "testuser1000";
-   dyno1["l33t"] = true;
-   dyno1["luser"] = false;
-   dyno1["somearray"][0] = "item1";
-   dyno1["somearray"][1] = "item2";
-   dyno1["somearray"][2] = "item3";
-   dyno1["somearray"][3] = dyno0;
-   dyno1["contact"] = dyno0;
-   
-   JsonWriter jw;
-   JsonReader jr;
-   OStreamOutputStream os(&cout);
-   
-   DynamicObject* dynos[] = {
-      &dyno0,
-      &dyno1,
-      NULL
-   };
-   
-   for(int i = 0; dynos[i] != NULL; i++)
-   {
-      char msg[50];
-      snprintf(msg, 50, "Verify #%d", i);
-      tr.test(msg);
-
-      DynamicObject d = *dynos[i];
-
-      ByteBuffer b;
-      ByteArrayOutputStream bbos(&b);
-      
-      jw.setCompact(true);
-      //jw.write(dyno1, &os);
-      jw.write(d, &bbos);
-      assertNoException();
-      b.clear();
-      assertNoException();
-      
-      jw.setCompact(false);
-      jw.setIndentation(0, 3);
-      //jw.write(d, &os);
-      jw.write(d, &bbos);
-      ByteArrayInputStream is(b.data(), b.length());
-      DynamicObject dr;
-      jr.start(dr);
-      assertNoException();
-      jr.read(&is);
-      assertNoException();
-      jr.finish();
-      assertNoException();
-      //jw.write(dr, &os);
-      assertNoException();
-      b.clear();
-
-      tr.passIfNoException();
-   }
-   
-   tr.ungroup();
-}
-
-void runJsonVerifyDJDTest(TestRunner& tr)
-{
-   tr.group("JSON (Verify Dyno->JSON->Dyno)");
-   
-   JsonWriter jw;
-   JsonReader jr;
-   OStreamOutputStream os(&cout);
-   
-   int tdcount = 0;
-   DynamicObject td;
-   td[tdcount  ]["dyno"]->setType(Map);
-   td[tdcount++]["JSON"] = "{}";
-   td[tdcount  ]["dyno"]->setType(Array);
-   td[tdcount++]["JSON"] = "[]";
-   td[tdcount  ]["dyno"][0] = true;
-   td[tdcount++]["JSON"] = "[true]";
-   td[tdcount  ]["dyno"]["k"] = "v";
-   td[tdcount++]["JSON"] = "{\"k\":\"v\"}";
-   td[tdcount  ]["dyno"][0] = 0;
-   td[tdcount++]["JSON"] = "[0]";
-   td[tdcount  ]["dyno"][0] = "\n";
-   td[tdcount++]["JSON"] = "[\"\\n\"]";
-   td[tdcount  ]["dyno"][0] = td[0]["dyno"];
-   td[tdcount++]["JSON"] = "[{}]";
-   td[tdcount  ]["dyno"][0] = -1;
-   td[tdcount++]["JSON"] = "[-1]";
-   td[tdcount  ]["dyno"][0] = DynamicObject(NULL);
-   td[tdcount++]["JSON"] = "[null]";
-   td[tdcount  ]["dyno"]["k"] = 0;
-   td[tdcount++]["JSON"] = "{\"k\":0}";
-   td[tdcount  ]["dyno"]["k"] = 10;
-   td[tdcount++]["JSON"] = "{\"k\":10}";
-   td[tdcount  ]["dyno"]["k"] = -10;
-   td[tdcount++]["JSON"] = "{\"k\":-10}";
-   td[tdcount  ]["dyno"][0] = "\x01";
-   td[tdcount++]["JSON"] = "[\"\\u0001\"]";
-   // test if UTF-16 C escapes translate into a UTF-8 JSON string
-   td[tdcount  ]["dyno"][0] =
-      "\u040e \u045e \u0404 \u0454 \u0490 \u0491";
-   td[tdcount++]["JSON"] =
-      "[\"\xd0\x8e \xd1\x9e \xd0\x84 \xd1\x94 \xd2\x90 \xd2\x91\"]";
-   
-   for(int i = 0; i < tdcount; i++)
-   {
-      char msg[50];
-      snprintf(msg, 50, "Verify #%d", i);
-      tr.test(msg);
-      
-      DynamicObject d = td[i]["dyno"];
-      const char* s = td[i]["JSON"]->getString();
-
-      ByteBuffer b;
-      ByteArrayOutputStream bbos(&b);
-      
-      jw.setCompact(true);
-      //jw.write(d, &os);
-      assertNoException();
-      jw.write(d, &bbos);
-      assertNoException();
-      
-      // Verify written string
-      assert(strlen(s) == (unsigned int)b.length());
-      assert(strncmp(s, b.data(), b.length()) == 0);
-      
-      ByteArrayInputStream is(b.data(), b.length());
-      DynamicObject dr;
-      jr.start(dr);
-      assertNoException();
-      jr.read(&is);
-      assertNoException();
-      jr.finish();
-      assertNoException();
-      //jw.write(dr, &os);
-      assertNoException();
-      b.clear();
-      
-      assert(d == dr);
-      
-      tr.passIfNoException();
-   }
-   
-   tr.ungroup();
-}
-
-void runJsonIOStreamTest(TestRunner& tr)
-{
-   tr.group("JSON I/O");
-   
-   tr.test("Input");
-   /*
-   DynamicObject di;
-   di["title"] = "My Stuff";
-   di["public"] = true;
-   di["stuff"][0] = "item 1";
-   di["stuff"][1] = "item 2";
-   JsonInputStream jis(di);
-   jis.setCompact(true);
-   ostreamstring oss;
-   OStreamOutputStream os(&oss);
-   jis.read(oss);
-   */
-   tr.passIfNoException();
-   
-   tr.test("Output");
-   tr.passIfNoException();
-
-   tr.warning("Fix JSON IO Stream test");
-   
-   tr.ungroup();
-}
-
-void runByteBufferTest(TestRunner& tr)
-{
-   tr.test("ByteBuffer");
-   
-   ByteBuffer b;
-   
-   const char* chicken = "chicken";
-   const char* t = "T ";
-   const char* hate = "hate ";
-   b.free();
-   b.put(t, strlen(t), true);
-   b.put(hate, strlen(hate), true);
-   b.put(chicken, strlen(chicken), true);
-   b.put("", 1, true);
-   
-   // FIXME: this test should be more comprehensive
-  
-   assertStrCmp(b.data(), "T hate chicken");
-   
-   // this should result in printing out "T hate chicken" still
-   b.allocateSpace(10, true);
-   sprintf(b.data() + b.length(), " always");
-   char temp[100];
-   strncpy(temp, b.data(), b.length());
-   memset(temp + b.length(), 0, 1);
-   assertStrCmp(temp, "T hate chicken");
-   
-   // this should now result in printing out "T hate chicken always"
-   sprintf(b.data() + b.length() - 1, " always");
-   b.extend(7);
-   strncpy(temp, b.data(), b.length());
-   memset(temp + b.length(), 0, 1);
-   assertStrCmp(temp, "T hate chicken always");
-   
-   tr.passIfNoException();
-}
-
-void runByteArrayInputStreamTest(TestRunner& tr)
-{
-   tr.test("ByteArrayInputStream");
-   
-   char html[] = "<html>505 HTTP Version Not Supported</html>";
-   ByteArrayInputStream is(html, 43);
-   
-   char b[10];
-   int numBytes;
-   string str;
-   while((numBytes = is.read(b, 9)) > 0)
-   {
-      memset(b + numBytes, 0, 1);
-      str.append(b);
-   }
-   
-   assertStrCmp(str.c_str(), html);
-   
-   tr.passIfNoException();
-}
-
-void runByteArrayOutputStreamTest(TestRunner& tr)
-{
-   tr.test("ByteArrayOutputStream");
-   
-   ByteBuffer b;
-   
-   ByteArrayOutputStream baos1(&b);
-   const char* sentence = "This is a sentence.";
-   baos1.write(sentence, strlen(sentence) + 1);
-   
-   assertStrCmp(b.data(), sentence);
-   
-   const char* t = "T ";
-   const char* hate = "hate ";
-   const char* chicken = "chicken";
-   b.clear();
-   b.put(t, strlen(t), true);
-   b.put(hate, strlen(hate), true);
-   b.put(chicken, strlen(chicken), true);
-   b.put("", 1, true);
-   
-   assertStrCmp(b.data(), "T hate chicken");
-   
-   // trim null-terminator
-   b.trim(1);
-   
-   // false = turn off resizing buffer
-   int length = strlen(sentence) + 1;
-   ByteArrayOutputStream baos2(&b, false);
-   tr.warning("Add BAOS exception check");
-   if(!baos2.write(sentence, length))
-   {
-      IOException* e = (IOException*)Exception::getLast();
-      //cout << "Exception Caught=" << e->getMessage() << endl;
-      //cout << "Written bytes=" << e->getUsedBytes() << endl;
-      //cout << "Unwritten bytes=" << e->getUnusedBytes() << endl;
-      //cout << "Turning on resize and finishing write..." << endl;
-      
-      // turn on resize
-      baos2.setResize(true);
-      
-      // write remaining bytes
-      baos2.write(sentence + e->getUsedBytes(), e->getUnusedBytes());
-      
-      // clear exception
-      Exception::clearLast();
-   }
-   
-   assertStrCmp(b.data(), "T hate chickenThis is a sentence.");
-   
-   tr.passIfNoException();
-}
-
-void runMessageDigestTest(TestRunner& tr)
-{
-   tr.test("MessageDigest");
-   
-   // correct values
-   string correctMd5 = "78eebfd9d42958e3f31244f116ab7bbe";
-   string correctSha1 = "5f24f4d6499fd2d44df6c6e94be8b14a796c071d";   
-   
-   MessageDigest testMd5("MD5");
-   testMd5.update("THIS ");
-   testMd5.update("IS A");
-   testMd5.update(" MESSAGE");
-   string digestMd5 = testMd5.getDigest();
-   
-   //cout << "MD5 Digest=" << digestMd5 << endl;
-   assert(digestMd5 == correctMd5);
-   
-   MessageDigest testSha1("SHA1");
-   testSha1.update("THIS IS A MESSAGE");
-   string digestSha1 = testSha1.getDigest();
-   
-   //cout << "SHA-1 Digest=" << digestSha1 << endl;
-   assert(digestSha1 == correctSha1);
-   
-   tr.pass();
-}
-
-
-void runCipherTest(TestRunner& tr, const char* algorithm)
-{
-   tr.group("Cipher");
-   
-   // include crypto error strings
-   ERR_load_crypto_strings();
-   
-   // add all algorithms
-   OpenSSL_add_all_algorithms();
-   
-   // seed PRNG
-   //RAND_load_file("/dev/urandom", 1024);
-   
-   tr.test(algorithm);
-   {
-      // create a secret message
-      char message[] = "I'll never teelllll!";
-      int length = strlen(message);
-      
-      // get a default block cipher
-      DefaultBlockCipher cipher;
-      
-      // generate a new key and start encryption
-      SymmetricKey* key = NULL;
-      cipher.startEncrypting(algorithm, &key);
-      assert(key != NULL);
-      
-      // update encryption
-      char output[2048];
-      int outLength;
-      int totalOut = 0;
-      cipher.update(message, length, output, outLength);
-      totalOut += outLength;
-      
-      // finish encryption
-      cipher.finish(output + outLength, outLength);
-      totalOut += outLength;
-      
-      // start decryption
-      cipher.startDecrypting(key);
-      
-      // update decryption
-      char input[2048];
-      int inLength;
-      int totalIn = 0;
-      cipher.update(output, totalOut, input, inLength);
-      totalIn += inLength;
-      
-      // finish decryption
-      cipher.finish(input + inLength, inLength);
-      totalIn += inLength;
-      
-      // cleanup key
-      delete key;
-      
-      // check the decrypted message
-      string result(input, totalIn);
-      assert(strcmp(message, result.c_str()) == 0);
-   }
-   tr.passIfNoException();
-   
-   // do byte buffer test
-   string alg = algorithm;
-   alg.append("+ByteBuffer");
-   tr.test(alg.c_str());
-   {
-      // create a secret message
-      char message[] = "I'll never teelllll!";
-      int length = strlen(message);
-      
-      // get a default block cipher
-      DefaultBlockCipher cipher;
-      
-      // generate a new key and start encryption
-      SymmetricKey* key = NULL;
-      cipher.startEncrypting(algorithm, &key);
-      assert(key != NULL);
-      
-      // update and finish encryption
-      ByteBuffer output;
-      cipher.update(message, length, &output, true);
-      cipher.finish(&output, true);
-      
-      // do decryption
-      ByteBuffer input;
-      cipher.startDecrypting(key);
-      cipher.update(output.data(), output.length(), &input, true);
-      cipher.finish(&input, true);
-      
-      // cleanup key
-      delete key;
-      
-      // check the decrypted message
-      string result(input.data(), input.length());
-      assert(strcmp(message, result.c_str()) == 0);
-   }
-   tr.passIfNoException();
-   
-   // clean up crypto strings
-   EVP_cleanup();
-   
-   tr.ungroup();
-}
-
-void runAsymmetricKeyLoadingTest(TestRunner& tr)
-{
-   tr.test("Asymmetric Key Loading");
-   
-   // include crypto error strings
-   ERR_load_crypto_strings();
-   
-   // add all algorithms
-   OpenSSL_add_all_algorithms();
-   
-   // seed PRNG
-   //RAND_load_file("/dev/urandom", 1024);
-   
-   // get an asymmetric key factory
-   AsymmetricKeyFactory factory;
-   
-   // create a new key pair
-   PrivateKey* privateKey;
-   PublicKey* publicKey;
-   factory.createKeyPair("RSA", &privateKey, &publicKey);
-   
-   assert(privateKey != NULL);
-   assert(publicKey != NULL);
-   
-   // write keys to PEMs
-   string privatePem = factory.writePrivateKeyToPem(privateKey, "password");
-   string publicPem = factory.writePublicKeyToPem(publicKey);   
-   
-   // cleanup keys
-   delete privateKey;
-   delete publicKey;
-   privateKey = NULL;
-   publicKey = NULL;
-   
-   // load the private key from PEM
-   privateKey = factory.loadPrivateKeyFromPem(
-      privatePem.c_str(), privatePem.length(), "password");
-   
-   // load the public key from PEM
-   publicKey = factory.loadPublicKeyFromPem(
-      publicPem.c_str(), publicPem.length());
-   
-   assert(privateKey != NULL);
-   assert(publicKey != NULL);
-   
-   // sign some data
-   char data[] = {1,2,3,4,5,6,7,8};
-   DigitalSignature* ds1 = privateKey->createSignature();
-   ds1->update(data, 8);
-   
-   // get the signature
-   char sig[ds1->getValueLength()];
-   unsigned int length;
-   ds1->getValue(sig, length);
-   delete ds1;
-   
-   // verify the signature
-   DigitalSignature* ds2 = publicKey->createSignature();
-   ds2->update(data, 8);
-   bool verified = ds2->verify(sig, length);
-   delete ds2;
-   
-   assert(verified);
-   
-   // cleanup keys
-   delete privateKey;
-   delete publicKey;
-   
-   // clean up crypto strings
-   EVP_cleanup();
-
-   tr.passIfNoException();
-}
-
-void runDsaAsymmetricKeyCreationTest(TestRunner& tr)
-{
-   tr.test("DSA Asymmetric Key Creation");
-   
-   // include crypto error strings
-   ERR_load_crypto_strings();
-   
-   // add all algorithms
-   OpenSSL_add_all_algorithms();
-   
-   // seed PRNG
-   //RAND_load_file("/dev/urandom", 1024);
-   
-   // get an asymmetric key factory
-   AsymmetricKeyFactory factory;
-   
-   // create a new key pair
-   PrivateKey* privateKey;
-   PublicKey* publicKey;
-   factory.createKeyPair("DSA", &privateKey, &publicKey);
-   
-   assert(privateKey != NULL);
-   assert(publicKey != NULL);
-   
-   // test copy constructors
-   PrivateKey prvKey(*privateKey);
-   PublicKey pubKey(*publicKey);
-   
-   // cleanup private key
-   if(privateKey != NULL)
-   {
-      delete privateKey;
-   }
-   
-   // cleanup public key
-   if(publicKey != NULL)
-   {
-      delete publicKey;
-   }
-   
-   privateKey = &prvKey;
-   publicKey = &pubKey;
-   
-   assertStrCmp(privateKey->getAlgorithm(), "DSA");
-   assertStrCmp(publicKey->getAlgorithm(), "DSA");
-   
-   // sign some data
-   char data[] = {1,2,3,4,5,6,7,8};
-   DigitalSignature* ds1 = privateKey->createSignature();
-   ds1->update(data, 8);
-   
-   // get the signature
-   char sig[ds1->getValueLength()];
-   unsigned int length;
-   ds1->getValue(sig, length);
-   delete ds1;
-   
-   // verify the signature
-   DigitalSignature* ds2 = publicKey->createSignature();
-   ds2->update(data, 8);
-   bool verified = ds2->verify(sig, length);
-   delete ds2;
-   
-   assert(verified);
-   if(verified)
-   
-   string outPrivatePem =
-      factory.writePrivateKeyToPem(privateKey, "password");
-   string outPublicPem =
-      factory.writePublicKeyToPem(publicKey);
-   
-   //cout << "Written Private Key PEM=" << endl << outPrivatePem << endl;
-   //cout << "Written Public Key PEM=" << endl << outPublicPem << endl;
-   
-   // clean up crypto strings
-   EVP_cleanup();
-
-   tr.passIfNoException();
-}
-
-void runRsaAsymmetricKeyCreationTest(TestRunner& tr)
-{
-   tr.test("RSA Asymmetric Key Creation");
-   
-   // include crypto error strings
-   ERR_load_crypto_strings();
-   
-   // add all algorithms
-   OpenSSL_add_all_algorithms();
-   
-   // seed PRNG
-   //RAND_load_file("/dev/urandom", 1024);
-   
-   // get an asymmetric key factory
-   AsymmetricKeyFactory factory;
-   
-   // create a new key pair
-   PrivateKey* privateKey;
-   PublicKey* publicKey;
-   factory.createKeyPair("RSA", &privateKey, &publicKey);
-   
-   assert(privateKey != NULL);
-   assert(publicKey != NULL);
-   
-   // test copy constructors
-   PrivateKey prvKey(*privateKey);
-   PublicKey pubKey(*publicKey);
-   
-   // cleanup private key
-   if(privateKey != NULL)
-   {
-      delete privateKey;
-   }
-   
-   // cleanup public key
-   if(publicKey != NULL)
-   {
-      delete publicKey;
-   }
-   
-   privateKey = &prvKey;
-   publicKey = &pubKey;
-   
-   assertStrCmp(privateKey->getAlgorithm(), "RSA");
-   assertStrCmp(publicKey->getAlgorithm(), "RSA");
-   
-   // sign some data
-   char data[] = {1,2,3,4,5,6,7,8};
-   DigitalSignature* ds1 = privateKey->createSignature();
-   ds1->update(data, 8);
-   
-   // get the signature
-   char sig[ds1->getValueLength()];
-   unsigned int length;
-   ds1->getValue(sig, length);
-   delete ds1;
-   
-   // verify the signature
-   DigitalSignature* ds2 = publicKey->createSignature();
-   ds2->update(data, 8);
-   bool verified = ds2->verify(sig, length);
-   delete ds2;
-   
-   assert(verified);
-   
-   string outPrivatePem =
-      factory.writePrivateKeyToPem(privateKey, "password");
-   string outPublicPem =
-      factory.writePublicKeyToPem(publicKey);
-   
-   //cout << "Written Private Key PEM=" << endl << outPrivatePem << endl;
-   //cout << "Written Public Key PEM=" << endl << outPublicPem << endl;
-   
-   // clean up crypto strings
-   EVP_cleanup();
-
-   tr.passIfNoException();
-}
-
-void runDigitalSignatureInputStreamTest(TestRunner& tr)
-{
-   tr.test("DigitalSignatureInputStream");
-   
-   // include crypto error strings
-   ERR_load_crypto_strings();
-   
-   // add all algorithms
-   OpenSSL_add_all_algorithms();
-   
-   // seed PRNG
-   //RAND_load_file("/dev/urandom", 1024);
-   
-   // get an asymmetric key factory
-   AsymmetricKeyFactory factory;
-   
-   // create a new key pair
-   PrivateKey* privateKey;
-   PublicKey* publicKey;
-   factory.createKeyPair("RSA", &privateKey, &publicKey);
-   
-   assert(privateKey != NULL);
-   assert(publicKey != NULL);
-   
-   if(privateKey != NULL && publicKey != NULL)
-   {
-      assertStrCmp(privateKey->getAlgorithm(), "RSA");
-      assertStrCmp(publicKey->getAlgorithm(), "RSA");
-      
-      // sign some data
-      char data[] = {1,2,3,4,5,6,7,8};
-      DigitalSignature* ds1 = privateKey->createSignature();
-      
-      char dummy[8];
-      ByteArrayInputStream bais(data, 8);
-      DigitalSignatureInputStream dsos1(ds1, &bais, false);
-      dsos1.read(dummy, 8);
-      
-      // get the signature
-      char sig[ds1->getValueLength()];
-      unsigned int length;
-      ds1->getValue(sig, length);
-      delete ds1;
-      
-      // verify the signature
-      DigitalSignature* ds2 = publicKey->createSignature();
-      bais.setByteArray(data, 8);
-      DigitalSignatureInputStream dsos2(ds2, &bais, false);
-      dsos2.read(dummy, 8);
-      bool verified = ds2->verify(sig, length);
-      delete ds2;
-      
-      assert(verified);
-      
-      string outPrivatePem =
-         factory.writePrivateKeyToPem(privateKey, "password");
-      string outPublicPem =
-         factory.writePublicKeyToPem(publicKey);
-      
-      //cout << "Written Private Key PEM=" << endl << outPrivatePem << endl;
-      //cout << "Written Public Key PEM=" << endl << outPublicPem << endl;
-   }
-   
-   // cleanup private key
-   if(privateKey != NULL)
-   {
-      delete privateKey;
-   }
-   
-   // cleanup public key
-   if(publicKey != NULL)
-   {
-      delete publicKey;
-   }
-   
-   // clean up crypto strings
-   EVP_cleanup();
-
-   tr.passIfNoException();
-}
-
-void runDigitalSignatureOutputStreamTest(TestRunner& tr)
-{
-   tr.test("DigitalSignatureOutputStream");
-   
-   // include crypto error strings
-   ERR_load_crypto_strings();
-   
-   // add all algorithms
-   OpenSSL_add_all_algorithms();
-   
-   // seed PRNG
-   //RAND_load_file("/dev/urandom", 1024);
-   
-   // get an asymmetric key factory
-   AsymmetricKeyFactory factory;
-   
-   // create a new key pair
-   PrivateKey* privateKey;
-   PublicKey* publicKey;
-   factory.createKeyPair("RSA", &privateKey, &publicKey);
-   
-   assert(privateKey != NULL);
-   assert(publicKey != NULL);
-   
-   if(privateKey != NULL && publicKey != NULL)
-   {
-      assertStrCmp(privateKey->getAlgorithm(), "RSA");
-      assertStrCmp(publicKey->getAlgorithm(), "RSA");
-      
-      // sign some data
-      char data[] = {1,2,3,4,5,6,7,8};
-      DigitalSignature* ds1 = privateKey->createSignature();
-      
-      ostringstream oss;
-      OStreamOutputStream osos(&oss);
-      DigitalSignatureOutputStream dsos1(ds1, &osos, false);
-      dsos1.write(data, 8);
-      
-      // get the signature
-      char sig[ds1->getValueLength()];
-      unsigned int length;
-      ds1->getValue(sig, length);
-      delete ds1;
-      
-      // verify the signature
-      DigitalSignature* ds2 = publicKey->createSignature();
-      DigitalSignatureOutputStream dsos2(ds2, &osos, false);
-      dsos2.write(data, 8);
-      bool verified = ds2->verify(sig, length);
-      delete ds2;
-      
-      assert(verified);
-      
-      string outPrivatePem =
-         factory.writePrivateKeyToPem(privateKey, "password");
-      string outPublicPem =
-         factory.writePublicKeyToPem(publicKey);
-      
-      //cout << "Written Private Key PEM=" << endl << outPrivatePem << endl;
-      //cout << "Written Public Key PEM=" << endl << outPublicPem << endl;
-   }
-   
-   // cleanup private key
-   if(privateKey != NULL)
-   {
-      delete privateKey;
-   }
-   
-   // cleanup public key
-   if(publicKey != NULL)
-   {
-      delete publicKey;
-   }
-   
-   // clean up crypto strings
-   EVP_cleanup();
-
-   tr.passIfNoException();
-}
-
-void runEnvelopeTest(TestRunner& tr)
-{
-   tr.test("Envelope");
-
-   // include crypto error strings
-   ERR_load_crypto_strings();
-   
-   // add all algorithms
-   OpenSSL_add_all_algorithms();
-   
-   // seed PRNG
-   //RAND_load_file("/dev/urandom", 1024);
-   
-   // get an asymmetric key factory
-   AsymmetricKeyFactory factory;
-   
-   // create a new key pair
-   PrivateKey* privateKey;
-   PublicKey* publicKey;
-   factory.createKeyPair("RSA", &privateKey, &publicKey);
-
-   assert(privateKey != NULL);
-   assert(publicKey != NULL);
-   
-   if(privateKey != NULL && publicKey != NULL)
-   {
-      // create a secret message
-      char message[] =
-         "This is a confidential message. For British Eyes Only.";
-      int length = strlen(message);
-      
-      string display1 = "";
-      display1.append(message, length);
-      //cout << "Sending message '" << display1 << "'" << endl;
-      //cout << "Message Length=" << length << endl;
-      
-      // create an outgoing envelope
-      SymmetricKey* secretKey;
-      DigitalEnvelope* outEnv = publicKey->createEnvelope(
-         "AES256", &secretKey);
-      assertNoException();
-      assert(outEnv != NULL);
-      //cout << "Created outgoing envelope..." << endl;
-      
-      // update the envelope
-      char output[2048];
-      int outLength;
-      int totalOut = 0;
-      outEnv->update(message, length, output, outLength);
-      //cout << "Updated outgoing envelope..." << endl;
-      totalOut += outLength;
-      
-      // finish the envelope
-      ///cout << "Output Length=" << outLength << endl;
-      outEnv->finish(output + outLength, outLength);
-      //cout << "Finished sealing outgoing envelope..." << endl;
-      totalOut += outLength;
-      
-      //cout << "Total Output Length=" << totalOut << endl;
-      
-      // create an incoming envelope
-      DigitalEnvelope* inEnv = privateKey->createEnvelope(secretKey);
-      assertNoException();
-      assert(inEnv != NULL);
-      //cout << "Created incoming envelope..." << endl;
-      
-      // update the envelope
-      char input[2048];
-      int inLength;
-      int totalIn = 0;
-      inEnv->update(output, totalOut, input, inLength);
-      //cout << "Updated incoming envelope..." << endl;
-      totalIn += inLength;
-      
-      // finish the envelope
-      //cout << "Input Length=" << inLength << endl;
-      inEnv->finish(input + inLength, inLength);
-      //cout << "Finished opening incoming envelope..." << endl;
-      totalIn += inLength;
-      
-      //cout << "Total Input Length=" << totalIn << endl;
-      
-      // create a string to display the received message
-      string display2 = "";
-      display2.append(input, totalIn);
-      
-      //cout << "Received message '" << display2 << "'" << endl;
-
-      assert(display1 == display2);
-      
-      // delete envelopes and key
-      delete secretKey;
-      delete outEnv;
-      delete inEnv;
-   }
-   
-   // cleanup private key
-   if(privateKey != NULL)
-   {
-      delete privateKey;
-   }
-   
-   // cleanup public key
-   if(publicKey != NULL)
-   {
-      delete publicKey;
-   }
-   
-   // clean up crypto strings
-   EVP_cleanup();
-
-   tr.passIfNoException();
-}
-
-void runBigIntegerTest(TestRunner& tr)
-{
-   tr.test("BigInteger");
-
-   #define NSI(op, expectstr) \
-   do { \
-      BigInteger result = op; \
-      string str; \
-      result.toString(str); \
-      assertStrCmp(str.c_str(), expectstr); \
-   } while(0)
-
-   BigInteger number1 = 2;
-   BigInteger number2 = 123456789;
-   
-   assert(number1 == 2);
-   assert(number2 == 123456789);
-
-   NSI(number1, "2");
-   NSI(number2, "123456789");
-   NSI(number1 + number2, "123456791");
-   NSI(number1 - number2, "-123456787");
-   NSI(number1 * number2, "246913578");
-   NSI(number2 / number1, "61728394");
-   NSI(number2 % number1, "1");
-   NSI(number2.pow(number1), "15241578750190521");
-
-   #undef NSI
-
-   tr.passIfNoException();
-}
-
-void runBigDecimalTest(TestRunner& tr)
-{
-   tr.test("BigDecimal");
-   
-   #define NSD(op, expectstr) \
-   do { \
-      BigDecimal result = op; \
-      string str; \
-      result.toString(str); \
-      assertStrCmp(str.c_str(), expectstr); \
-   } while(0)
-
-   BigDecimal number1 = 3.0;
-   //BigDecimal number2 = 123456789.5;
-   BigDecimal number2 = "123456789.53";
-   //BigDecimal number2 = 1.234;
-   //BigDecimal number2 = "1.23e-04";
-   //BigDecimal number2 = "1234";
-      
-   NSD(number1, "3");
-   NSD(number2, "123456789.53");
-   NSD(number1 + number2, "123456792.53");
-   NSD(number1 - number2, "-123456786.53");
-   NSD(number1 * number2, "370370368.59");
-   NSD(number2 / number1, "41152263.1766666667");
-   NSD(number2 % number1, "0.53");
-
-   #define NSDR(n, i, d, expectstr) \
-   do { \
-      BigDecimal nr = n; \
-      nr.setPrecision(i, d); \
-      nr.round(); \
-      NSD(nr, expectstr); \
-   } while(0)
-   
-   BigDecimal number3 = "129.54678";
-   NSD(number3, "129.54678");
-   
-   NSDR(number3, 7, Up, "129.54678");
-   NSDR(number3, 6, Up, "129.54678");
-   NSDR(number3, 5, Up, "129.54678");
-   NSDR(number3, 4, Up, "129.5468");
-   NSDR(number3, 3, Up, "129.547");
-   NSDR(number3, 2, Up, "129.55");
-   NSDR(number3, 1, Up, "129.6");
-   NSDR(number3, 0, Up, "130");
-
-   NSDR(number3, 7, HalfUp, "129.54678");
-   NSDR(number3, 6, HalfUp, "129.54678");
-   NSDR(number3, 5, HalfUp, "129.54678");
-   NSDR(number3, 4, HalfUp, "129.5468");
-   NSDR(number3, 3, HalfUp, "129.547");
-   NSDR(number3, 2, HalfUp, "129.55");
-   NSDR(number3, 1, HalfUp, "129.5");
-   NSDR(number3, 0, HalfUp, "130");
-
-   NSDR(number3, 7, Down, "129.54678");
-   NSDR(number3, 6, Down, "129.54678");
-   NSDR(number3, 5, Down, "129.54678");
-   NSDR(number3, 4, Down, "129.5467");
-   NSDR(number3, 3, Down, "129.546");
-   NSDR(number3, 2, Down, "129.54");
-   NSDR(number3, 1, Down, "129.5");
-   NSDR(number3, 0, Down, "129");
-
-   /*
-   BigDecimal bd;
-   
-   for(int i = 7; i >= 0; i--)
-   {
-      bd = number3;
-      bd.setPrecision(i, Up);
-      bd.round();
-      cout << "round " << i << " places, up=" << bd << endl;
-   }
-   
-   for(int i = 7; i >= 0; i--)
-   {
-      bd = number3;
-      bd.setPrecision(i, HalfUp);
-      bd.round();
-      cout << "round " << i << " places, half up=" << bd << endl;
-   }
-   
-   for(int i = 7; i >= 0; i--)
-   {
-      bd = number3;
-      bd.setPrecision(i, Down);
-      bd.round();
-      cout << "round " << i << " places, down=" << bd << endl;
-   }
-   */
-
-   #undef NSD
-   #undef NSDR
-   
-   tr.passIfNoException();
-}
-
-void runAddressResolveTest(TestRunner& tr)
-{
-   tr.test("Address Resolution");
-   
-   //cout << "Running Address Resolve Test" << endl << endl;
-   
-   Exception::clearLast();
-   
-   // create IPv4 address
-   InternetAddress ip4;
-   
-   //cout << "Testing IPv4..." << endl << endl;
-   
-   ip4.setHost("www.bitmunk.com");
-   ip4.getAddress();
-   assertNoException();
-   //cout << "www.bitmunk.com = " << ip4.getAddress() << endl;
-   
-   ip4.setHost("www.google.com");
-   ip4.getAddress();
-   assertNoException();
-   //cout << "www.google.com = " << ip4.getAddress() << endl;
-   
-   ip4.setHost("www.yahoo.com");
-   ip4.getAddress();
-   assertNoException();
-   //cout << "www.yahoo.com = " << ip4.getAddress() << endl;
-   
-   ip4.setHost("www.microsoft.com");
-   ip4.getAddress();
-   assertNoException();
-   //cout << "www.microsoft.com = " << ip4.getAddress() << endl;
-   
-   //cout << endl;
-   
-   ip4.setAddress("192.168.0.1");
-   ip4.getAddress();
-   ip4.getHost();
-   assertNoException();
-   //cout << ip4.getAddress() << " = " << ip4.getHost() << endl;
-   
-   ip4.setAddress("192.168.0.8");
-   ip4.getAddress();
-   ip4.getHost();
-   assertNoException();
-   //cout << ip4.getAddress() << " = " << ip4.getHost() << endl;
-   
-   ip4.setAddress("216.239.51.99");
-   ip4.getAddress();
-   ip4.getHost();
-   assertNoException();
-   //cout << ip4.getAddress() << " = " << ip4.getHost() << endl;
-   
-//   // create IPv6 address
-//   Internet6Address ip6;
-//   
-//   cout << endl << "Testing IPv6..." << endl << endl;
-//   
-//   ip6.setHost("ip6-localhost");
-//   cout << "ip6-localhost = " << ip6.getAddress() << endl;
-//   
-//   ip6.setHost("yuna.digitalbazaar.com");
-//   cout << "yuna.digitalbazaar.com = " << ip6.getAddress() << endl;
-//   
-//   ip6.setHost("www.google.com");
-//   cout << "www.google.com = " << ip6.getAddress() << endl;
-//   
-//   ip6.setHost("www.yahoo.com");
-//   cout << "www.yahoo.com = " << ip6.getAddress() << endl;
-//   
-//   ip6.setHost("www.microsoft.com");
-//   cout << "www.microsoft.com = " << ip6.getAddress() << endl;
-//   
-//   cout << endl;
-//   
-//   ip6.setAddress("fc00:840:db:bb:d::8");
-//   cout << ip6.getAddress() << " = " << ip6.getHost() << endl;
-   
-   tr.passIfNoException();
-   
-   //cout << endl << "Address Resolve Test complete." << endl << endl;
-}
-
-void runSocketTest(TestRunner& tr)
-{
-   tr.test("Socket");
-   
-   //cout << "Running Socket Test" << endl << endl;
-   Exception::clearLast();
-   
-   // create address
-   //InternetAddress address("127.0.0.1", 80);
-   InternetAddress address("www.google.com", 80);
-   
-   // ensure host was known
-   assertNoException();
-   
-   address.getAddress();
-   assertNoException();
-   //cout << "Connecting to: " << address.getAddress() << endl;
-   
-   // create tcp socket
-   TcpSocket socket;
-   
-   // connect
-   socket.connect(&address);
-   assertNoException();
-   
-   char request[] =
-      "GET / HTTP/1.0\r\nContent-Length: 0\r\nConnection: close\r\n\r\n";
-   socket.send(request, sizeof(request));
-   assertNoException();
-   
-   // set receive timeout (10 seconds = 10000 milliseconds)
-   socket.setReceiveTimeout(10000);
-   assertNoException();
-   
-   char response[2048];
-   int numBytes = 0;
-   string str;
-   
-   //cout << endl << "DOING A PEEK!" << endl;
-   
-   string peek;
-   numBytes = socket.getInputStream()->peek(response, 2048);
-   if(numBytes > 0)
-   {
-      //cout << "Peeked " << numBytes << " bytes." << endl;
-      peek.append(response, numBytes);
-      //cout << "Peek bytes=" << peek << endl;
-   }
-   assertNoException();
-   
-   //cout << endl << "DOING ACTUAL READ NOW!" << endl;
-   int peekBytes = numBytes;
-   while((numBytes = socket.getInputStream()->read(response, 2048)) > 0)
-   {
-      //cout << "numBytes received: " << numBytes << endl;
-      str.append(response, numBytes);
-   }
-   
-   // confirm peek bytes check out
-   assert(strncmp(peek.c_str(), str.c_str(), peekBytes) == 0);
-   
-//   char response[2048];
-//   int numBytes = 0;
-//   string str = "";
-//   while((numBytes = socket.receive(response, 0, 2048)) > 0)
-//   {
-//      cout << "numBytes received: " << numBytes << endl;
-//      str.append(response, numBytes);
-//   }
-   
-   //cout << "Response:" << endl << str << endl;
-   
-   // close
-   socket.close();
-   
-   tr.passIfNoException();
-   
-   //cout << "Socket connection closed." << endl;
-   
-   //cout << endl << "Socket test complete." << endl;
-}
-
-void runSslSocketTest()
-{
-   cout << "Running SSL Socket Test" << endl << endl;
-   
-   // openssl initialization code
-   SSL_library_init();
-   SSL_load_error_strings();
-   OpenSSL_add_all_algorithms();
-   
-   // FIXME:
-   // seed PRNG
-   
-   // create address
-   InternetAddress address("127.0.0.1", 443);
-   //InternetAddress address("127.0.0.1", 19020);
-   //InternetAddress address("www.google.com", 80);
-   cout << address.getAddress() << endl;
-   
-   // ensure host was known
-   if(!Exception::hasLast())
-   {
-      // create tcp socket
-      TcpSocket socket;
-      
-      // connect
-      socket.connect(&address);
-      
-      // create an SSL context
-      SslContext context;
-      
-      // create an SSL socket
-      SslSocket sslSocket(&context, &socket, true, false);
-      
-      // set receive timeout (10 seconds = 10000 milliseconds)
-      sslSocket.setReceiveTimeout(10000);
-      
-      // perform handshake (automatically happens, this call isn't necessary)
-      //sslSocket.performHandshake();
-      
-      char request[] =
-         "GET / HTTP/1.0\r\nContent-Length: 0\r\nConnection: close\r\n\r\n";
-      sslSocket.send(request, sizeof(request));
-      
-      char response[2048];
-      int numBytes = 0;
-      string str = "";
-      
-      cout << endl << "DOING A PEEK!" << endl;
-      
-      numBytes = sslSocket.getInputStream()->peek(response, 2048);
-      if(numBytes > 0)
-      {
-         cout << "Peeked " << numBytes << " bytes." << endl;
-         string peek = "";
-         peek.append(response, numBytes);
-         cout << "Peek bytes=" << peek << endl;
-      }
-      
-      cout << endl << "DOING ACTUAL READ NOW!" << endl;
-      
-      while((numBytes = sslSocket.getInputStream()->read(response, 2048)) > 0)
-      {
-         cout << "numBytes received: " << numBytes << endl;
-         str.append(response, numBytes);
-      }
-      
-      cout << "Response:" << endl << str << endl;
-      
-      // close
-      sslSocket.close();
-      
-      cout << "SSL Socket connection closed." << endl;
-   }
-   
-   cout << endl << "SSL Socket test complete." << endl;
-   
-   // clean up SSL
-   EVP_cleanup();
-}
-
-void runServerSocketTest()
-{
-   //cout << "Running Server Socket Test" << endl << endl;
-   
-   Exception::clearLast();
-   
-   // bind and listen
-   InternetAddress address("127.0.0.1", 19100);
-   
-   // ensure host was known
-   if(!Exception::hasLast())
-   {
-      // create tcp socket
-      TcpSocket socket;
-      
-      if(socket.bind(&address))
-      {
-         cout << "Server socket bound..." << endl;
-      }
-      else
-      {
-         cout << "Could not bind server socket!" << endl;
-      }
-      
-      if(socket.listen())
-      {
-         cout << "Listening for a connection..." << endl;
-      }
-      else
-      {
-         cout << "Could not listen with server socket!" << endl;
-      }
-      
-      string str = "HTTP/1.0 200 OK\r\nContent-Length: 0\r\n\r\n";
-      while(!Thread::interrupted(false))
-      {
-         // accept a connection
-         Socket* worker = socket.accept(1);
-         if(worker != NULL)
-         {
-            char request[100];
-            int numBytes = 0;
-            
-            numBytes = worker->getInputStream()->peek(request, 100);
-            worker->getOutputStream()->write(str.c_str(), str.length());
-            
-            // close worker socket
-            worker->close();
-            delete worker;
-         }
-      }
-      
-      // close server socket
-      socket.close();
-      
-      cout << "Server Socket connection closed." << endl;
-   }
-   
-   cout << endl << "Server Socket test complete." << endl;
-}
-
-void runSslServerSocketTest()
-{
-   cout << "Running SSL Server Socket Test" << endl << endl;
-   
-   // openssl initialization code
-   SSL_library_init();
-   SSL_load_error_strings();
-   OpenSSL_add_all_algorithms();   
-   
-   // bind and listen
-   InternetAddress address("127.0.0.1", 1024);
-   
-   // ensure host was known
-   if(!Exception::hasLast())
-   {
-      // create tcp socket
-      TcpSocket socket;
-      
-      if(socket.bind(&address))
-      {
-         cout << "Server socket bound..." << endl;
-      }
-      else
-      {
-         cout << "Could not bind server socket!" << endl;
-      }
-      
-      if(socket.listen())
-      {
-         cout << "Listening for a connection..." << endl;
-      }
-      else
-      {
-         cout << "Could not listen with server socket!" << endl;
-      }
-      
-      // accept a connection
-      TcpSocket* worker = (TcpSocket*)socket.accept(10);
-      if(worker != NULL)
-      {
-         cout << "Accepted a connection!" << endl;
-         
-         // create an SSL context
-         SslContext context;
-         
-         // create an SSL socket
-         SslSocket sslSocket(&context, worker, false, false);
-         
-         // set receive timeout (10 seconds = 10000 milliseconds)
-         sslSocket.setReceiveTimeout(10000);
-         
-         char request[2048];
-         int numBytes = 0;
-         string str = "";
-         
-         cout << endl << "DOING A PEEK!" << endl;
-         
-         numBytes = worker->getInputStream()->peek(request, 2048);
-         if(numBytes > 0)
-         {
-            cout << "Peeked " << numBytes << " bytes." << endl;
-            string peek = "";
-            peek.append(request, numBytes);
-            cout << "Peek bytes=" << peek << endl;
-         }
-         
-         cout << endl << "DOING ACTUAL READ NOW!" << endl;
-         
-         while((numBytes = sslSocket.getInputStream()->read(request, 2048)) > 0)
-         {
-            cout << "numBytes received: " << numBytes << endl;
-            str.append(request, numBytes);
-         }
-         
-         cout << "Request:" << endl << str << endl;
-         
-         // close ssl socket socket
-         sslSocket.close();
-         delete worker;
-      }
-      else
-      {
-         cout << "Could not accept a connection!" << endl;
-      }
-      
-      // close server socket
-      socket.close();
-      
-      cout << "SSL Server Socket connection closed." << endl;
-   }
-   
-   cout << endl << "SSL Server Socket test complete." << endl;
-   
-   // clean up SSL
-   EVP_cleanup();
-}
-
-void runTcpClientServerTest()
-{
-   cout << "Running TCP Client/Server Test" << endl << endl;
-   
-   InternetAddress* address;
-   InternetAddress ia("127.0.0.1", 9999);
-   //Internet6Address ia("::0", 9999);
-   address = &ia;
-   
-   // ensure host was known
-   if(!Exception::hasLast())
-   {
-      // create tcp server and client sockets
-      TcpSocket server;
-      TcpSocket client;
-      
-      // set receive timeouts to 10 seconds
-      server.setReceiveTimeout(10000);
-      client.setReceiveTimeout(10000);
-      
-      // bind and listen with server
-      server.bind(address);
-      server.listen();
-      
-      cout << "Server listening at host: " << address->getHost() << endl;
-      cout << "Server listening at address: " << address->getAddress() << endl;
-      cout << "Server listening on port: " << address->getPort() << endl;
-      
-      // connect with client
-      client.connect(address);
-      
-      cout << "Client connected." << endl;
-      
-      // accept a connection
-      TcpSocket* worker = (TcpSocket*)server.accept(10);
-      
-      cout << "Client connection accepted by Server." << endl;
-      
-      // send some data with client
-      string clientData = "Hello there, Server.";
-      client.getOutputStream()->write(clientData.c_str(), clientData.length());
-      
-      cout << "Client sent: " << clientData << endl;
-      
-      // receive the client data
-      char read[2048];
-      int numBytes = worker->getInputStream()->read(read, 2048);
-      string serverReceived(read, numBytes);
-      
-      cout << "Server received: " << serverReceived << endl;
-      
-      // send some data with server
-      string serverData = "G'day, Client.";
-      worker->getOutputStream()->write(serverData.c_str(), serverData.length());
-      
-      cout << "Server sent: " << serverData << endl;
-      
-      // receive the server data
-      numBytes = client.getInputStream()->read(read, 2048);
-      string clientReceived(read, numBytes);
-      
-      cout << "Client received: " << clientReceived << endl;
-      
-      // close sockets
-      client.close();
-      server.close();
-      
-      // delete worker
-      if(worker != NULL)
-      {
-         worker->close();
-         delete worker;
-      }
-      
-      cout << "Sockets closed." << endl;
-   }
-   
-   cout << endl << "TCP Client/Server test complete." << endl;
-}
-
-void runUdpClientServerTest()
-{
-   cout << "Running UDP Client/Server Test" << endl << endl;
-   
-   InternetAddress* sa;
-   InternetAddress* ca;
-   InternetAddress serverAddress("127.0.0.1", 9999);
-   InternetAddress clientAddress("127.0.0.1", 0);
-   //Internet6Address serverAddress("::1", 9999);
-   //Internet6Address clientAddress("::1", 0);
-   sa = &serverAddress;
-   ca = &clientAddress;
-   
-   // ensure host was known
-   if(!Exception::hasLast())
-   {
-      // create udp server and client sockets
-      UdpSocket server;
-      UdpSocket client;
-      
-      // set receive timeouts to 10 seconds
-      server.setReceiveTimeout(10000);
-      client.setReceiveTimeout(10000);
-      
-      // bind with server
-      server.bind(sa);
-      
-      cout << "Server bound at host: " << sa->getHost() << endl;
-      cout << "Server bound at address: " << sa->getAddress() << endl;
-      cout << "Server bound on port: " << sa->getPort() << endl;
-      
-      // bind with client
-      client.bind(ca);
-      client.getLocalAddress(ca);
-      
-      cout << "Client bound at host: " << ca->getHost() << endl;
-      cout << "Client bound at address: " << ca->getAddress() << endl;
-      cout << "Client bound on port: " << ca->getPort() << endl;
-      
-      // send some data with client
-      string clientData = "Hello there, Server.";
-      client.sendDatagram(clientData.c_str(), clientData.length(), sa);
-      
-      cout << "Client sent: " << clientData << endl;
-      
-      // receive the client data
-      char read[2048];
-      int numBytes = server.receiveDatagram(read, 2048, ca);
-      string serverReceived(read, numBytes);
-      
-      cout << "Server received: " << serverReceived << endl;
-      cout << "Data from: " << ca->getAddress();
-      cout << ":" << ca->getPort() << endl;
-      
-      // send some data with server
-      string serverData = "G'day, Client.";
-      server.sendDatagram(serverData.c_str(), serverData.length(), ca);
-      
-      cout << "Server sent: " << serverData << endl;
-      
-      // receive the server data
-      numBytes = client.receiveDatagram(read, 2048, sa);
-      string clientReceived(read, numBytes);
-      
-      cout << "Client received: " << clientReceived << endl;
-      cout << "Data from: " << sa->getAddress();
-      cout << ":" << sa->getPort() << endl;
-      
-      // close sockets
-      client.close();
-      server.close();
-      
-      cout << "Sockets closed." << endl;
-   }
-   
-   cout << endl << "UDP Client/Server test complete." << endl;
-}
-
-void runDatagramTest()
-{
-   cout << "Running Datagram Test" << endl << endl;
-   
-   InternetAddress* sa;
-   InternetAddress* ca;
-   InternetAddress serverAddress("127.0.0.1", 9999);
-   InternetAddress clientAddress("127.0.0.1", 0);
-   //Internet6Address serverAddress("::1", 9999);
-   //Internet6Address clientAddress("::1", 0);
-   sa = &serverAddress;
-   ca = &clientAddress;
-   
-   // ensure host was known
-   if(!Exception::hasLast())
-   {
-      // create datagram server and client sockets
-      DatagramSocket server;
-      DatagramSocket client;
-      
-      // set receive timeouts to 10 seconds
-      server.setReceiveTimeout(10000);
-      client.setReceiveTimeout(10000);
-      
-      // bind with server
-      server.bind(sa);
-      
-      cout << "Server bound at host: " << sa->getHost() << endl;
-      cout << "Server bound at address: " << sa->getAddress() << endl;
-      cout << "Server bound on port: " << sa->getPort() << endl;
-      
-      // bind with client
-      client.bind(ca);
-      client.getLocalAddress(ca);
-      
-      cout << "Client bound at host: " << ca->getHost() << endl;
-      cout << "Client bound at address: " << ca->getAddress() << endl;
-      cout << "Client bound on port: " << ca->getPort() << endl;
-      
-      // create a datagram
-      Datagram d1(sa);
-      d1.assignString("Hello there, Server.");
-      
-      // send the datagram with the client
-      client.send(&d1);
-      
-      cout << "Client sent: " << d1.getString() << endl;
-      
-      // create a datagram
-      char externalData[2048];
-      Datagram d2(ca);
-      d2.setData(externalData, 2048, false);
-      
-      // receive a datagram
-      server.receive(&d2);
-      
-      cout << "Server received: " << d2.getString() << endl;
-      cout << "Data from: " << d2.getAddress()->getAddress();
-      cout << ":" << d2.getAddress()->getPort() << endl;
-      
-      // send a datagram with the server
-      d2.assignString("G'day, Client.");
-      server.send(&d2);
-      
-      cout << "Server sent: " << d2.getString() << endl;
-      
-      // receive the server datagram
-      Datagram d3(sa, 2048);
-      client.receive(&d3);
-      
-      cout << "Client received: " << d3.getString() << endl;
-      cout << "Data from: " << d3.getAddress()->getAddress();
-      cout << ":" << d3.getAddress()->getPort() << endl;
-      
-      // close sockets
-      client.close();
-      server.close();
-      
-      cout << "Sockets closed." << endl;
-   }
-   
-   cout << endl << "Datagram test complete." << endl;
-}
-
-void runUrlEncodeTest(TestRunner& tr)
-{
-   tr.test("Url Encode/Decode");
-   
-   string str = "billy bob & \"jane\" +^%2{13.";
-   
-   string encoded = Url::encode(str.c_str(), str.length());
-   string decoded = Url::decode(encoded.c_str(), encoded.length());
-   
-   //cout << "test data=" << str << endl;
-   
-   //cout << "url encoded=" << encoded << endl;
-   //cout << "url decoded=" << decoded << endl;
-   
-   assert(decoded == str);
-   
-   tr.pass();
-}
-
-void dumpUrl(Url url)
-{
-   if(Exception::hasLast())
-   {
-      cout << "url=[exception]" << endl;
-   }
-   else
-   {
-      string str;
-      url.toString(str);
-      
-      cout << "url=" << str << endl;
-      cout << " scheme=" << url.getScheme() << endl;
-      cout << " scheme specific part=" << url.getSchemeSpecificPart() << endl;
-      cout << " authority=" << url.getAuthority() << endl;
-      cout << " userinfo=" << url.getUserInfo() << endl;
-      cout << " user=" << url.getUser() << endl;
-      cout << " password=" << url.getPassword() << endl;
-      cout << " host=" << url.getHost() << endl;
-      cout << " port=" << url.getPort() << endl;
-      cout << " path=" << url.getPath() << endl;
-      cout << " query=" << url.getQuery() << endl;
-   }
-}
-
-void runUrlTest(TestRunner& tr)
-{
-   tr.test("Url");
-
-   {
-      Url url("http:");
-      
-      //dumpUrl(url);
-      assert(url.getScheme() == "http");
-      assert(url.getSchemeSpecificPart() == "");
-   }
-   
-   {
-      Url url("http://");
-      
-      //dumpUrl(url);
-      assert(url.getScheme() == "http");
-      assert(url.getSchemeSpecificPart() == "//");
-   }
-   
-   {
-      Url url("http://www.bitmunk.com");
-      
-      //dumpUrl(url);
-      assert(url.getScheme() == "http");
-      assert(url.getSchemeSpecificPart() == "//www.bitmunk.com");
-      assert(url.getHost() == "www.bitmunk.com");
-      assert(url.getPath() == "/");
-   }
-   
-   {
-      Url url("http://www.bitmunk.com/mypath?variable1=test");
-      
-      //dumpUrl(url);
-      assert(url.getScheme() == "http");
-      assert(url.getUserInfo() == "");
-      assert(url.getUser() == "");
-      assert(url.getPassword() == "");
-      assert(url.getHost() == "www.bitmunk.com");
-      assert(url.getPort() == 80);
-      assert(url.getPath() == "/mypath");
-      assert(url.getQuery() == "variable1=test");
-   }
-   
-   {
-      Url url("mysql://username:password@host:3306/mydatabase");
-      
-      //dumpUrl(url);
-      assert(url.getScheme() == "mysql");
-      assert(url.getUser() == "username");
-      assert(url.getPassword() == "password");
-      assert(url.getHost() == "host");
-      assert(url.getPort() == 3306);
-      assert(url.getPath() == "/mydatabase");
-   }
-   
-   {
-      Url url("http://example.com:8080/path");
-
-      //dumpUrl(url);
-      assert(!Exception::hasLast());
-      assert(url.getScheme() == "http");
-      assert(url.getUserInfo() == "");
-      assert(url.getUser() == "");
-      assert(url.getPassword() == "");
-      assert(url.getHost() == "example.com");
-      assert(url.getPort() == 8080);
-      assert(url.getPath() == "/path");
-      assert(url.getQuery() == "");
-   }
-   
-   {   
-      Url url("scheme:schemespecific");
-
-      //dumpUrl(url);
-      assert(!Exception::hasLast());
-      assert(url.getScheme() == "scheme");
-      assert(url.getSchemeSpecificPart() == "schemespecific");
-   }
-   
-   {
-      Url url(
-         "scheme://user:password@host:1234/path?key1=value1&key2=value2"
-         "&key3=two%20words%3D2");
-
-      //dumpUrl(url);
-      assert(!Exception::hasLast());
-      assert(url.getScheme() == "scheme");
-      assert(url.getUserInfo() == "user:password");
-      assert(url.getUser() == "user");
-      assert(url.getPassword() == "password");
-      assert(url.getHost() == "host");
-      assert(url.getPort() == 1234);
-      assert(url.getPath() == "/path");
-      assert(url.getQuery() == "key1=value1&key2=value2&key3=two%20words%3D2");
-      
-      DynamicObject vars;
-      assert(url.getQueryVariables(vars));
-      assert(strcmp(vars["key1"]->getString(), "value1") == 0);
-      assert(strcmp(vars["key2"]->getString(), "value2") == 0);
-      assert(strcmp(vars["key3"]->getString(), "two words=2") == 0);
-   }
-   
-   {
-      Url url(
-         "/path/param1/10001?key1=value1&key2=value2&key3=two%20words%3D2",
-         true);
-      
-      //dumpUrl(url);
-      assert(!Exception::hasLast());
-      assert(url.getPath() == "/path/param1/10001");
-      assert(url.getQuery() == "key1=value1&key2=value2&key3=two%20words%3D2");
-      
-      DynamicObject tokens;
-      assert(url.getTokenizedPath(tokens, "/path/"));
-      assert(strcmp(tokens[0]->getString(), "param1") == 0);
-      assert(tokens[1]->getInt32() == 10001);
-      
-      DynamicObject vars;
-      assert(url.getQueryVariables(vars));
-      assert(strcmp(vars["key1"]->getString(), "value1") == 0);
-      assert(strcmp(vars["key2"]->getString(), "value2") == 0);
-      assert(strcmp(vars["key3"]->getString(), "two words=2") == 0);
-   }
-   
-   tr.pass();
-}
-
-class InterruptServerSocketTest : public virtual Object, public Runnable
-{
-public:
-   /**
-    * Runs the unit tests.
-    */
-   virtual void run()
-   {
-      runServerSocketTest();
-      
-      if(Exception::hasLast())
-      {
-         Exception* e = Exception::getLast();
-         cout << "Exception occurred!" << endl;
-         cout << "message: " << e->getMessage() << endl;
-         cout << "code: " << e->getCode() << endl;
-      }      
-   }
-};
-
-void runInterruptServerSocketTest(TestRunner& tr)
-{
-   tr.test("Thread Interrupt");
-   
-   InterruptServerSocketTest runnable;
-   Thread t(&runnable);
-   t.start();
-   
-   //cout << "Waiting for thread..." << endl;
-   Thread::sleep(2000);
-   //cout << "Finished waiting for thread." << endl;
-   
-   //cout << "Interrupting thread..." << endl;
-   t.interrupt();
-   
-   //cout << "Joining thread..." << endl;
-   t.join();
-   //cout << "Thread joined." << endl;
-   
-   tr.pass();
-}
-
-class TestConnectionServicer1 : public ConnectionServicer
-{
-public:
-   unsigned int serviced;
-   string reply;
-   
-   TestConnectionServicer1()
-   {
-      serviced = 0;
-      reply = "HTTP/1.0 200 OK\r\nContent-Length: 0\r\n\r\n";
-      //reply = "HTTP/1.0 404 Not Found\r\n";
-   }
-   
-   virtual ~TestConnectionServicer1() {}
-   
-   void serviceConnection(Connection* c)
-   {
-      //cout << "1: Servicing connection!" << endl;
-      
-      char b[100];
-      int numBytes = 0;
-      
-      //cout << endl << "Reading HTTP..." << endl;
-      
-      InputStream* is = c->getInputStream();
-      numBytes = is->peek(b, 100);
-      if(numBytes > 0)
-      {
-//         cout << "Read " << numBytes << " bytes." << endl;
-//         string str = "";
-//         str.append(b, numBytes);
-//         cout << "HTTP=" << endl << str << endl;
-      }
-      
-      OutputStream* os = c->getOutputStream();
-      os->write(reply.c_str(), reply.length());
-      
-      //cout << "1: Finished servicing connection." << endl;
-      
-      serviced++;
-      //cout << "Connections serviced=" << serviced << endl;
-   }
-};
-
-class TestConnectionServicer2 : public ConnectionServicer
-{
-   void serviceConnection(Connection* c)
-   {
-      cout << "2: Servicing connection!" << endl;
-      cout << "2: Finished servicing connection." << endl;
-   }
-};
-
-class TestConnectionServicer3 : public ConnectionServicer
-{
-   void serviceConnection(Connection* c)
-   {
-      cout << "3: Servicing connection!" << endl;
-      cout << "3: Finished servicing connection." << endl;
-   }
-};
-
-void runServerConnectionTest()
-{
-   cout << "Starting Server Connection test." << endl << endl;
-   
-   // create kernel
-   Kernel k;
-   k.getEngine()->start();
-   
-   // create server
-   Server server(&k);
-   InternetAddress address("0.0.0.0", 19100);
-   
-   // create generic service
-   TestConnectionServicer1 tcs1;
-   server.addConnectionService(&address, &tcs1);
-   
-//   // create generic service (stomp on other service)
-//   TestConnectionServicer2 tcs2;
-//   server.addConnectionService(&address, &tcs2);
-   
-   if(server.start())
-   {
-      cout << "Server started." << endl;
-   }
-   else if(Exception::getLast() != NULL)
-   {
-      cout << "Server started with errors=" <<
-         Exception::getLast()->getMessage() << endl;
-   }
-   
-//   // create generic service (stomp on second service, dynamically stop/start)
-//   TestConnectionServicer3 tcs3;
-//   if(!server.addConnectionService(&address, &tcs3))
-//   {
-//      cout << "Could not start service 3!, exception=" <<
-//         Exception::getLast()->getMessage() << endl;
-//   }
-//   
-//   Thread::sleep(5000);
-//   
-//   // create generic service (stomp on third service, dynamically stop/start)
-//   if(!server.addConnectionService(&address, &tcs2))
-//   {
-//      cout << "Could not start service 2!, exception=" <<
-//         Exception::getLast()->getMessage() << endl;
-//   }
-   
-   Object lock;
-   lock.lock();
-   {
-      lock.wait();//lock.wait(120000);
-      //lock.wait(30000);
-   }
-   lock.unlock();
-   //Thread::sleep(60000);
-   
-   server.stop();
-   cout << "Server stopped." << endl;
-   
-   // stop kernel engine
-   k.getEngine()->stop();
-   
-   cout << endl << "Server Connection test complete." << endl;
-}
-unsigned int gConnections = 0;
-
-class BlastConnections : public Runnable
-{
-public:
-   InternetAddress* address;
-   
-   BlastConnections(InternetAddress* a)
-   {
-      address = a;
-   }
-   
-   virtual ~BlastConnections()
-   {
-   }
-   
-   void run()
-   {
-      //Thread::sleep(20000);
-      
-      TcpSocket socket;
-      socket.setReceiveTimeout(1000);
-      
-      //InternetAddress address2("mojo.bitmunk.com", 9120);
-      
-      // blast connections
-      int connections = 50;
-      char b[1024];
-      string request =
-         "GET / HTTP/1.0\r\nContent-Length: 0\r\nConnection: close\r\n\r\n";
-      for(int i = 0; i < connections; i++)
-      {
-         // connect
-         if(socket.connect(address))
-         {
-            //cout << "connected" << endl;
-            
-            // send request
-            if(socket.send(request.c_str(), request.length()))
-            {
-               // receive response
-               socket.receive(b, 1024);
-            }
-            else
-            {
-               cout << "Exception=" <<
-                  Exception::getLast()->getMessage() << endl;
-            }
-         }
-         else
-         {
-            cout << "Exception=" <<
-               Exception::getLast()->getMessage() << endl;
-         }
-         
-         // close socket
-         socket.close();
-         
-         gConnections++;
-      }      
-   }
-};
-
-void runServerSslConnectionTest()
-{
-   cout << "Starting Server SSL Connection test." << endl << endl;
-   
-   // openssl initialization code
-   SSL_library_init();
-   SSL_load_error_strings();
-   OpenSSL_add_all_algorithms();
-   
-   // create kernel
-   Kernel k;
-   k.getEngine()->start();
-   
-   // create server
-   Server server(&k);
-   InternetAddress address("localhost", 19100);
-   
-//   // create SSL-only service
-//   TestConnectionServicer1 tcs1;
-//   SslContext context;
-//   SslSocketDataPresenter presenter(&context);
-//   server.addConnectionService(&address, &tcs1, &presenter);
-   
-   // create SSL/generic service
-   TestConnectionServicer1 tcs1;
-   SslContext context;
-   SslSocketDataPresenter presenter1(&context);
-   NullSocketDataPresenter presenter2;
-   SocketDataPresenterList list(false);
-   list.add(&presenter1);
-   list.add(&presenter2);
-   server.addConnectionService(&address, &tcs1, &list);
-   
-   if(server.start())
-   {
-      cout << "Server started." << endl;
-   }
-   else if(Exception::getLast() != NULL)
-   {
-      cout << "Server started with errors=" <<
-         Exception::getLast()->getMessage() << endl;
-   }
-   
-   BlastConnections bc(&address);
-   Thread t1(&bc);
-   Thread t2(&bc);
-   Thread t3(&bc);
-   Thread t4(&bc);
-   Thread t5(&bc);
-   Thread t6(&bc);
-   Thread t7(&bc);
-   Thread t8(&bc);
-   
-   unsigned long long start = System::getCurrentMilliseconds();
-   
-   t1.start();
-   t2.start();
-//   t3.start();
-//   t4.start();
-//   t5.start();
-//   t6.start();
-//   t7.start();
-//   t8.start();
-   
-   t1.join();
-   t2.join();
-//   t3.join();
-//   t4.join();
-//   t5.join();
-//   t6.join();
-//   t7.join();
-//   t8.join();
-   cout << "all client threads joined." << endl;
-   
-   unsigned long long end = System::getCurrentMilliseconds();
-   long double time = end - start;
-   long double secs = time / 1000.0;
-   unsigned int connections = gConnections;//tcs1.serviced
-   double rate = (double)connections / secs;
-   
-   cout << "Connections=" << tcs1.serviced << endl;
-   cout << "Time=" << time << " ms = " << secs << " secs" << endl;
-   cout << "Connections/second=" << rate << endl;
-   
-   server.stop();
-   cout << "Server stopped." << endl;
-   
-   // stop kernel engine
-   k.getEngine()->stop();
-   
-   // clean up SSL
-   EVP_cleanup();
-   
-   cout << endl << "Server SSL Connection test complete." << endl;
-}
-
-class TestDatagramServicer : public DatagramServicer
-{
-   void serviceDatagrams(DatagramSocket* s)
-   {
-      cout << "Servicing datagrams!" << endl;
-      cout << "Finished servicing datagrams." << endl;
-   }
-};
-
-void runServerDatagramTest()
-{
-   cout << "Starting Server Datagram test." << endl << endl;
-   
-   // create kernel
-   Kernel k;
-   k.getEngine()->start();
-   
-   // create server
-   Server server(&k);
-   InternetAddress address("localhost", 10080);
-   
-   // create datagram service
-   TestDatagramServicer tds;
-   server.addDatagramService(&address, &tds);
-   
-   if(server.start())
-   {
-      cout << "Server started." << endl;
-   }
-   else if(Exception::getLast() != NULL)
-   {
-      cout << "Server started with errors=" <<
-         Exception::getLast()->getMessage() << endl;
-   }
-   
-   Thread::sleep(10000);
-   
-   server.stop();
-   cout << "Server stopped." << endl;
-   
-   // stop kernel engine
-   k.getEngine()->stop();
-   
-   cout << endl << "Server Datagram test complete." << endl;
-}
-
-void runHttpHeaderTest(TestRunner& tr)
-{
-   tr.test("HttpHeader");
-   
-   // test bicapitalization of http headers
-   char test[] = "ThIs-a-BICaPitAlized-hEADer";
-   HttpHeader::biCapitalize(test);
-   
-   //cout << "BiCapitalized Header=" << test << endl;
-   assertStrCmp(test, "This-A-Bicapitalized-Header");
-   
-//   string t = "   d  f  ";
-//   StringTools::trim(t);
-//   cout << "t='" << t << "'" << endl;
-   
-   //cout << endl << "Request Header:" << endl;
-   
-   HttpRequestHeader reqHeader;
-   reqHeader.setDate();
-   reqHeader.setMethod("GET");
-   reqHeader.setPath("/");
-   reqHeader.setVersion("HTTP/1.1");
-   reqHeader.setField("host", "localhost:80");
-   reqHeader.setField("Content-Type", "text/html");
-   reqHeader.setField("Connection", "close");
-   
-   const char* expect =
-      "GET / HTTP/1.1\r\n"
-      "Connection: close\r\n"
-      "Content-Type: text/html\r\n"
-      "Host: localhost:80\r\n"
-      "\r\n";
-   
-   string str;
-   reqHeader.toString(str);
-   //assertStrCmp(str.c_str(), expect);
-   //cout << str;
-   tr.warning("fix http request parse test");
-   
-   //cout << "End of Request Header." << endl;
-   
-   //cout << endl << "Parsed Request Header:" << endl;
-   
-   HttpRequestHeader reqHeader2;
-   reqHeader2.parse(str);
-   
-   string str2;
-   reqHeader2.toString(str2);
-   //assertStrCmp(str2.c_str(), expect);
-   tr.warning("fix http request parse test");
-   //cout << str2;
-   
-   //cout << "End of Parsed Request Header." << endl;
-
-   //cout << endl << "Response Header:" << endl;
-   
-   HttpResponseHeader resHeader;
-   resHeader.setDate();
-   resHeader.setVersion("HTTP/1.1");
-   resHeader.setStatus(404, "Not Found");
-   resHeader.setField("host", "localhost:80");
-   resHeader.setField("Content-Type", "text/html");
-   resHeader.setField("Connection", "close");
-   
-   resHeader.toString(str);
-   tr.warning("fix http response parse test");
-   //cout << str;
-   
-   //cout << "End of Response Header." << endl;
-   
-   //cout << endl << "Parsed Response Header:" << endl;
-   
-   HttpResponseHeader resHeader2;
-   resHeader2.parse(str);
-   tr.warning("fix http response parse test");
-   
-   resHeader2.toString(str2);
-   tr.warning("fix http response parse test");
-   //cout << str2;
-   
-   //cout << "End of Parsed Response Header." << endl;
-   
-   tr.passIfNoException();
-}
-
-class TestHttpRequestServicer : public HttpRequestServicer
-{
-public:
-   const char* content;
-   
-   TestHttpRequestServicer(const char* path) : HttpRequestServicer(path)
-   {
-      content = "Bob Loblaw's Law Blog";
-   }
-   
-   virtual ~TestHttpRequestServicer()
-   {
-   }
-   
-   virtual void serviceRequest(
-      HttpRequest* request, HttpResponse* response)
-   {
-      // send 200 OK
-      response->getHeader()->setStatus(200, "OK");
-      //response->getHeader()->setField("Content-Length", 0);
-      response->getHeader()->setField("Transfer-Encoding", "chunked");
-      response->getHeader()->setField("Connection", "close");
-      response->sendHeader();
-      
-      HttpTrailer trailer;
-      ByteArrayInputStream bais(content, strlen(content));
-      response->sendBody(&bais, &trailer);
-   }
-};
-
-void runHttpServerTest()
-{
-   cout << "Starting Http Server test." << endl << endl;
-   
-//   // openssl initialization code
-//   SSL_library_init();
-//   SSL_load_error_strings();
-//   OpenSSL_add_all_algorithms();
-   
-   // create kernel
-   Kernel k;
-   k.getEngine()->start();
-   
-   // create server
-   Server server(&k);
-   InternetAddress address("localhost", 19100);
-   
-   // create SSL/generic http connection servicer
-   HttpConnectionServicer hcs;
-//   SslContext context;
-//   SslSocketDataPresenter presenter1(&context);
-//   NullSocketDataPresenter presenter2;
-//   SocketDataPresenterList list(false);
-//   list.add(&presenter1);
-//   list.add(&presenter2);
-   server.addConnectionService(&address, &hcs);//, &list);
-   
-   // create test http request servicer
-   TestHttpRequestServicer test1("/test");
-   hcs.addRequestServicer(&test1, false);
-   
-   if(server.start())
-   {
-      cout << "Server started." << endl;
-   }
-   else if(Exception::getLast() != NULL)
-   {
-      cout << "Server started with errors=" <<
-         Exception::getLast()->getMessage() << endl;
-   }
-   
-   // sleep
-   Thread::sleep(30000);
-   
-   server.stop();
-   cout << "Server stopped." << endl;
-   
-   // stop kernel engine
-   k.getEngine()->stop();
-   
-//   // clean up SSL
-//   ERR_remove_state(0);
-//   ENGINE_cleanup();
-//   ERR_free_strings();
-//   EVP_cleanup();
-//   CRYPTO_cleanup_all_ex_data();
-   
-   cout << endl << "Http Server test complete." << endl;
-}
-
-void runHttpClientGetTest()
-{
-   cout << "Starting Http Client GET test." << endl << endl;
-   
-   // create client
-   HttpClient client;
-   
-   // connect
-   Url url("http://www.bitmunk.com");
-   if(client.connect(&url))
-   {
-      string str;
-      cout << "Connected to: " << url.toString(str) << endl;
-      InternetAddress address(url.getHost().c_str(), url.getPort());
-      cout << address.toString(str) << endl;
-      
-      // do get
-      const char* headers[] = {"Test-Header: bacon", NULL};
-      HttpResponse* response = client.get(&url, headers);
-      if(response != NULL)
-      {
-         cout << "Response=" << endl <<
-            response->getHeader()->toString(str) << endl;
-         if(response->getHeader()->getStatusCode() == 200)
-         {
-            // receive content
-            HttpTrailer trailer;
-            File file("/tmp/index.html");
-            FileOutputStream fos(&file);
-            IOException* e = client.receiveContent(&fos, &trailer);
-            if(e == NULL)
-            {
-               cout << "Content downloaded to '" <<
-                  file.getName() << "'" << endl;
-               
-               cout << "HTTP trailers=\n" << trailer.toString(str) << endl;
-            }
-            else
-            {
-               cout << "IOException!,message=" << e->getMessage() << endl;
-            }
-         }
-      }
-      else
-      {
-         cout << "There was no response!" << endl;
-      }
-      
-      cout << "Disconnecting..." << endl;
-      client.disconnect();
-      cout << "Disconnected." << endl;
-   }
-   
-   cout << endl << "Http Client GET test complete." << endl;
-}
-
-void runHttpClientPostTest()
-{
-   cout << "Starting Http Client POST test." << endl << endl;
-   
-   // create client
-   HttpClient client;
-   
-   // connect
-   Url url("http://www.bitmunk.com");
-   if(client.connect(&url))
-   {
-      string str;
-      cout << "Connected to: " << url.toString(str) << endl;
-      InternetAddress address(url.getHost().c_str(), url.getPort());
-      cout << address.toString(str) << endl;
-      
-      char someData[] = "Just some post data.";
-      ByteArrayInputStream baos(someData, strlen(someData));
-      
-      // do post
-      const char* headers[] = {
-         "Content-Type: text/plain",
-         "Transfer-Encoding: chunked",
-         NULL};
-      
-      HttpTrailer trailer;
-      HttpResponse* response = client.post(&url, headers, &baos, &trailer);
-      if(response != NULL)
-      {
-         cout << "Response=" << endl <<
-            response->getHeader()->toString(str) << endl;
-         if(response->getHeader()->getStatusCode() == 200)
-         {
-            // receive content
-            trailer.clearFields();
-            File file("/tmp/postresponse.txt");
-            FileOutputStream fos(&file);
-            IOException* e = client.receiveContent(&fos, &trailer);
-            if(e == NULL)
-            {
-               cout << "Content downloaded to '" <<
-                  file.getName() << "'" << endl;
-               
-               cout << "HTTP trailers=\n" << trailer.toString(str) << endl;
-            }
-            else
-            {
-               cout << "IOException!,message=" << e->getMessage() << endl;
-            }
-         }
-      }
-      else
-      {
-         cout << "There was no response!" << endl;
-      }
-      
-      cout << "Disconnecting..." << endl;
-      client.disconnect();
-      cout << "Disconnected." << endl;
-   }
-   
-   cout << endl << "Http Client POST test complete." << endl;
-}
-
-class PingHttpRequestServicer : public HttpRequestServicer
-{
-public:
-   const char* content;
-   
-   PingHttpRequestServicer(const char* path) : HttpRequestServicer(path)
-   {
-      content = "Bob Loblaw's Law Blog";
-   }
-   
-   virtual ~PingHttpRequestServicer()
-   {
-   }
-   
-   virtual void serviceRequest(
-      HttpRequest* request, HttpResponse* response)
-   {
-      // send 200 OK
-      response->getHeader()->setStatus(200, "OK");
-      //response->getHeader()->setField("Content-Length", 0);
-      response->getHeader()->setField("Transfer-Encoding", "chunked");
-      response->getHeader()->setField("Connection", "close");
-      response->sendHeader();
-      
-      HttpTrailer trailer;
-      ByteArrayInputStream bais(content, strlen(content));
-      response->sendBody(&bais, &trailer);
-   }
-};
-
-class PingConnectionServicer : public ConnectionServicer
-{
-public:
-   unsigned long long start;
-   unsigned long long end;
-   unsigned int serviced;
-   
-   PingConnectionServicer()
-   {
-      serviced = 0;
-      start = 0;
-      end = 0;
-   }
-   
-   virtual ~PingConnectionServicer() {}
-   
-   void serviceConnection(Connection* c)
-   {
-      if(start == 0)
-      {
-         start = System::getCurrentMilliseconds();
-      }
-      
-      serviced++;
-      end = System::getCurrentMilliseconds();
-   }
-};
-
-void runPingTest()
-{
-   cout << "Starting Ping test." << endl << endl;
-   
-//   // openssl initialization code
-//   SSL_library_init();
-//   SSL_load_error_strings();
-//   OpenSSL_add_all_algorithms();
-   
-   // create kernel
-   Kernel k;
-   k.getEngine()->start();
-   
-   // create server
-   Server server(&k);
-   InternetAddress address("localhost", 19100);
-   
-//   // create SSL/generic ping connection servicer
-//   PingConnectionServicer pcs;
-////   SslContext context;
-////   SslSocketDataPresenter presenter1(&context);
-////   NullSocketDataPresenter presenter2;
-////   SocketDataPresenterList list(false);
-////   list.add(&presenter1);
-////   list.add(&presenter2);
-//   server.addConnectionService(&address, &pcs);//, &list);
-
-   // create SSL/generic http connection servicer
-   HttpConnectionServicer hcs;
-//   SslContext context;
-//   SslSocketDataPresenter presenter1(&context);
-//   NullSocketDataPresenter presenter2;
-//   SocketDataPresenterList list(false);
-//   list.add(&presenter1);
-//   list.add(&presenter2);
-   server.addConnectionService(&address, &hcs);//, &list);
-   
-   // create test http request servicer
-   PingHttpRequestServicer test1("/test");
-   hcs.addRequestServicer(&test1, false);
-   
-   if(server.start())
-   {
-      cout << "Server started." << endl;
-   }
-   else if(Exception::getLast() != NULL)
-   {
-      cout << "Server started with errors=" <<
-         Exception::getLast()->getMessage() << endl;
-   }
-   
-   // connect
-   Url url("http://localhost:19100");
-   HttpTrailer trailer;
-   File file("/tmp/index.html");
-   FileOutputStream fos(&file);
-   HttpClient client;
-   
-   unsigned long long start = System::getCurrentMilliseconds();
-   
-   client.connect(&url);
-   client.get(&url, NULL);
-   client.receiveContent(&fos, &trailer);
-   
-   unsigned long long end = System::getCurrentMilliseconds();
-   
-   client.disconnect();
-   
-   // sleep
-   //Thread::sleep(10000);
-   
-   server.stop();
-   cout << "Server stopped." << endl;
-   
-   // stop kernel engine
-   k.getEngine()->stop();
-   
-   unsigned long long millis = end - start;
-   cout << "Connection Time: " << millis << endl;
-   
-//   unsigned long long millis = test1.end - test1.start;
-//   long double cps = ((long double)pcs.serviced) / millis * 1000.0;
-//   cout << "Connections serviced: " << pcs.serviced << endl;
-//   cout << "Time: " << millis << endl;
-//   cout << "Connections/Second: " << cps << endl;
-   
-//   // clean up SSL
-//   ERR_remove_state(0);
-//   ENGINE_cleanup();
-//   ERR_free_strings();
-//   EVP_cleanup();
-//   CRYPTO_cleanup_all_ex_data();
-   
-   cout << endl << "Ping test complete." << endl;
-}
-
-void runDelegateTest()
-{
-   cout << "Starting Delegate test." << endl << endl;
-   
-   // FIXME:
-   
-   cout << endl << "Delegate test complete." << endl;
-}
-
-class TestContent
-{
-protected:
-   char* mContent;
-   
-public:
-   TestContent()
-   {
-      mContent = strdup("");
-   }
-   
-   virtual ~TestContent()
-   {
-      free(mContent);
-   }
-   
-   virtual void setContent(const char* str)
-   {
-      free(mContent);
-      mContent = strdup(str);
-   }
-   
-   virtual const char* getContent()
-   {
-      return mContent;
-   }
-};
-
-class TestChild : public TestContent
-{
-protected:
-   int mId;
-   
-public:
-   TestChild()
-   {
-      mId = 0;
-   }
-   
-   virtual ~TestChild()
-   {
-   }
-   
-   virtual void setId(int id)
-   {
-      mId = id;
-   }
-   
-   virtual int getId()
-   {
-      return mId;
-   }
-};
-
-class TestParent : public TestContent
-{
-protected:
-   TestChild* mChild;
-   
-public:
-   TestParent()
-   {
-      mChild = NULL;
-   }
-   
-   virtual ~TestParent()
-   {
-      if(mChild != NULL)
-      {
-         delete mChild;
-      }
-   }
-   
-   virtual TestChild* createChild()
-   {
-      return new TestChild();
-   }
-   
-   virtual void addChild(TestChild* child)
-   {
-      if(mChild != NULL)
-      {
-         delete mChild;
-      }
-      
-      mChild = child;
-   }
-   
-   virtual TestChild* getChild()
-   {
-      return mChild;
-   }
-};
-
-class TestChildDataBinding : public DataBinding
-{
-protected:
-   DataMappingFunctor<TestChild> mChildContent;
-   DataMappingFunctor<TestChild> mChildId;
-   
-public:
-   TestChildDataBinding(TestChild* c = NULL) :
-      DataBinding(c),
-      mChildContent(&TestChild::setContent, &TestChild::getContent),
-      mChildId(&TestChild::setId, &TestChild::getId)
-   {
-      // set root data name
-      setDataName(NULL, "TestChild");
-      
-      // add mappings
-      addDataMapping(NULL, "id", false, true, &mChildId);
-      addDataMapping(NULL, "TestContent", true, false, &mChildContent);
-   }
-   
-   virtual ~TestChildDataBinding()
-   {
-   }
-};
-
-class TestParentDataBinding : public DataBinding
-{
-protected:
-   TestParent* mTestParent;
-   TestChildDataBinding mChildBinding;
-   DataMappingFunctor<TestParent> mTestContent;
-   DataMappingFunctor<TestParent, TestChild> mCreateChild;
-   
-public:
-   TestParentDataBinding(TestParent* p) :
-      DataBinding(p),
-      mTestContent(&TestParent::setContent, &TestParent::getContent),
-      mCreateChild(&TestParent::createChild, &TestParent::addChild)
-   {
-      mTestParent = p;
-      
-      // set root data name
-      setDataName(NULL, "TestContent");
-      
-      // add mappings
-      addDataMapping(NULL, "TestContent", true, false, &mTestContent);
-      addDataMapping(NULL, "TestChild", true, true, &mCreateChild);
-      
-      // add bindings
-      addDataBinding(NULL, "TestChild", &mChildBinding);
-   }
-   
-   virtual ~TestParentDataBinding()
-   {
-   }
-   
-   virtual void getChildren(DataName* dn, list<void*>& children)
-   {
-      if(mTestParent->getChild() != NULL)
-      {
-         children.push_back(mTestParent->getChild());
-      }
-   }
-};
-
-void runXmlReaderTest(TestRunner& tr)
-{
-   tr.test("XmlReader");
-   
-   XmlReader reader;
-   
-//   string xml;
-//   xml.append("<Book><Chapter number=\"1\"><Title>Test Chapter 1</Title>");
-//   xml.append("<Content>This is the first chapter of the book.</Content>");
-//   xml.append("</Chapter><Chapter number=\"2\"/></Book>");
-   
-   string xml;
-   //xml = "<TestContent>client request<TestChild id=\"1\"/></TestContent>";
-   xml.append("<TestContent>This is my content.");
-   xml.append("<TestChild id=\"12\">Blah</TestChild></TestContent>");
-   
-   // main object to populate
-   TestParent p;
-   
-   // data binding for object
-   TestParentDataBinding db(&p);
-   
-   ByteArrayInputStream bais(xml.c_str(), xml.length());
-   reader.start(&db);
-   reader.read(&bais);
-   reader.finish();
-   
-   //cout << "TestContent data='" << p.getContent() << "'" << endl;
-   assertStrCmp(p.getContent(), "This is my content.");
-   assert(p.getChild() != NULL);
-   //cout << "TestChild data='" << p.getChild()->getContent() << "'" << endl;
-   //assertStrCmp(p.getChild()->getContent(), "Blah");
-   tr.warning("fix child content test");
-   //cout << "TestChild id='" << p.getChild()->getId() << "'" << endl;
-   //assert(p.getChild()->getId() == 12);
-   
-   //tr.passIfNoException();
-   tr.fail();
-}
-
-void runXmlWriterTest(TestRunner& tr)
-{
-   tr.test("XmlWriter");
-   
-   // main object to write out
-   TestParent p;
-   
-   // data binding for object
-   TestParentDataBinding db(&p);
-   
-   XmlWriter writer;
-   ostringstream oss;
-   OStreamOutputStream os(&oss);
-   
-   // write out xml
-   writer.write(&db, &os);
-   //cout << "XML empty='" << oss.str() << "'" << endl;
-   assertStrCmp(oss.str().c_str(), "<TestContent/>");
-   
-   // clear string stream, reset writer
-   oss.str("");
-   writer.reset();
-   
-   // set some content
-   p.setContent("Moooooooo");
-   
-   // add child to TestContent
-   TestChild* c = new TestChild();
-   c->setId(514);
-   p.addChild(c);
-   
-   writer.write(&db, &os);
-   //cout << "XML full=\n" << oss.str() << endl;
-   assertStrCmp(oss.str().c_str(),
-      "<TestContent>Moooooooo<TestChild id=\"514\"/></TestContent>");
-   
-   tr.passIfNoException();
-}
-
-void runXmlReadWriteTest(TestRunner& tr)
-{
-   tr.test("XmlReadWrite");
-   
-   XmlReader reader;
-   
-   string xml;
-   xml.append("<TestContent>This is my content.");
-   xml.append("<TestChild id=\"12\">Blah</TestChild></TestContent>");
-   
-   // main object to populate
-   TestParent p;
-   
-   // data binding for object
-   TestParentDataBinding db(&p);
-   
-   ByteArrayInputStream bais(xml.c_str(), xml.length());
-   reader.start(&db);
-   reader.read(&bais);
-   reader.finish();
-   
-   //cout << "*****DOING XML READ*****" << endl;
-   
-   //cout << "TestContent data='" << p.getContent() << "'" << endl;
-   assertStrCmp(p.getContent(), "This is my content.");
-   assert(p.getChild() != NULL);
-   //cout << "TestChild data='" << p.getChild()->getContent() << "'" << endl;
-   //assertStrCmp(p.getChild()->getContent(), "Blah");
-   tr.warning("fix child content test");
-   //cout << "TestChild id='" << p.getChild()->getId() << "'" << endl;
-   assert(p.getChild()->getId() == 12);
-   
-   //cout << endl << "*****DOING XML WRITE*****" << endl;
-   
-   XmlWriter writer;
-   ostringstream oss;
-   OStreamOutputStream os(&oss);
-   
-   // write out xml
-   writer.write(&db, &os);
-   
-   //cout << "XML=\n" << oss.str() << endl;
-   //assertStrCmp(oss.str().c_str(), xml.c_str());
-   tr.warning("fix child content test");
-   
-   //tr.passIfNoException();
-   tr.fail();
-}
-
-void runXmlBindingInputStreamTest(TestRunner& tr)
-{
-   tr.test("XmlBindingInputStream");
-   
-   // main object to read xml from
-   TestParent p;
-   
-   // set some content
-   #define STR "This is a sufficiently long section of element data."
-   p.setContent(STR);
-   
-   // add child to TestContent
-   TestChild* c = new TestChild();
-   c->setId(514);
-   p.addChild(c);
-   
-   // data binding for object
-   TestParentDataBinding db(&p);
-   
-   // create input stream
-   XmlBindingInputStream xbis(&db, 20);
-   
-   ostringstream oss;
-   OStreamOutputStream os(&oss);
-   
-   char b[10];
-   int numBytes;
-   while((numBytes = xbis.read(b, 10)) > 0)
-   {
-      os.write(b, numBytes);
-   }
-   
-   //cout << "XML=\n" << oss.str() << endl;
-   assertStrCmp(oss.str().c_str(),
-      "<TestContent>"
-      STR
-      "<TestChild id=\"514\"/>"
-      "</TestContent>");
-
-   #undef STR
-   
-   tr.passIfNoException();
-}
-
-void runXmlBindingOutputStreamTest(TestRunner& tr)
-{
-   tr.test("XmlBindingOutputStream");
-   
-   string xml1;
-   string xml2;
-   xml1.append("<TestContent>This is the first.");
-   xml2.append("<TestChild id=\"64\">Blah</TestChild> Second.</TestContent>");
-   
-   // main object to populate
-   TestParent p;
-   
-   // data binding for object
-   TestParentDataBinding db(&p);
-   
-   // create output stream for writing to binding
-   XmlBindingOutputStream xbos(&db);
-   
-   // write xml to output stream
-   xbos.write(xml1.c_str(), xml1.length());
-   xbos.write(xml2.c_str(), xml2.length());
-   //xbos.write((xml1 + xml2).c_str(), xml1.length() + xml2.length());
-   
-   //cout << "TestContent data='" << p.getContent() << "'" << endl;
-   assertStrCmp(p.getContent(), "This is the first. Second.");
-   tr.warning("check child in content result");
-   assert(p.getChild() != NULL);
-   //cout << "TestChild data='" << p.getChild()->getContent() << "'" << endl;
-   //assertStrCmp(p.getChild()->getContent(), "Blah");
-   tr.warning("fix child content test");
-   //cout << "TestChild id='" << p.getChild()->getId() << "'" << endl;
-   assert(p.getChild()->getId() == 64);
-   
-   //tr.passIfNoException();
-   tr.fail();
-}
-
-class XmlHttpRequestServicer : public HttpRequestServicer
-{
-public:
-   XmlHttpRequestServicer(const char* path) : HttpRequestServicer(path)
-   {
-   }
-   
-   virtual ~XmlHttpRequestServicer()
-   {
-   }
-   
-   virtual void serviceRequest(
-      HttpRequest* request, HttpResponse* response)
-   {
-      // receive body
-      ostringstream oss;
-      OStreamOutputStream os(&oss);
-      request->receiveBody(&os);
-      string xml = oss.str();
-      
-      // xml object to populate
-      TestParent p2;
-      TestParentDataBinding db2(&p2);
-      
-      // read object from xml
-      ByteArrayInputStream bais(xml.c_str(), xml.length());
-      XmlReader reader;
-      reader.start(&db2);
-      reader.read(&bais);
-      reader.finish();
-      
-      assertStrCmp(p2.getContent(), "client request");
-      assert(p2.getChild()->getId() == 1);
-      
-      // send 200 OK
-      response->getHeader()->setStatus(200, "OK");
-      response->getHeader()->setField("Content-Type", "text/xml");
-      response->getHeader()->setField("Transfer-Encoding", "chunked");
-      response->getHeader()->setField("Connection", "close");
-      response->sendHeader();
-      
-      OutputStream* bos = response->getBodyOutputStream();
-      
-      // create xml object to write out
-      TestParent p;
-      p.setContent("server response");
-      TestChild* c = new TestChild();
-      c->setId(2);
-      p.addChild(c);
-      
-      // data binding for object
-      TestParentDataBinding db(&p);
-      
-      // write out xml
-      XmlWriter writer;
-      writer.write(&db, bos);
-      
-      // close and clean up output stream
-      bos->close();
-      delete bos;
-   }
-};
-
-void runXmlHttpServerTest(TestRunner& tr)
-{
-   tr.test("XmlHttpServer");
-   
-   // create kernel
-   Kernel k;
-   k.getEngine()->start();
-   
-   // create server
-   Server server(&k);
-   InternetAddress address("localhost", 19100);
-   
-   // create SSL/generic http connection servicer
-   HttpConnectionServicer hcs;
-   server.addConnectionService(&address, &hcs);
-   
-   // create xml http request servicer
-   XmlHttpRequestServicer test1("/test");
-   hcs.addRequestServicer(&test1, false);
-   
-   server.start();
-   assertNoException();
-   
-   // connect
-   Url url("http://localhost:19100");
-   HttpConnection* hc = HttpClient::createConnection(&url);
-   assert(hc != NULL);
-   
-   // send request header
-   HttpRequest* request = (HttpRequest*)hc->createRequest();
-   request->getHeader()->setMethod("POST");
-   request->getHeader()->setPath("/test");
-   request->getHeader()->setVersion("HTTP/1.1");
-   request->getHeader()->setField("Host", "localhost:19100");
-   request->getHeader()->setField("Content-Type", "text/xml");
-   request->getHeader()->setField("Transfer-Encoding", "chunked");
-   request->sendHeader();
-   assertNoException();
-   
-   // send request body
-   OutputStream* bos = request->getBodyOutputStream();
-   
-   // create xml object to write out
-   TestParent p;
-   p.setContent("client request");
-   TestChild* c = new TestChild();
-   c->setId(1);
-   p.addChild(c);
-   
-   // data binding for object
-   TestParentDataBinding db(&p);
-   
-   // write out xml
-   XmlWriter writer;
-   writer.write(&db, bos);
-   
-   // close and clean up output stream
-   bos->close();
-   delete bos;
-   
-   // receive response header
-   HttpResponse* response = (HttpResponse*)request->createResponse();
-   response->receiveHeader();
-   assertNoException();
-   
-   // receive response body
-   ostringstream oss;
-   OStreamOutputStream os(&oss);
-   response->receiveBody(&os);
-   string xml = oss.str();
-   
-   // xml object to populate
-   TestParent p2;
-   TestParentDataBinding db2(&p2);
-   
-   // read object from xml
-   ByteArrayInputStream bais(xml.c_str(), xml.length());
-   XmlReader reader;
-   reader.start(&db2);
-   reader.read(&bais);
-   reader.finish();
-   
-   assertStrCmp(p2.getContent(), "server response");
-   assert(p2.getChild()->getId() == 2);
-   
-   // clean up request and response
-   delete request;
-   delete response;
-   
-   // close and clean up connection
-   hc->close();
-   delete hc;
-   
-   // stop server
-   server.stop();
-   
-   // stop kernel engine
-   k.getEngine()->stop();
-   
-   tr.pass();
-}
-
-void runDynamicObjectWriterTest(TestRunner& tr)
-{
-   tr.test("DynamicObjectWriter");
-   
-   // main object to write to DynamicObject
-   TestParent p;
-   
-   // set some content
-   p.setContent("This is test content.");
-   
-   // add child to TestContent
-   TestChild* c = new TestChild();
-   c->setId(514);
-   c->setContent("This is child content.");
-   p.addChild(c);
-   
-   // data binding for object
-   TestParentDataBinding db(&p);
-   
-   // create DynamicObjectWriter
-   DynamicObjectWriter writer;
-   
-   // write out to dynamic object
-   DynamicObject dyno = writer.write(&db);
-   
-   assertStrCmp(dyno["TestContent"]->getString(), "This is test content.");
-   assertStrCmp(dyno["TestChild"]["TestContent"]->getString(),
-      "This is child content.");
-   assert(dyno["TestChild"]["id"]->getInt32() == 514);
-   assert(dyno->length() == 2);
-   
-   // test print out code
-   //cout << endl;
-   //dumpDynamicObject(dyno);
-   
-   tr.pass();
-}
-
-void runDynamicObjectReaderTest(TestRunner& tr)
-{
-   tr.test("DynamicObjectReader");
-   
-   // dynamic object to read from
-   DynamicObject dyno;
-   dyno["TestContent"] = "This is test content.";
-   dyno["TestChild"]["id"] = 514;
-   dyno["TestChild"]["TestContent"] = "This is child content.";
-   
-   // main object to populate
-   TestParent p;
-   
-   // data binding for object
-   TestParentDataBinding db(&p);
-   
-   // create DynamicObjectReader
-   DynamicObjectReader reader;
-   
-   // read in from dynamic object
-   reader.read(dyno, &db);
-   
-   assertStrCmp(p.getContent(), "This is test content.");
-   assertStrCmp(p.getChild()->getContent(), "This is child content.");
-   assert(p.getChild()->getId() == 514);
-   
-   tr.pass();
-}
-
-void runDynamicObjectBasicBindingTest(TestRunner& tr)
-{
-   tr.test("DynamicObjectBasicBinding");
-   
-   // create xml writer
-   XmlWriter writer;
-   writer.setIndentation(0, 1);
-   
-   // dynamic object to read from
-   DynamicObject dyno1;
-   DynamicObject dyno2;
-   DynamicObject dyno3;
-   DynamicObject dyno4;
-   dyno1 = "This is test content.";
-   dyno2 = true;
-   dyno3 = 1234;
-   dyno4 = 123.456789;
-   
-   DynamicObjectBasicBinding db1(&dyno1);
-   DynamicObjectBasicBinding db2(&dyno2);
-   DynamicObjectBasicBinding db3(&dyno3);
-   DynamicObjectBasicBinding db4(&dyno4);
-   
-   ostringstream oss;
-   OStreamOutputStream os(&oss);
-   
-   string xml[4];
-   writer.write(&db1, &os);
-   xml[0] = oss.str();
-   oss.str("");
-   
-   writer.write(&db2, &os);
-   xml[1] = oss.str();
-   oss.str("");
-   
-   writer.write(&db3, &os);
-   xml[2] = oss.str();
-   oss.str("");
-   
-   writer.write(&db4, &os);
-   xml[3] = oss.str();
-   oss.str("");
-   
-//   for(int i = 0; i < 4; i++)
-//   {
-//      cout << "XML " << i << "=" << endl << xml[i] << endl;
-//   }
-   
-   string outxml[4];
-   for(int i = 0; i < 4; i++)
-   {
-      // now try to read dynamic object back in
-      DynamicObject dyno5;
-      DynamicObjectBasicBinding inBinding(&dyno5);
-      XmlReader reader;
-      ByteArrayInputStream bais(xml[i].c_str(), xml[i].length());
-      reader.start(&inBinding);
-      reader.read(&bais);
-      reader.finish();
-      
-      // now send dynamic object back out
-      DynamicObjectBasicBinding outBinding(&dyno5);
-      writer.write(&outBinding, &os);
-      outxml[i] = oss.str();
-      oss.str("");
-      assertStrCmp(xml[i].c_str(), outxml[i].c_str());
-      //cout << "OUT XML " << i << "=" << endl << outxml[i] << endl;
-   }
-   
-   tr.pass();
-}
-
-void runDynamicObjectArrayBindingTest(TestRunner& tr)
-{
-   tr.test("DynamicObjectArrayBinding");
-   
-   // create xml writer
-   XmlWriter writer;
-   writer.setIndentation(0, 1);
-   
-   // dynamic object to read from
-   DynamicObject dyno;
-   dyno[0] = "This is test content.";
-   dyno[1] = true;
-   dyno[2] = 1234;
-   dyno[3] = 123.456789;
-   
-   DynamicObject dyno2;
-   dyno2[0] = "Another string.";
-   dyno2[1] = false;
-   dyno2[2] = 4321;
-   dyno2[3] = 987.654321;
-   
-   dyno[4] = dyno2;
-   
-   DynamicObjectArrayBinding db(&dyno);
-   
-   ostringstream oss;
-   OStreamOutputStream os(&oss);
-   
-   writer.write(&db, &os);
-   string xml = oss.str();
-   oss.str("");
-   
-   // now try to read dynamic object back in
-   DynamicObject dyno5;
-   DynamicObjectArrayBinding inBinding(&dyno5);
-   XmlReader reader;
-   ByteArrayInputStream bais(xml.c_str(), xml.length());
-   reader.start(&inBinding);
-   reader.read(&bais);
-   reader.finish();
-   
-   // now send dynamic object back out
-   DynamicObjectArrayBinding outBinding(&dyno5);
-   writer.write(&outBinding, &os);
-   string outxml = oss.str();
-   
-   //cout << "XML=" << endl << xml << endl;
-   //cout << "OUT XML=" << endl << outxml << endl;
-   assertStrCmp(xml.c_str(), outxml.c_str());
-   
-   tr.pass();
-}
-
-void runDynamicObjectMapBindingTest(TestRunner& tr)
-{
-   tr.test("DynamicObjectMapBinding");
-   
-   // create xml writer
-   XmlWriter writer;
-   writer.setIndentation(0, 1);
-   
-   // dynamic object to read from
-   DynamicObject dyno;
-   dyno["astring"] = "This is test content.";
-   dyno["aboolean"] = true;
-   dyno["aninteger"] = 1234;
-   dyno["afloat"] = 123.456789;
-   
-   DynamicObject dyno2;
-   dyno2["astring"] = "Another string.";
-   dyno2["aboolean"] = false;
-   dyno2["aninteger"] = 4321;
-   dyno2["afloat"] = 987.654321;
-   
-   dyno["anobject"] = dyno2;
-   
-   DynamicObjectMapBinding db(&dyno);
-   
-   ostringstream oss;
-   OStreamOutputStream os(&oss);
-   
-   writer.write(&db, &os);
-   string xml = oss.str();
-   oss.str("");
-   
-   // now try to read dynamic object back in
-   DynamicObject dyno5;
-   DynamicObjectMapBinding inBinding(&dyno5);
-   XmlReader reader;
-   ByteArrayInputStream bais(xml.c_str(), xml.length());
-   reader.start(&inBinding);
-   reader.read(&bais);
-   reader.finish();
-   
-   // now send dynamic object back out
-   DynamicObjectMapBinding outBinding(&dyno5);
-   writer.write(&outBinding, &os);
-   string outxml = oss.str();
-   
-   //cout << "XML=" << endl << xml << endl;
-   //cout << "OUT XML=" << endl << outxml << endl;
-   assertStrCmp(xml.c_str(), outxml.c_str());
-   
-   tr.pass();
-}
-
-void runDynamicObjectBindingTest(TestRunner& tr)
-{
-   tr.test("DynamicObjectBinding");
-   
-   // create xml writer
-   XmlWriter writer;
-   writer.setIndentation(0, 1);
-   
-   // dynamic object to read from
-   DynamicObject dyno;
-   dyno["astring"] = "This is test content.";
-   dyno["aboolean"] = true;
-   dyno["aninteger"] = 1234;
-   dyno["afloat"] = 123.456789;
-   
-   DynamicObject dyno2;
-   dyno2["astring"] = "Another string.";
-   dyno2["aboolean"] = false;
-   dyno2["aninteger"] = 4321;
-   dyno2["afloat"] = 987.654321;
-   
-   dyno["anobject"] = dyno2;
-   
-   DynamicObject dyno3;
-   dyno3[0] = "This is test content.";
-   dyno3[1] = true;
-   dyno3[2] = 1234;
-   dyno3[3] = 123.456789;
-   
-   DynamicObject dyno4;
-   dyno4[0] = "Another string.";
-   dyno4[1] = false;
-   dyno4[2] = 4321;
-   dyno4[3] = 987.654321;
-   
-   dyno3[4] = dyno4;
-   
-   dyno["dyno3"] = dyno3;
-   
-   DynamicObjectBinding db(&dyno);
-   
-   ostringstream oss;
-   OStreamOutputStream os(&oss);
-   
-   writer.write(&db, &os);
-   string xml = oss.str();
-   oss.str("");
-   
-   // now try to read dynamic object back in
-   DynamicObject dyno5;
-   DynamicObjectBinding inBinding(&dyno5);
-   XmlReader reader;
-   ByteArrayInputStream bais(xml.c_str(), xml.length());
-   reader.start(&inBinding);
-   reader.read(&bais);
-   reader.finish();
-   
-   // now send dynamic object back out
-   DynamicObjectBinding outBinding(&dyno5);
-   writer.write(&outBinding, &os);
-   string outxml = oss.str();
-   
-   //cout << "XML=" << endl << xml << endl;
-   //cout << "OUT XML=" << endl << outxml << endl;
-   assertStrCmp(xml.c_str(), outxml.c_str());
-   
-   tr.pass();
-}
-
-void runSqlite3ConnectionTest(TestRunner &tr)
-{
-   tr.test("Sqlite3 Connection");
-   
-   Sqlite3Connection c;
-   c.connect("sqlite3::memory:");
-   assertNoException();
-   
-   tr.pass();
-}
-
-void runSqlite3StatementTest(TestRunner &tr)
-{
-   tr.group("Sqlite3 Statement");
-   
-   // clear any exceptions
-   Exception::clearLast();
-   
-   Sqlite3Connection c;
-   c.connect("sqlite3::memory:");
-   
-   db::sql::Statement* s;
-   
-   tr.test("drop table");
-   s = c.prepare("DROP TABLE IF EXISTS test");
-   assert(s != NULL);
-   s->execute();
-   delete s;
-   tr.passIfNoException();
-   
-   tr.test("create table");
-   s = c.prepare("CREATE TABLE IF NOT EXISTS test (t TEXT, i INT)");
-   s->execute();
-   delete s;
-   tr.passIfNoException();
-   
-   tr.test("insert test 1");
-   s = c.prepare("INSERT INTO test (t, i) VALUES ('test!', 1234)");
-   s->execute();
-   assert(s->getLastInsertRowId() == 1);
-   delete s;
-   tr.passIfNoException();
-   
-   tr.test("insert test 2");
-   s = c.prepare("INSERT INTO test (t, i) VALUES ('!tset', 4321)");
-   s->execute();
-   assert(s->getLastInsertRowId() == 2);
-   delete s;
-   tr.passIfNoException();
-   
-   tr.test("insert positional parameters");
-   s = c.prepare("INSERT INTO test (t, i) VALUES (?, ?)");
-   s->setText(1, "boundpositional");
-   s->setInt32(2, 2222);
-   s->execute();
-   assert(s->getLastInsertRowId() == 3);
-   delete s;
-   tr.passIfNoException();
-   
-   // insert named parameters test
-   tr.test("insert named parameters");
-   s = c.prepare("INSERT INTO test (t, i) VALUES (:first, :second)");
-   s->setText(":first", "boundnamed");
-   s->setInt32(":second", 2223);
-   s->execute();
-   assert(s->getLastInsertRowId() == 4);
-   delete s;
-   tr.passIfNoException();
-   
-   // select test
-   s = c.prepare("SELECT * FROM test");
-   s->execute();
-   
-   // fetch rows
-   tr.test("fetch rows");
-   db::sql::Row* row;
-   string t;
-   int i;
-
-   row = s->fetch();
-   assert(row != NULL);
-   row->getText("t", t);
-   assertNoException();
-   row->getInt32("i", i);
-   assertNoException();
-   assert(t == "test!");
-   assert(i == 1234);
-
-   row = s->fetch();
-   assert(row != NULL);
-   row->getText("t", t);
-   assertNoException();
-   row->getInt32("i", i);
-   assertNoException();
-   assert(t == "!tset");
-   assert(i == 4321);
-
-   row = s->fetch();
-   assert(row != NULL);
-   row->getText("t", t);
-   assertNoException();
-   row->getInt32("i", i);
-   assertNoException();
-   assert(t == "boundpositional");
-   assert(i == 2222);
-
-   row = s->fetch();
-   assert(row != NULL);
-   row->getText("t", t);
-   assertNoException();
-   row->getInt32("i", i);
-   assertNoException();
-   assert(t == "boundnamed");
-   assert(i == 2223);
-
-   // done so next should be NULL
-   row = s->fetch();
-   assert(row == NULL);
-   
-   delete s;
-
-   tr.pass();
-   
-   tr.test("connection close");
-   c.close();
-   tr.passIfNoException();
-   
-   tr.ungroup();
-}
-
-class TestRowObject
-{
-protected:
-   char* mText;
-   bool mBoolean;
-   int mInt32;
-   unsigned int mUInt32;
-   
-public:
-   TestRowObject()
-   {
-      mText = strdup("");
-      mBoolean = false;
-      mInt32 = 1;
-      mUInt32 = 2;
-   }
-   
-   virtual ~TestRowObject()
-   {
-      free(mText);
-   }
-   
-   virtual void setText(const char* t)
-   {
-      free(mText);
-      mText = strdup(t);
-   }
-   
-   virtual const char* getText()
-   {
-      return mText;
-   }
-   
-   virtual void setBoolean(bool b)
-   {
-      mBoolean = b;
-   }
-   
-   virtual bool getBoolean()
-   {
-      return mBoolean;
-   }
-   
-   virtual void setInt32(int i)
-   {
-      mInt32 = i;
-   }
-   
-   virtual int getInt32()
-   {
-      return mInt32;
-   }
-   
-   virtual void setUInt32(unsigned int i)
-   {
-      mUInt32 = i;
-   }
-   
-   virtual unsigned int getUInt32() const
-   {
-      return mUInt32;
-   }
-};
-
-class TestRowObjectBinding : public DataBinding
-{
-protected:
-   DataMappingFunctor<TestRowObject> mTextMapping;
-   DataMappingFunctor<TestRowObject> mBooleanMapping;
-   DataMappingFunctor<TestRowObject> mInt32Mapping;
-   DataMappingFunctor<TestRowObject> mUInt32Mapping;
-   
-public:
-   TestRowObjectBinding(TestRowObject* ro) :
-      mTextMapping(&TestRowObject::setText, &TestRowObject::getText),
-      mBooleanMapping(&TestRowObject::setBoolean, &TestRowObject::getBoolean),
-      mInt32Mapping(&TestRowObject::setInt32, &TestRowObject::getInt32),
-      mUInt32Mapping(&TestRowObject::setUInt32, &TestRowObject::getUInt32)
-   {
-      setObject(ro);
-      
-      addDataMapping(NULL, "t", true, true, &mTextMapping);
-      addDataMapping(NULL, "b", true, true, &mBooleanMapping);
-      addDataMapping(NULL, "i32", true, true, &mInt32Mapping);
-      addDataMapping(NULL, "ui32", true, true, &mUInt32Mapping);
-   }
-   
-   virtual ~TestRowObjectBinding()
-   {
-   }
-};
-
-void runSqlite3RowObjectTest(TestRunner& tr)
-{
-   tr.group("Sqlite3 RowObject");
-   
-   // clear any exceptions
-   Exception::clearLast();
-   
-   Sqlite3Connection c;
-   c.connect("sqlite3::memory:");
-   
-   db::sql::Statement* s;
-   
-   // drop existing table
-   tr.test("drop table");
-   s = c.prepare("DROP TABLE IF EXISTS test");
-   assert(s != NULL);
-   s->execute();
-   delete s;
-   tr.passIfNoException();
-   
-   // create table
-   tr.test("create table");
-   s = c.prepare(
-      "CREATE TABLE IF NOT EXISTS test "
-      "(t TEXT, b INT, i32 INT, ui32 INT)");
-   s->execute();
-   delete s;
-   tr.passIfNoException();
-   
-   // insert a row object
-   TestRowObject tro1;
-   tro1.setText("This is some text.");
-   tro1.setBoolean(false);
-   tro1.setInt32(5);
-   tro1.setUInt32(14);
-   TestRowObjectBinding binding1(&tro1);
-   db::sql::RowObject ro1(&binding1);
-   
-   tr.test("insert row object 1");
-   ro1.insert(&c, "test");
-   tr.passIfNoException();
-   
-   // insert another row object
-   TestRowObject tro2;
-   tro2.setText("The second row object.");
-   tro2.setBoolean(false);
-   tro2.setInt32(-1);
-   tro2.setUInt32(17);
-   TestRowObjectBinding binding2(&tro2);
-   db::sql::RowObject ro2(&binding2);
-   
-   tr.test("insert row object 2");
-   ro2.insert(&c, "test");
-   tr.passIfNoException();
-   
-   // update row object 1
-   TestRowObject tro3;
-   tro3.setText("The first row object.");
-   tro3.setBoolean(true);
-   tro3.setInt32(5);
-   tro3.setUInt32(14);
-   TestRowObjectBinding binding3(&tro3);
-   db::sql::RowObject ro3(&binding3);
-   
-   tr.test("update row object 1");
-   ro3.update(&c, "test", "i32");
-   tr.passIfNoException();
-   
-   // select row object 1 using binding 2
-   db::sql::RowObject ro4(&binding2);
-   tr.test("select row object 1");
-   tro2.setBoolean(true);
-   ro4.fetch(&c, "test", "b");
-   
-   // assert contents
-   assertStrCmp(tro2.getText(), "The first row object.");
-   assert(tro2.getBoolean());
-   assert(tro2.getInt32() == 5);
-   assert(tro2.getUInt32() == 14);
-   tr.passIfNoException();
-   
-   // select row object 2 using binding 3
-   db::sql::RowObject ro5(&binding3);
-   tro3.setBoolean(false);
-   tr.test("select row object 2");
-   ro5.fetch(&c, "test", "b");
-   
-   // assert contents
-   assertStrCmp(tro3.getText(), "The second row object.");
-   assert(!tro3.getBoolean());
-   assert(tro3.getInt32() == -1);
-   assert(tro3.getUInt32() == 17);
-   tr.passIfNoException();
-   
-   tr.test("connection close");
-   c.close();
-   tr.passIfNoException();
-   
-   tr.ungroup();
-}
-
-void runMySqlConnectionTest()
-{
-   cout << "Starting MySqlConnection test." << endl << endl;
-   
-   MySqlConnection c;
-   c.connect("mysql://dbreadclient:k288m2s8f6gk39a@mojo.bitmunk.com/test");
-   assertNoException();
-   
-   // clean up mysql
-   mysql_library_end();
-   
-   cout << endl << "MySqlConnection test complete." << endl;
-}
-
-void runMySqlStatementTest(TestRunner& tr)
-{
-   cout << "Starting MySql test." << endl << endl;
-   
-   // clear any exceptions
-   Exception::clearLast();
-   
-   MySqlConnection c;
-   c.connect("mysql://dbwriteclient:k288m2s8f6gk39a@mojo.bitmunk.com/test");
-   assertNoException();
-   
-   db::sql::Statement* s;
-   
-   // drop table test
-   s = c.prepare("DROP TABLE IF EXISTS dbmysqltest");
-   assert(s != NULL);
-   s->execute();
-   delete s;
-   assertNoException();
-   cout << "drop table test passed!" << endl;
-   
-   // create table test
-   s = c.prepare(
-      "CREATE TABLE IF NOT EXISTS dbmysqltest "
-      "(id BIGINT AUTO_INCREMENT, t TEXT, i BIGINT, "
-      "PRIMARY KEY (id))");
-   s->execute();
-   delete s;
-   assertNoException();
-   cout << "create table test passed!" << endl;
-   
-   // insert test 1
-   s = c.prepare("INSERT INTO dbmysqltest (t, i) VALUES ('test!', 1234)");
-   s->execute();
-   cout << "Row #: " << s->getLastInsertRowId() << endl;
-   delete s;
-   assertNoException();
-   cout << "insert test 1 passed!" << endl;
-   
-   // insert test 2
-   s = c.prepare("INSERT INTO dbmysqltest (t, i) VALUES ('!tset', 4321)");
-   s->execute();
-   cout << "Row #: " << s->getLastInsertRowId() << endl;
-   delete s;
-   assertNoException();
-   cout << "insert test 2 passed!" << endl;
-   
-   // insert positional parameters test
-   s = c.prepare("INSERT INTO dbmysqltest (t, i) VALUES (?, ?)");
-   s->setText(1, "boundpositional");
-   s->setInt32(2, 2222);
-   s->execute();
-   cout << "Row #: " << s->getLastInsertRowId() << endl;
-   delete s;
-   assertNoException();
-   cout << "insert positional parameters test passed!" << endl;
-   
-//   // insert named parameters test
-//   s = c.prepare("INSERT INTO dbmysqltest (t, i) VALUES (:first, :second)");
-//   s->setText(":first", "boundnamed");
-//   s->setInt32(":second", 2223);
-//   s->execute();
-//   cout << "Row #: " << s->getLastInsertRowId() << endl;
-//   delete s;
-//   assertNoException();
-//   cout << "insert named parameters test passed!" << endl;
-   
-   // select test
-   s = c.prepare("SELECT t, i FROM dbmysqltest");
-   s->execute();
-   
-   // fetch rows
-   db::sql::Row* row;
-   string t;
-   int i;
-   while((row = s->fetch()) != NULL)
-   {
-      cout << endl << "Row result:" << endl;
-      row->getText("t", t);
-      assertNoException();
-      row->getInt32("i", i);
-      assertNoException();
-      
-      cout << "t=" << t << endl;
-      cout << "i=" << i << endl;
-   }
-   
-   cout << endl << "Result Rows complete." << endl;
-   delete s;
-   cout << "select test passed!" << endl;
-   
-   c.close();
-   assertNoException();
-   
-   // clean up mysql
-   mysql_library_end();
-   
-   cout << endl << "MySql test complete." << endl;
-}
-
-void runMySqlRowObjectTest(TestRunner& tr)
-{
-   tr.group("MySql RowObject");
-   
-   // clear any exceptions
-   Exception::clearLast();
-   
-   MySqlConnection c;
-   c.connect("mysql://dbwriteclient:k288m2s8f6gk39a@mojo.bitmunk.com/test");
-   assertNoException();
-   
-   db::sql::Statement* s;
-   
-   // drop existing table
-   tr.test("drop table");
-   s = c.prepare("DROP TABLE IF EXISTS test");
-   assert(s != NULL);
-   s->execute();
-   delete s;
-   tr.passIfNoException();
-   
-   // create table
-   tr.test("create table");
-   s = c.prepare(
-      "CREATE TABLE IF NOT EXISTS test "
-      "(t TEXT, b INT, i32 INT, ui32 INT)");
-   s->execute();
-   delete s;
-   tr.passIfNoException();
-   
-   // insert a row object
-   TestRowObject tro1;
-   tro1.setText("This is some text.");
-   tro1.setBoolean(false);
-   tro1.setInt32(5);
-   tro1.setUInt32(14);
-   TestRowObjectBinding binding1(&tro1);
-   db::sql::RowObject ro1(&binding1);
-   
-   tr.test("insert row object 1");
-   ro1.insert(&c, "test");
-   tr.passIfNoException();
-   
-   // insert another row object
-   TestRowObject tro2;
-   tro2.setText("The second row object.");
-   tro2.setBoolean(false);
-   tro2.setInt32(-1);
-   tro2.setUInt32(17);
-   TestRowObjectBinding binding2(&tro2);
-   db::sql::RowObject ro2(&binding2);
-   
-   tr.test("insert row object 2");
-   ro2.insert(&c, "test");
-   tr.passIfNoException();
-   
-   // update row object 1
-   TestRowObject tro3;
-   tro3.setText("The first row object.");
-   tro3.setBoolean(true);
-   tro3.setInt32(5);
-   tro3.setUInt32(14);
-   TestRowObjectBinding binding3(&tro3);
-   db::sql::RowObject ro3(&binding3);
-   
-   tr.test("update row object 1");
-   ro3.update(&c, "test", "i32");
-   tr.passIfNoException();
-   
-   // select row object 1 using binding 2
-   db::sql::RowObject ro4(&binding2);
-   tr.test("select row object 1");
-   tro2.setBoolean(true);
-   ro4.fetch(&c, "test", "b");
-   
-   // assert contents
-   assertStrCmp(tro2.getText(), "The first row object.");
-   assert(tro2.getBoolean());
-   assert(tro2.getInt32() == 5);
-   assert(tro2.getUInt32() == 14);
-   tr.passIfNoException();
-   
-   // select row object 2 using binding 3
-   db::sql::RowObject ro5(&binding3);
-   tro3.setBoolean(false);
-   tr.test("select row object 2");
-   ro5.fetch(&c, "test", "b");
-   
-   // assert contents
-   assertStrCmp(tro3.getText(), "The second row object.");
-   assert(!tro3.getBoolean());
-   assert(tro3.getInt32() == -1);
-   assert(tro3.getUInt32() == 17);
-   tr.passIfNoException();
-   
-   tr.test("connection close");
-   c.close();
-   tr.passIfNoException();
-   
-   // clean up mysql
-   mysql_library_end();
-   
-   tr.ungroup();
-}
-
-void executeStatements(db::sql::Connection* c)
-{
-   db::sql::Statement* s;
-   
-   // drop table test
-   s = c->prepare("DROP TABLE IF EXISTS test");
-   assert(s != NULL);
-   s->execute();
-   delete s;
-   assertNoException();
-   //cout << "drop table test passed!" << endl;
-   
-   // create table test
-   s = c->prepare("CREATE TABLE IF NOT EXISTS test (t TEXT, i INT)");
-   s->execute();
-   delete s;
-   assertNoException();
-   //cout << "create table test passed!" << endl;
-   
-   // insert test 1
-   s = c->prepare("INSERT INTO test (t, i) VALUES ('test!', 1234)");
-   s->execute();
-   //cout << "Row #: " << s->getLastInsertRowId() << endl;
-   delete s;
-   assertNoException();
-   //cout << "insert test 1 passed!" << endl;
-   
-   // insert test 2
-   s = c->prepare("INSERT INTO test (t, i) VALUES ('!tset', 4321)");
-   s->execute();
-   //cout << "Row #: " << s->getLastInsertRowId() << endl;
-   delete s;
-   assertNoException();
-   //cout << "insert test 2 passed!" << endl;
-   
-   // insert positional parameters test
-   s = c->prepare("INSERT INTO test (t, i) VALUES (?, ?)");
-   s->setText(1, "boundpositional");
-   s->setInt32(2, 2222);
-   s->execute();
-   //cout << "Row #: " << s->getLastInsertRowId() << endl;
-   delete s;
-   assertNoException();
-   //cout << "insert positional parameters test passed!" << endl;
-   
-   // insert named parameters test
-   s = c->prepare("INSERT INTO test (t, i) VALUES (:first, :second)");
-   s->setText(":first", "boundnamed");
-   s->setInt32(":second", 2223);
-   s->execute();
-   //cout << "Row #: " << s->getLastInsertRowId() << endl;
-   delete s;
-   assertNoException();
-   //cout << "insert named parameters test passed!" << endl;
-   
-   // select test
-   s = c->prepare("SELECT * FROM test");
-   s->execute();
-   
-   // fetch rows
-   db::sql::Row* row;
-   string t;
-   int i;
-   while((row = s->fetch()) != NULL)
-   {
-      //cout << endl << "Row result:" << endl;
-      row->getText("t", t);
-      assertNoException();
-      row->getInt32("i", i);
-      assertNoException();
-      
-      //cout << "t=" << t << endl;
-      //cout << "i=" << i << endl;
-   }
-   
-   //cout << endl << "Result Rows complete." << endl;
-   delete s;
-   //cout << "select test passed!" << endl;
-   
-   Thread::sleep(100);
-   
-   c->close();
-   
-   //cout << "Statements finished executing." << endl;
-}
-
-class SqlConnectionTest : public Runnable
-{
-public:
-   Sqlite3ConnectionPool* pool;
-   
-   virtual void run()
-   {
-      db::sql::Connection* c = pool->getConnection();
-      executeStatements(c);
-   }
-};
-
-void runConnectionPoolTest()
-{
-   cout << "Starting ConnectionPool test." << endl << endl;
-   
-   int size = 300;
-   
-   // create sqlite3 connection pool
-   Sqlite3ConnectionPool cp("sqlite3::memory:", 100);
-   assertNoException();
-   
-   // create connection test threads
-   SqlConnectionTest tests[size];
-   Thread* threads[size];
-   
-   // create threads, set pool for tests
-   for(int i = 0; i < size; i++)
-   {
-      tests[i].pool = &cp;
-      threads[i] = new Thread(&tests[i]);
-   }
-   
-   unsigned long long start = System::getCurrentMilliseconds();
-   
-   // run connection threads
-   int count = 1;
-   for(int i = 0; i < size; i++, count++)
-   {
-      //cout << "RUNNING CONNECTION #" << count << endl;
-      while(!threads[i]->start())
-      {
-         threads[i - 1]->join();
-      }
-   }
-   
-   // join threads
-   for(int i = 0; i < size; i++)
-   {
-      threads[i]->join();
-   }
-   
-   unsigned long long end = System::getCurrentMilliseconds();
-   
-   // clean up threads
-   for(int i = 0; i < size; i++)
-   {
-      delete threads[i];
-   }
-   
-   cout << endl;
-   cout << "Number of independent connection uses: " << size << endl;
-   cout << "Number of pooled connections created: " << cp.getConnectionCount()
-      << endl;
-   
-   cout << "Total time: " << (end - start) << "ms" << endl;
-   
-   cout << endl << "ConnectionPool test complete." << endl;
-}
-
-void runDatabaseClientTest()
-{
-   cout << "Starting DatabaseClient test." << endl << endl;
-   
-   // clear any exceptions
-   Exception::clearLast();
-   
-   // get a sqlite3 database client
-   DatabaseClient* dc = DatabaseClient::create("sqlite3::memory:");
-   assertNoException();
-   
-   // get a connection
-   db::sql::Connection* c = dc->getConnection();
-   assertNoException();
-   
-   // drop table test
-   db::sql::Statement* s = c->prepare("DROP TABLE IF EXISTS test");
-   assert(s != NULL);
-   s->execute();
-   delete s;
-   assertNoException();
-   cout << "sqlite3 drop table test passed!" << endl;
-   
-   // create table test
-   s = c->prepare("CREATE TABLE IF NOT EXISTS test (t TEXT, i INT)");
-   s->execute();
-   delete s;
-   assertNoException();
-   cout << "sqlite3 create table test passed!" << endl;
-   
-   // insert test 1
-   s = c->prepare("INSERT INTO test (t, i) VALUES ('test!', 1234)");
-   s->execute();
-   cout << "Row #: " << s->getLastInsertRowId() << endl;
-   delete s;
-   assertNoException();
-   cout << "sqlite3 insert test 1 passed!" << endl;
-   
-   // insert test 2
-   s = c->prepare("INSERT INTO test (t, i) VALUES ('!tset', 4321)");
-   s->execute();
-   cout << "Row #: " << s->getLastInsertRowId() << endl;
-   delete s;
-   assertNoException();
-   cout << "sqlite3 insert test 2 passed!" << endl;
-   
-   // insert positional parameters test
-   s = c->prepare("INSERT INTO test (t, i) VALUES (?, ?)");
-   s->setText(1, "boundpositional");
-   s->setUInt32(2, 2222);
-   s->execute();
-   cout << "Row #: " << s->getLastInsertRowId() << endl;
-   delete s;
-   assertNoException();
-   cout << "sqlite3 insert positional parameters test passed!" << endl;
-   
-   // insert named parameters test
-   s = c->prepare("INSERT INTO test (t, i) VALUES (:first, :second)");
-   s->setText(":first", "boundnamed");
-   s->setInt32(":second", 2223);
-   s->execute();
-   cout << "Row #: " << s->getLastInsertRowId() << endl;
-   delete s;
-   assertNoException();
-   cout << "sqlite3 insert named parameters test passed!" << endl;
-   
-   // select test
-   s = c->prepare("SELECT * FROM test");
-   s->execute();
-   
-   // fetch rows
-   db::sql::Row* row;
-   string t;
-   int i;
-   while((row = s->fetch()) != NULL)
-   {
-      cout << endl << "Row result:" << endl;
-      row->getText((unsigned int)0, t);
-      assertNoException();
-      row->getInt32(1, i);
-      assertNoException();
-      
-      cout << "t=" << t << endl;
-      cout << "i=" << i << endl;
-   }
-   
-   cout << endl << "Result Rows complete." << endl;
-   delete s;
-   cout << "sqlite3 select test passed!" << endl;
-   
-   c->close();
-   assertNoException();
-   
-   // clean up database client
-   delete dc;
-   
-   // get a mysql database client
-   dc = DatabaseClient::create(
-      "mysql://dbwriteclient:k288m2s8f6gk39a@mojo.bitmunk.com/test");
-   assertNoException();
-   
-   // get a connection
-   c = dc->getConnection();
-   assertNoException();
-   
-   // drop table test
-   s = c->prepare("DROP TABLE IF EXISTS dbmysqltest");
-   assert(s != NULL);
-   s->execute();
-   delete s;
-   assertNoException();
-   cout << "mysql drop table test passed!" << endl;
-   
-   // create table test
-   string sql;
-   sql.append("CREATE TABLE IF NOT EXISTS dbmysqltest ");
-   sql.append("(id BIGINT AUTO_INCREMENT, t TEXT, i BIGINT, ");
-   sql.append("PRIMARY KEY (id))");
-   s = c->prepare(sql.c_str());
-   s->execute();
-   delete s;
-   assertNoException();
-   cout << "mysql create table test passed!" << endl;
-   
-   // insert test 1
-   s = c->prepare("INSERT INTO dbmysqltest (t, i) VALUES ('test!', 1234)");
-   s->execute();
-   cout << "Row #: " << s->getLastInsertRowId() << endl;
-   delete s;
-   assertNoException();
-   cout << "mysql insert test 1 passed!" << endl;
-   
-   // insert test 2
-   s = c->prepare("INSERT INTO dbmysqltest (t, i) VALUES ('!tset', 4321)");
-   s->execute();
-   cout << "Row #: " << s->getLastInsertRowId() << endl;
-   delete s;
-   assertNoException();
-   cout << "mysql insert test 2 passed!" << endl;
-   
-   // insert positional parameters test
-   s = c->prepare("INSERT INTO dbmysqltest (t, i) VALUES (?, ?)");
-   s->setText(1, "boundpositional");
-   s->setUInt32(2, 2222);
-   s->execute();
-   cout << "Row #: " << s->getLastInsertRowId() << endl;
-   delete s;
-   assertNoException();
-   cout << "mysql insert positional parameters test passed!" << endl;
-   
-//   // insert named parameters test
-//   s = c->prepare("INSERT INTO dbmysqltest (t, i) VALUES (:first, :second)");
-//   s->setText(":first", "boundnamed");
-//   s->setInt32(":second", 2223);
-//   s->execute();
-//   cout << "Row #: " << s->getLastInsertRowId() << endl;
-//   delete s;
-//   assertNoException();
-//   cout << "mysql insert named parameters test passed!" << endl;
-   
-   // select test
-   s = c->prepare("SELECT * FROM dbmysqltest");
-   s->execute();
-   
-   // fetch rows
-   while((row = s->fetch()) != NULL)
-   {
-      cout << endl << "Row result:" << endl;
-      row->getText("t", t);
-      assertNoException();
-      row->getInt32("i", i);
-      assertNoException();
-      
-      cout << "t=" << t << endl;
-      cout << "i=" << i << endl;
-   }
-   
-   cout << endl << "Result Rows complete." << endl;
-   delete s;
-   cout << "mysql select test passed!" << endl;
-   
-   c->close();
-   assertNoException();
-   
-   // clean up database client
-   delete dc;
-   
-   // clean up mysql
-   mysql_library_end();
-   
-   cout << endl << "DatabaseClient test complete." << endl;
-}
-
-class TestObserver : public Observer
-{
-public:
-   int events;
-   int event1;
-   int event2;
-   int event3;
-   int event4;
-   
-   ObserverDelegate<TestObserver> delegate1;
-   ObserverDelegate<TestObserver> delegate2;
-   ObserverDelegate<TestObserver> delegate3;
-   ObserverDelegate<TestObserver> delegate4;
-   
-   TestObserver() :
-      delegate1(this, &TestObserver::handleEvent1),
-      delegate2(this, &TestObserver::handleEvent2),
-      delegate3(this, &TestObserver::handleEvent3),
-      delegate4(this, &TestObserver::handleEvent4)
-   {
-      events = 0;
-      event1 = 0;
-      event2 = 0;
-      event3 = 0;
-      event4 = 0;
-   }
-   
-   virtual ~TestObserver()
-   {
-   }
-   
-   virtual void eventOccurred(Event& e)
-   {
-      events++;
-   }
-   
-   virtual void handleEvent1(Event& e)
-   {
-      event1++;
-   }
-   
-   virtual void handleEvent2(Event& e)
-   {
-      event2++;
-   }
-   
-   virtual void handleEvent3(Event& e)
-   {
-      event3++;
-   }
-   
-   virtual void handleEvent4(Event& e)
-   {
-      if(e["id"]->getUInt64() == 3)
-      {
-         event3++;
-      }
-      else if(e["id"]->getUInt64() == 4)
-      {
-         event4++;
-      }
-   }
-};
-
-void runEventTest(TestRunner& tr)
-{
-   tr.test("Event");
-   
-   // create kernel and start engine
-   Kernel k;
-   k.getEngine()->start();
-   
-   // create observable and observer
-   Observable observable;
-   TestObserver observer;
-   
-   // register observer and start observable
-   observable.registerObserver(&observer, 1);
-   observable.start(&k);
-   
-   // create and schedule events
-   Event e1;
-   Event e2;
-   Event e3;
-   e1["name"] = "Event1";
-   e2["name"] = "Event2";
-   e3["name"] = "Event3";
-   observable.schedule(e1, 1);
-   observable.schedule(e2, 1);
-   observable.schedule(e3, 1);
-   
-   // wait for a second
-   Thread::sleep(1000);
-   
-   assert(observer.events == 3);
-   
-   // stop observable
-   observable.stop();
-   
-   // stop kernel engine
-   k.getEngine()->stop();
-   
-   tr.pass();
-}
-
-void runObserverDelegateTest(TestRunner& tr)
-{
-   tr.test("ObserverDelegate");
-   
-   // create kernel and start engine
-   Kernel k;
-   k.getEngine()->start();
-   
-   // create observable and observers
-   Observable observable;
-   TestObserver observer;
-   
-   // register observers and start observable
-   observable.registerObserver(&observer.delegate1, 1);
-   observable.registerObserver(&observer.delegate2, 2);
-   observable.registerObserver(&observer.delegate3, 3);
-   observable.registerObserver(&observer.delegate4, 4);
-   observable.addTap(3, 4);
-   observable.start(&k);
-   
-   // create and schedule events
-   Event e1;
-   Event e2;
-   Event e3;
-   Event e4;
-   e1["name"] = "Event1";
-   e2["name"] = "Event2";
-   e3["name"] = "Event3";
-   e4["name"] = "Event4";
-   observable.schedule(e1, 1);
-   observable.schedule(e2, 2);
-   observable.schedule(e3, 3);
-   observable.schedule(e4, 4);
-   
-   // wait for a second
-   Thread::sleep(1000);
-   
-   assert(observer.event1 == 1);
-   assert(observer.event2 == 1);
-   assert(observer.event3 == 2);
-   assert(observer.event4 == 1);
-   
-   // stop observable
-   observable.stop();
-   
-   // stop kernel engine
-   k.getEngine()->stop();
-   
-   tr.pass();
-}
-
-void runEventControllerTest(TestRunner& tr)
-{
-   tr.test("EventController");
-   
-   // create kernel and start engine
-   Kernel k;
-   k.getEngine()->start();
-   
-   // create event controller
-   EventController ec;
-   
-   // create observers
-   TestObserver observer;
-   
-   DynamicObject types;
-   // string type
-   ec.registerObserver(&observer.delegate1, "event1");
-   // DynamicObject array of string types
-   types[0] = "event2";
-   ec.registerObserver(&observer.delegate2, types);
-   types[0] = "event3";
-   ec.registerObserver(&observer.delegate3, types);
-   types[0] = "event4";
-   ec.registerObserver(&observer.delegate4, types);
-   
-   types[0] = "event1";
-   ec.registerObserver(&observer, types);
-   
-   // add parent events
-   ec.addParent("event2", "event1");
-   ec.addParent("event3", "event1");
-   ec.addParent("event4", "event3");
-   
-   // start event controller
-   ec.start(&k);
-   
-   // create and schedule events
-   Event e1;
-   Event e2;
-   Event e3;
-   Event e4;
-   e1["type"] = "event1";
-   e2["type"] = "event2";
-   e3["type"] = "event3";
-   e4["type"] = "event4";
-   ec.schedule(e1);
-   ec.schedule(e2);
-   ec.schedule(e3);
-   ec.schedule(e4);
-   
-   // wait for a second
-   Thread::sleep(1000);
-   
-   // check messages
-   assert(observer.events == 4);
-   assert(observer.event1 == 4);
-   assert(observer.event2 == 1);
-   assert(observer.event3 == 2);
-   assert(observer.event4 == 1);
-   
-   // stop event controller
-   ec.stop();
-   
-   // stop kernel engine
-   k.getEngine()->stop();
-   
-   tr.pass();
-}
-
-void runLoggerTest(TestRunner& tr)
-{
-   tr.group("Logger");
-
-   tr.test("basic");
-   
-<<<<<<< HEAD
-   OStreamOutputStream stdoutos(&cout);
-   db::logging::OutputStreamLogger clog(
-      "stdout", Logger::Max, &stdoutos);
-   Logger::addLogger(&clog);
-   Logger::addLogger(&clog, "[C1]");
-   
-   db::logging::FileLogger flog(
-      "flog", Logger::Max, new File("test.log"), true);
-   Logger::addLogger(&flog);
-
-   DB_ERROR("[M1] error test");
-   DB_WARNING("[M1] warning test");
-   DB_INFO("[M1] info test");
-   DB_DEBUG("[M1] debug test");
-   DB_CAT_ERROR("[C1]", "[M2] cat 1 error test");
-   DB_CAT_OBJECT_ERROR("[C1]", &clog, "[M3] cat 1 obj error test");
-   
-   tr.passIfNoException();
-
-
-   tr.test("dyno");
-
-   DynamicObject dyno;
-   dyno["logging"] = "is fun";
-   DB_DEBUG_DYNO(&dyno, "test dyno");
-
-   DynamicObject dyno2 = dyno;
-   DB_DEBUG_DYNO(&dyno2, "test dyno2");
-
-   tr.passIfNoException();
-   
-   tr.ungroup();
-=======
-   OStreamOutputStream stdout = OStreamOutputStream(&cout);
-   db::logging::OutputStreamLogger clog(
-      "stdout", Logger::Max, &stdout);
-   Logger::addLogger(&clog);
-   //Logger::addLogger(&clog, "[C1]");
-   
-   //db::logging::FileLogger flog(
-   //   "flog", Logger::Max, new File("test.log"), true);
-   //Logger::addLogger(&flog);
-
-   //DB_ERROR("[M1] error test");
-   //DB_WARNING("[M1] warning test");
-   //DB_INFO("[M1] info test");
-   //DB_DEBUG("[M1] debug test");
-   //DB_CAT_ERROR("[C1]", "[M2] cat 1 error test");
-   //DB_CAT_OBJECT_ERROR("[C1]", &clog, "[M3] cat 1 obj error test");
-   DB_CAT_INFO("stdout", "info test");
-   
-   cout << endl << "Logger test complete." << endl;
->>>>>>> 54038f96
-}
-
-void runUniqueListTest(TestRunner& tr)
-{
-   tr.test("UniqueList");
-   
-   UniqueList<int> list;
-   
-   list.add(5);
-   list.add(6);
-   list.add(7);
-   list.add(5);
-   
-   Iterator<int>* i = list.getIterator();
-   /*
-   while(i->hasNext())
-   {
-      cout << "element=" << i->next() << endl;
-   }
-   */
-   assert(i->hasNext());
-   assert(i->next() == 5);
-   assert(i->hasNext());
-   assert(i->next() == 6);
-   assert(i->hasNext());
-   assert(i->next() == 7);
-   assert(!i->hasNext());
-   delete i;
-   
-   list.remove(5);
-   
-   i = list.getIterator();
-   /*
-   while(i->hasNext())
-   {
-      cout << "element=" << i->next() << endl;
-   }
-   */
-   assert(i->hasNext());
-   assert(i->next() == 6);
-   assert(i->hasNext());
-   assert(i->next() == 7);
-   assert(!i->hasNext());
-   delete i;
-   
-   list.clear();
-   
-   i = list.getIterator();
-   assert(!i->hasNext());
-   delete i;
-
-   tr.passIfNoException();
-}
-
-void runFileTest()
-{
-   cout << "Starting File test." << endl << endl;
-   
-   const char* name = "/work";
-   
-   File dir(name);
-   FileList files(true);
-   dir.listFiles(&files);
-   
-   cout << "Files in " << dir.getName() << ":" << endl;
-   
-   Iterator<File*>* i = files.getIterator();
-   while(i->hasNext())
-   {
-      File* file = i->next();
-      const char* type;
-      switch(file->getType())
-      {
-         case File::RegularFile:
-            type = "Regular File";
-            break;
-         case File::Directory:
-            type = "Directory";
-            break;
-         case File::SymbolicLink:
-            type = "Symbolic Link";
-            break;
-         default:
-            type = "Unknown";
-            break;
-      }
-      
-      cout << "Name: '" << file->getName() << "', Type: " << type << endl;
-   }
-   delete i;
-   
-   cout << endl << "File test complete." << endl;
-}
-
-void runSmtpClientTest(TestRunner& tr)
-{
-   tr.test("SmtpClient");
-   
-   // set url of mail server
-   Url url("smtp://localhost:25");
-   
-   // set mail
-   db::mail::Mail mail;
-   mail.setSender("testuser@bitmunk.com");
-   mail.addTo("support@bitmunk.com");
-   mail.addCc("support@bitmunk.com");
-   mail.setSubject("This is an autogenerated unit test email");
-   mail.setBody("This is the test body");
-   
-   // send mail
-   db::mail::SmtpClient c;
-   c.sendMail(&url, &mail);
-   
-   tr.passIfNoException();
-}
-
-void runMailTemplateParser(TestRunner& tr)
-{
-   tr.test("MailTemplateParser");
-   
-   // create mail template
-   const char* tpl =
-      "From: testuser@bitmunk.com\r\n"
-      "To: support@bitmunk.com\r\n"
-      "Cc: support@bitmunk.com\r\n"
-      "Bcc: $bccAddress1\r\n"
-      "Subject: This is an autogenerated unit test email\r\n"
-      "This is the test body. I want \\$10.00.\n"
-      "I used a variable: \\$bccAddress1 with the value of "
-      "'$bccAddress1'.\n"
-      "Slash before variable \\\\$bccAddress1.\n"
-      "2 slashes before variable \\\\\\\\$bccAddress1.\n"
-      "Slash before escaped variable \\\\\\$bccAddress1.\n"
-      "2 slashes before escaped variable \\\\\\\\\\$bccAddress1.\n"
-      "$eggs$bacon$ham$sausage.";
-   
-   // create template parser
-   db::mail::MailTemplateParser parser;
-   
-   // create input stream
-   ByteArrayInputStream bais(tpl, strlen(tpl));
-   
-   // create variables
-   DynamicObject vars;
-   vars["bccAddress1"] = "support@bitmunk.com";
-   vars["eggs"] = "This is a ";
-   //vars["bacon"] -- no bacon
-   vars["ham"] = "number ";
-   vars["sausage"] = 5;
-   
-   // parse mail
-   db::mail::Mail mail;
-   parser.parse(&mail, vars, &bais);
-   
-   const char* expect =
-      "This is the test body. I want $10.00.\r\n"
-      "I used a variable: $bccAddress1 with the value of "
-      "'support@bitmunk.com'.\r\n"
-      "Slash before variable \\support@bitmunk.com.\r\n"
-      "2 slashes before variable \\\\support@bitmunk.com.\r\n"
-      "Slash before escaped variable \\$bccAddress1.\r\n"
-      "2 slashes before escaped variable \\\\$bccAddress1.\r\n"
-      "This is a number 5.\r\n";
-   
-   // get mail message
-   db::mail::Message msg = mail.getMessage();
-   
-   // assert body parsed properly
-   const char* body = msg["body"]->getString();
-   assertStrCmp(body, expect);
-   
-//   // print out mail message
-//   cout << "\nHeaders=\n";
-//   DynamicObjectIterator i = msg["headers"].getIterator();
-//   while(i->hasNext())
-//   {
-//      DynamicObject header = i->next();
-//      DynamicObjectIterator doi = header.getIterator();
-//      while(doi->hasNext())
-//      {
-//         cout << i->getName() << ": " << doi->next()->getString() << endl;
-//      }
-//   }
-//   
-//   cout << "Expect=\n" << expect << endl;
-//   cout << "Body=\n" << msg["body"]->getString() << endl;
-   
-//   // set url of mail server
-//   Url url("smtp://localhost:25");
-//   
-//   // send mail
-//   db::mail::SmtpClient c;
-//   c.sendMail(&url, &mail);
-   
-   tr.passIfNoException();
-}
-
-void runConfigManagerTest(TestRunner& tr)
-{
-   tr.group("ConfigManager");
-   
-   tr.test("init");
-   {
-      DynamicObject expect;
-      expect->setType(Map);
-      ConfigManager cm;
-      assert(cm.getConfig() == expect);
-   }
-   tr.passIfNoException();
-   
-   tr.test("init & clear");
-   {
-      DynamicObject expect;
-      expect->setType(Map);
-      ConfigManager cm;
-      cm.clear();
-      assert(cm.getConfig() == expect);
-   }
-   tr.passIfNoException();
-   
-   tr.test("1 config");
-   {
-      DynamicObject expect;
-      expect->setType(Map);
-      expect["a"] = 0;
-      ConfigManager cm;
-      DynamicObject a;
-      a["a"] = 0;
-      cm.addConfig(a);
-      assert(cm.getConfig() == expect);
-   }
-   tr.passIfNoException();
-   
-   tr.test("clear & 1 config");
-   {
-      DynamicObject expect;
-      expect->setType(Map);
-      expect["a"] = 0;
-      ConfigManager cm;
-      cm.clear();
-      DynamicObject a;
-      a["a"] = 0;
-      cm.addConfig(a);
-      assert(cm.getConfig() == expect);
-   }
-   tr.passIfNoException();
-   
-   tr.test("config change");
-   {
-      ConfigManager cm;
-      DynamicObject a;
-      a["a"] = 0;
-      cm.addConfig(a);
-      assert(cm.getConfig() == a);
-      cm.getConfig()["a"] = 1;
-      DynamicObject expect;
-      expect["a"] = 1;
-      assert(cm.getConfig() != a);
-      assert(cm.getConfig() == expect);
-   }
-   tr.passIfNoException();
-
-   tr.test("add");
-   {
-      DynamicObject expect;
-      expect["a"] = 0;
-      expect["b"] = 1;
-      expect["c"] = 2;
-      ConfigManager cm;
-      DynamicObject a;
-      a["a"] = 0;
-      DynamicObject b;
-      b["b"] = 1;
-      DynamicObject c;
-      c["c"] = 2;
-      cm.addConfig(a);
-      cm.addConfig(b);
-      cm.addConfig(c);
-      assert(cm.getConfig() == expect);
-   }
-   tr.passIfNoException();
-
-   tr.test("bad remove");
-   {
-      ConfigManager cm;
-      assert(!cm.removeConfig(0));
-      assertException();
-      Exception::clearLast();
-   }
-   tr.passIfNoException();
-
-   tr.test("remove");
-   {
-      DynamicObject expect;
-      expect["a"] = 0;
-      expect["b"] = 1;
-      expect["c"] = 2;
-      ConfigManager cm;
-      DynamicObject a;
-      a["a"] = 0;
-      DynamicObject b;
-      b["b"] = 1;
-      DynamicObject c;
-      c["c"] = 2;
-      ConfigManager::ConfigId id;
-      cm.addConfig(a);
-      cm.addConfig(b, ConfigManager::Default, &id);
-      cm.addConfig(c);
-      assert(cm.getConfig() == expect);
-      DynamicObject expect2;
-      expect2["a"] = 0;
-      expect2["c"] = 2;
-      assert(cm.removeConfig(id));
-      assert(cm.getConfig() == expect2);
-   }
-   tr.passIfNoException();
-
-   tr.test("update");
-   {
-      ConfigManager cm;
-      DynamicObject expect;
-      expect["a"] = 0;
-      DynamicObject a;
-      a["a"] = 0;
-      cm.addConfig(a);
-      assert(cm.getConfig() == expect);
-      DynamicObject expect2;
-      expect2["a"] = 1;
-      a["a"] = 1;
-      assert(cm.getConfig() != expect2);
-      cm.update();
-      assert(cm.getConfig() == expect2);
-   }
-   tr.passIfNoException();
-
-   tr.test("set");
-   {
-      ConfigManager cm;
-      DynamicObject expect;
-      expect["a"] = 0;
-      DynamicObject a;
-      a["a"] = 0;
-      ConfigManager::ConfigId id;
-      cm.addConfig(a, ConfigManager::Default, &id);
-      assert(cm.getConfig() == expect);
-      DynamicObject expect2;
-      expect2["b"] = 0;
-      DynamicObject b;
-      b["b"] = 0;
-      cm.setConfig(id, b);
-      assert(cm.getConfig() == expect2);
-   }
-   tr.passIfNoException();
-
-   tr.test("get");
-   {
-      ConfigManager cm;
-      DynamicObject expect;
-      expect["a"] = 0;
-      DynamicObject a;
-      a["a"] = 0;
-      ConfigManager::ConfigId id;
-      cm.addConfig(a, ConfigManager::Default, &id);
-      assert(cm.getConfig() == expect);
-      DynamicObject b;
-      assert(cm.getConfig(id, b));
-      assert(b == expect);
-   }
-   tr.passIfNoException();
-
-   tr.test("map changes");
-   {
-      ConfigManager cm;
-      DynamicObject a;
-      a["a"] = 0;
-      a["b"] = 0;
-      cm.addConfig(a);
-      cm.getConfig()["a"] = 1;
-      DynamicObject expect;
-      expect["a"] = 1;
-      DynamicObject changes;
-      cm.getChanges(changes);
-      assert(changes == expect);
-   }
-   tr.passIfNoException();
-
-   tr.test("deep map changes");
-   {
-      ConfigManager cm;
-      DynamicObject a;
-      a["a"]["b"] = 0;
-      a["a"]["c"] = 0;
-      cm.addConfig(a);
-      cm.getConfig()["a"]["c"] = 1;
-      cm.getConfig()["d"] = 0;
-      DynamicObject expect;
-      expect["a"]["c"] = 1;
-      expect["d"] = 0;
-      DynamicObject changes;
-      cm.getChanges(changes);
-      assert(changes == expect);
-   }
-   tr.passIfNoException();
-
-   tr.test("array changes");
-   {
-      ConfigManager cm;
-      DynamicObject a;
-      a[0] = 10;
-      a[1] = 11;
-      a[2] = 12;
-      cm.addConfig(a);
-      cm.getConfig()[1] = 21;
-      DynamicObject expect;
-      expect[0] = "__default__";
-      expect[1] = 21;
-      expect[2] = "__default__";
-      DynamicObject changes;
-      cm.getChanges(changes);
-      assert(changes == expect);
-   }
-   tr.passIfNoException();
-
-   tr.test("bigger array changes");
-   {
-      ConfigManager cm;
-      DynamicObject a;
-      a[0] = 10;
-      a[1] = 11;
-      cm.addConfig(a);
-      cm.getConfig()[2] = 22;
-      DynamicObject expect;
-      expect[0] = "__default__";
-      expect[1] = "__default__";
-      expect[2] = 22;
-      DynamicObject changes;
-      cm.getChanges(changes);
-      assert(changes == expect);
-   }
-   tr.passIfNoException();
-
-   tr.test("system vs user changes");
-   {
-      ConfigManager cm;
-
-      // system
-      DynamicObject a;
-      a[0] = 10;
-      a[1] = 11;
-      cm.addConfig(a, ConfigManager::Default);
-
-      // user
-      DynamicObject b;
-      b[0] = 20;
-      b[1] = 21;
-      cm.addConfig(b, ConfigManager::User);
-      
-      // custom
-      cm.getConfig()[1] = 31;
-
-      {
-         // Changes from system configs
-         DynamicObject expect;
-         expect[0] = 20;
-         expect[1] = 31;
-         DynamicObject changes;
-         cm.getChanges(changes);
-         assert(changes == expect);
-      }
-      
-      {
-         // Changes from system+user configs
-         DynamicObject expect;
-         expect[0] = "__default__";
-         expect[1] = 31;
-         DynamicObject changes;
-         cm.getChanges(changes, ConfigManager::All);
-         assert(changes == expect);
-      }
-   }
-   tr.passIfNoException();
-
-   tr.test("default value");
-   {
-      ConfigManager cm;
-      DynamicObject a;
-      a = 1;
-      cm.addConfig(a);
-      DynamicObject b;
-      b = "__default__";
-      cm.addConfig(b);
-      DynamicObject expect;
-      expect = 1;
-      assert(cm.getConfig() == expect);
-   }
-   tr.passIfNoException();
-
-   tr.test("default values");
-   {
-      ConfigManager cm;
-      DynamicObject a;
-      a[0] = 10;
-      a[1] = 11;
-      a[2]["0"] = 120;
-      a[2]["1"] = 121;
-      cm.addConfig(a);
-      DynamicObject b;
-      b[0] = "__default__";
-      b[1] = 21;
-      b[2]["0"] = "__default__";
-      b[2]["1"] = 221;
-      cm.addConfig(b);
-      DynamicObject expect;
-      expect[0] = 10;
-      expect[1] = 21;
-      expect[2]["0"] = 120;
-      expect[2]["1"] = 221;
-      assert(cm.getConfig() == expect);
-   }
-   tr.passIfNoException();
-
-   tr.test("schema check");
-   {
-      DynamicObject schema;
-      DynamicObject config;
-      assert(ConfigManager::isValidConfig(config, schema));
-      schema->setType(Map);
-      config->setType(Map);
-      assert(ConfigManager::isValidConfig(config, schema));
-      schema["s"] = "";
-      schema["i"] = 0;
-      config["s"] = "string";
-      config["i"] = 1;
-      assert(ConfigManager::isValidConfig(config, schema));
-      schema["m"]["s"] = "";
-      schema["m"]["s2"] = "";
-      schema["a"][0] = 0;
-      schema["a"][1] = 1;
-      config["m"]["s"] = "s";
-      config["m"]["s2"] = "s2";
-      config["a"][0] = 0;
-      config["a"][1] = 1;
-   }
-   tr.passIfNoException();
-
-   tr.test("schema check bad");
-   {
-      DynamicObject schema;
-      DynamicObject config;
-      assert(ConfigManager::isValidConfig(config, schema));
-      schema->setType(Map);
-      config->setType(Array);
-      assert(!ConfigManager::isValidConfig(config, schema));
-      config->setType(Map);
-      schema["s"] = "";
-      schema["i"] = 0;
-      config["s"] = 1;
-      config["i"] = "string";
-      assert(!ConfigManager::isValidConfig(config, schema));
-   }
-   tr.passIfNoException();
-
-   tr.test("user preferences");
-   {
-      ConfigManager cm;
-
-      // node
-      // built in or loaded defaults
-      DynamicObject nodec;
-      nodec["node"]["host"] = "localhost";
-      nodec["node"]["port"] = 19100;
-      nodec["node"]["modulePath"] = "/usr/lib/bitmunk/modules";
-      nodec["node"]["userModulePath"] = "~/.bitmunk/modules";
-      cm.addConfig(nodec);
-
-      // user
-      // loaded defaults
-      DynamicObject userc;
-      userc["node"]["port"] = 19100;
-      userc["node"]["comment"] = "My precious...";
-      cm.addConfig(userc, ConfigManager::User);
-      
-      // user makes changes during runtime
-      DynamicObject c = cm.getConfig();
-      c["node"]["port"] = 19200;
-      c["node"]["userModulePath"] = "~/.bitmunk/modules:~/.bitmunk/modules-dev";
-
-      // get the changes from defaults to current config
-      // serialize this to disk as needed
-      DynamicObject changes;
-      cm.getChanges(changes);
-
-      // check it's correct
-      DynamicObject expect;
-      expect["node"]["port"] = 19200;
-      expect["node"]["comment"] = "My precious...";
-      expect["node"]["userModulePath"] = "~/.bitmunk/modules:~/.bitmunk/modules-dev";
-      assert(changes == expect);
-   }
-   tr.passIfNoException();
-   
-   tr.ungroup();
-}
-
-class RunTests : public virtual Object, public Runnable
-{
-public:
-   /**
-    * Run automatic unit tests.
-    */
-   virtual void runAutomaticUnitTests(TestRunner& tr)
-   {
-      // db::rt tests
-      runThreadTest(tr);
-      runJobThreadPoolTest(tr);
-      runJobDispatcherTest(tr);
-      
-      // db::config tests
-      runConfigManagerTest(tr);
-      
-      // db::modest tests
-      runModestTest(tr);
-      
-      // db::util tests
-      runBase64Test(tr);
-      runCrcTest(tr);
-      runDynamicObjectTest(tr);
-      runDynoClearTest(tr);
-      runDynoConversionTest(tr);
-      runUniqueListTest(tr);
-      runStringTokenizerTest(tr);
-      runConvertTest(tr);
-      
-      // db::data tests
-      runXmlReaderTest(tr);
-      runXmlWriterTest(tr);
-      runXmlReadWriteTest(tr);
-      runXmlBindingInputStreamTest(tr);
-      runXmlBindingOutputStreamTest(tr);
-      runJsonValidTest(tr);
-      runJsonInvalidTest(tr);
-      runJsonDJDTest(tr);
-      runJsonVerifyDJDTest(tr);
-      runJsonIOStreamTest(tr);
-      
-      // db::crypto tests
-      runMessageDigestTest(tr);
-      runCipherTest(tr, "AES256");
-      runAsymmetricKeyLoadingTest(tr);
-      runDsaAsymmetricKeyCreationTest(tr);
-      runRsaAsymmetricKeyCreationTest(tr);
-      runDigitalSignatureInputStreamTest(tr);
-      runDigitalSignatureOutputStreamTest(tr);
-      runEnvelopeTest(tr);
-      runBigIntegerTest(tr);
-      runBigDecimalTest(tr);
-      
-      // db::net tests
-      runAddressResolveTest(tr);
-      runSocketTest(tr);
-      runUrlEncodeTest(tr);
-      runUrlTest(tr);
-      //runInterruptServerSocketTest(tr);
-      runHttpHeaderTest(tr);
-      
-      // db::data tests
-      runXmlHttpServerTest(tr);
-      runDynamicObjectWriterTest(tr);
-      runDynamicObjectReaderTest(tr);
-      runDynamicObjectBasicBindingTest(tr);
-      runDynamicObjectArrayBindingTest(tr);
-      runDynamicObjectMapBindingTest(tr);
-      runDynamicObjectBindingTest(tr);
-      
-      // db::sql tests
-      runSqlite3ConnectionTest(tr);
-      runSqlite3StatementTest(tr);
-      runSqlite3RowObjectTest(tr);
-      runMySqlRowObjectTest(tr);
-      
-      // db::event tests
-      runEventTest(tr);
-      runObserverDelegateTest(tr);
-      runEventControllerTest(tr);
-      
-      // db::mail tests
-      //runSmtpClientTest(tr);
-      runMailTemplateParser(tr);
-      
-      // db::io tests
-      runByteBufferTest(tr);
-      runByteArrayInputStreamTest(tr);
-      runByteArrayOutputStreamTest(tr);
-
-      assertNoException();
-   }
-
-   /**
-    * Runs interactive unit tests.
-    */
-   virtual void runInteractiveUnitTests(TestRunner& tr)
-   {
-//      runModestTest(tr);
-//      runTimeTest();
-//      runRegexTest(tr);
-//      runDateTest();
-//      runStringEqualityTest();
-//      runStringAppendCharTest();
-//      runStringCompareTest();
-//      runCipherTest(tr, "AES256");
-//      runAsymmetricKeyLoadingTest(tr);
-//      runAddressResolveTest(tr);
-//      runSslSocketTest();
-//      runServerSocketTest();
-//      runSslServerSocketTest();
-//      runTcpClientServerTest();
-//      runUdpClientServerTest();
-//      runDatagramTest();
-//      runServerConnectionTest();
-//      runServerSslConnectionTest();
-//      runServerDatagramTest();
-//      runHttpServerTest();
-//      runHttpClientGetTest();
-//      runHttpClientPostTest();
-//      runPingTest();
-//      runXmlHttpServerTest(tr);
-//      runMySqlConnectionTest();
-//      runMySqlStatementTest();
-//      runMySqlRowObjectTest(tr);
-//      runConnectionPoolTest();
-//      runDatabaseClientTest();
-//      runLoggerTest(tr);
-//      runFileTest();
-//      runSmtpClientTest(tr);
-      
-      assertNoException();
-   }
-
-   /**
-    * Runs the unit tests.
-    */
-   virtual void run()
-   {
-      TestRunner tr(true, TestRunner::Names);
-      
-      tr.group(""); // root group
-      runInteractiveUnitTests(tr);
-      runAutomaticUnitTests(tr);
-      tr.ungroup();
-      
-      assertNoException();
-      tr.done();
-   }
-};
-
-int main()
-{
-   // initialize winsock
-   #ifdef WIN32
-      WSADATA wsaData;
-      if(WSAStartup(MAKEWORD(2, 0), &wsaData) < 0)
-      {
-         cout << "ERROR! Could not initialize winsock!" << endl;
-      }
-   #endif
-   
-   RunTests runnable;
-   Thread t(&runnable);
-   t.start();
-   t.join();
-   
-   // cleanup winsock
-   #ifdef WIN32
-      WSACleanup();
-   #endif
-   
-   Exception::setLast(new Exception("Main thread exception leak test"));
-
-   #ifndef WIN32
-   // FIXME: calling Thread::exit() on windows causes a busy loop of
-   // some sort (perhaps a deadlock spin lock)
-   Thread::exit();
-   #endif
-   
-   return 0;
-}
+/*
+ * Copyright (c) 2007 Digital Bazaar, Inc.  All rights reserved.
+ */
+#include <iostream>
+#include <sstream>
+#include <openssl/ssl.h>
+#include <openssl/evp.h>
+#include <openssl/err.h>
+#include <openssl/rand.h>
+#include <openssl/engine.h>
+
+#include "db/test/Test.h"
+#include "db/test/TestRunner.h"
+#include "db/util/Base64Codec.h"
+#include "db/rt/Object.h"
+#include "db/rt/Runnable.h"
+#include "db/rt/Thread.h"
+#include "db/rt/Semaphore.h"
+#include "db/rt/System.h"
+#include "db/rt/JobDispatcher.h"
+#include "db/util/Crc16.h"
+#include "db/util/StringTools.h"
+#include "db/util/DynamicObject.h"
+#include "db/util/DynamicObjectIterator.h"
+#include "db/net/TcpSocket.h"
+#include "db/net/UdpSocket.h"
+#include "db/net/DatagramSocket.h"
+#include "db/net/Internet6Address.h"
+#include "db/net/SslSocket.h"
+#include "db/crypto/MessageDigest.h"
+#include "db/crypto/AsymmetricKeyFactory.h"
+#include "db/io/FileInputStream.h"
+#include "db/io/FileOutputStream.h"
+#include "db/io/FileList.h"
+#include "db/crypto/DigitalEnvelope.h"
+#include "db/crypto/DigitalSignatureInputStream.h"
+#include "db/crypto/DigitalSignatureOutputStream.h"
+#include "db/crypto/DefaultBlockCipher.h"
+#include "db/util/Convert.h"
+#include "db/net/Url.h"
+#include "db/util/regex/Pattern.h"
+#include "db/util/Date.h"
+#include "db/net/http/HttpHeader.h"
+#include "db/net/http/HttpRequest.h"
+#include "db/net/http/HttpResponse.h"
+#include "db/net/http/HttpConnectionServicer.h"
+#include "db/net/http/HttpRequestServicer.h"
+#include "db/net/http/HttpClient.h"
+#include "db/modest/Kernel.h"
+#include "db/net/Server.h"
+#include "db/net/NullSocketDataPresenter.h"
+#include "db/net/SslSocketDataPresenter.h"
+#include "db/net/SocketDataPresenterList.h"
+#include "db/util/StringTokenizer.h"
+#include "db/io/FilterOutputStream.h"
+#include "db/io/ByteArrayInputStream.h"
+#include "db/data/xml/XmlReader.h"
+#include "db/data/xml/XmlWriter.h"
+#include "db/data/xml/XmlBindingInputStream.h"
+#include "db/data/xml/XmlBindingOutputStream.h"
+#include "db/data/DataMappingFunctor.h"
+#include "db/data/DynamicObjectWriter.h"
+#include "db/data/DynamicObjectReader.h"
+#include "db/data/DynamicObjectBinding.h"
+#include "db/io/OStreamOutputStream.h"
+#include "db/crypto/BigDecimal.h"
+#include "db/io/ByteArrayOutputStream.h"
+#include "db/io/ByteBuffer.h"
+#include "db/io/BufferedOutputStream.h"
+#include "db/sql/Row.h"
+#include "db/sql/RowObject.h"
+#include "db/sql/sqlite3/Sqlite3Connection.h"
+#include "db/sql/sqlite3/Sqlite3ConnectionPool.h"
+#include "db/sql/mysql/MySqlConnection.h"
+#include "db/sql/mysql/MySqlConnectionPool.h"
+#include "db/sql/util/DatabaseClient.h"
+#include "db/event/Observable.h"
+#include "db/event/ObserverDelegate.h"
+#include "db/event/EventController.h"
+#include "db/logging/Logger.h"
+#include "db/logging/OutputStreamLogger.h"
+#include "db/logging/FileLogger.h"
+#include "db/util/UniqueList.h"
+#include "db/data/json/JsonWriter.h"
+#include "db/data/json/JsonReader.h"
+#include "db/data/json/JsonInputStream.h"
+#include "db/data/json/JsonOutputStream.h"
+#include "db/mail/SmtpClient.h"
+#include "db/mail/MailTemplateParser.h"
+#include "db/config/ConfigManager.h"
+
+using namespace std;
+using namespace db::test;
+using namespace db::config;
+using namespace db::crypto;
+using namespace db::event;
+using namespace db::io;
+using namespace db::modest;
+using namespace db::net;
+using namespace db::net::http;
+using namespace db::rt;
+using namespace db::util;
+using namespace db::util::regex;
+using namespace db::data;
+using namespace db::data::xml;
+using namespace db::data::json;
+using namespace db::sql::sqlite3;
+using namespace db::sql::mysql;
+using namespace db::sql::util;
+using namespace db::logging;
+
+// WTF? this is required to get static library building for unknown reason
+#include "db/io/PeekInputStream.h"
+PeekInputStream g_junk1(NULL, false);
+OperationList g_junk2;
+NullSocketDataPresenter g_junk3;
+StringTokenizer g_junk4;
+FilterOutputStream g_junk5(NULL, false);
+ByteArrayInputStream g_junk6(NULL, 0);
+IgnoreOutputStream g_junk7(NULL);
+BufferedOutputStream g_junk8(NULL, NULL, false);
+
+void runTimeTest()
+{
+   cout << "Running Time Test" << endl << endl;
+   
+   unsigned long long start = System::getCurrentMilliseconds();
+   
+   cout << "Time start=" << start << endl;
+   
+   unsigned long long end = System::getCurrentMilliseconds();
+   
+   cout << "Time end=" << end << endl;
+   
+   cout << endl << "Time Test complete." << endl;
+}
+
+class TestRunnable : public virtual Object, public Runnable
+{
+public:
+   bool mustWait;
+   
+   TestRunnable()
+   {
+      mustWait = true;
+   }
+   
+   virtual ~TestRunnable()
+   {
+   }
+   
+   virtual void run()
+   {
+      Thread* t = Thread::currentThread();
+      string name = t->getName();
+      //cout << name << ": This is a TestRunnable thread,addr=" << t << endl;
+      
+      if(name == "Thread 1")
+      {
+         //cout << "Thread 1 Waiting for interruption..." << endl;
+         InterruptedException* e = NULL;
+         
+         lock();
+         {
+            lock();
+            lock();
+            lock();
+            e = wait();
+            // thread 1 should be interrupted
+            assert(e != NULL);
+            unlock();
+            unlock();
+            unlock();
+         }
+         unlock();
+         
+//         if(Thread::interrupted())
+//         {
+//            cout << "Thread 1 Interrupted. Exception message="
+//                 << e->getMessage() << endl;
+//         }
+//         else
+//         {
+//            cout << "Thread 1 Finished." << endl;
+//         }
+      }
+      else if(name == "Thread 2")
+      {
+         //cout << "Thread 2 Finished." << endl;
+      }
+      else if(name == "Thread 3")
+      {
+         //cout << "Thread 3 Waiting for Thread 5..." << endl;
+         
+         lock();
+         lock();
+         lock();
+         {
+            //cout << "Thread 3 starting wait..." << endl;
+            while(mustWait)
+            {
+               // thread 3 should be notified, not interrupted
+               assert(wait(5000) == NULL);
+            }
+            //cout << "Thread 3 Awake!" << endl;
+         }
+         unlock();
+         unlock();
+         unlock();
+         
+//         if(Thread::interrupted())
+//         {
+//            cout << "Thread 3 Interrupted." << endl;
+//         }
+//         else
+//         {
+//            cout << "Thread 3 Finished." << endl;
+//         }         
+      }
+      else if(name == "Thread 4")
+      {
+         //cout << "Thread 4 Finished." << endl;
+      }
+      else if(name == "Thread 5")
+      {
+         //cout << "Thread 5 waking up a thread..." << endl;
+         
+         lock();
+         lock();
+         lock();
+         lock();
+         {
+            // wait for a moment
+            Thread::sleep(100);
+            mustWait = false;
+            //cout << "Thread 5 notifying a thread..." << endl;
+            notifyAll();
+            //cout << "Thread 5 notified another thread." << endl;
+         }
+         unlock();
+         unlock();
+         unlock();
+         unlock();
+         
+         //cout << "Thread 5 Finished." << endl;
+      }
+   }
+};
+
+void runThreadTest(TestRunner& tr)
+{
+   tr.test("Thread");
+   
+   //cout << "Running Thread Test" << endl << endl;
+   
+   TestRunnable r1;
+   Thread t1(&r1, "Thread 1");
+   Thread t2(&r1, "Thread 2");
+   Thread t3(&r1, "Thread 3");
+   Thread t4(&r1, "Thread 4");
+   Thread t5(&r1, "Thread 5");
+   
+   //cout << "Threads starting..." << endl;
+   
+   t1.start();
+   t2.start();
+   t3.start();
+   t4.start();
+   t5.start();
+   
+   t1.interrupt();
+   
+   t2.join();
+   t3.join();
+   t1.join();
+   t4.join();
+   t5.join();
+   
+   tr.pass();
+   
+   //cout << endl << "Thread Test complete." << endl;
+}
+
+class TestJob : public Runnable
+{
+public:
+   string mName;
+   
+   TestJob(const string& name)
+   {
+      mName = name;
+   }
+   
+   virtual ~TestJob()
+   {
+   }
+   
+   virtual void run()
+   {
+      //cout << endl << "TestJob: Running a job,name=" << mName << endl;
+      
+      if(mName == "1")
+      {
+         Thread::sleep(375);
+      }
+      else if(mName == "2")
+      {
+         Thread::sleep(125);
+      }
+      else
+      {
+         Thread::sleep(125);
+      }
+      
+      //cout << endl << "TestJob: Finished a job,name=" << mName << endl;
+   }
+};
+
+void runJobThreadPoolTest(TestRunner& tr)
+{
+   tr.test("JobThreadPool");
+   
+   Exception::clearLast();
+   
+   //cout << "Running JobThreadPool Test" << endl << endl;
+   
+   // create a job thread pool
+   JobThreadPool pool(3);
+   
+   // create jobs
+   TestJob job1("1");
+   TestJob job2("2");
+   TestJob job3("3");
+   TestJob job4("4");
+   TestJob job5("5");
+   
+   // run jobs
+   pool.runJob(job1);
+   pool.runJob(job2);
+   pool.runJob(job3);
+   pool.runJob(job4);
+   pool.runJob(job5);
+   
+   // wait
+   //cout << "Waiting for jobs to complete..." << endl;
+   Thread::sleep(1250);
+   //cout << "Finished waiting for jobs to complete." << endl;
+   
+   // terminate all jobs
+   pool.terminateAllThreads();
+   
+   tr.passIfNoException();
+   
+   //cout << endl << "JobThreadPool Test complete." << endl << endl;
+}
+
+void runJobDispatcherTest(TestRunner& tr)
+{
+   tr.test("JobDispatcher");
+   
+   Exception::clearLast();
+   
+   //cout << "Running JobDispatcher Test" << endl << endl;
+   
+   // create a job dispatcher
+   //JobDispatcher jd;
+   JobThreadPool pool(3);
+   JobDispatcher jd(&pool, false);
+   
+   // create jobs
+   TestJob job1("1");
+   TestJob job2("2");
+   TestJob job3("3");
+   TestJob job4("4");
+   TestJob job5("5");
+   TestJob job6("6");
+   
+   // queue jobs
+   jd.queueJob(job1);
+   jd.queueJob(job2);
+   jd.queueJob(job3);
+   jd.queueJob(job4);
+   jd.queueJob(job5);
+   jd.queueJob(job6);
+   
+   // start dispatching
+   jd.startDispatching();
+   
+   // wait
+   //cout << "Waiting 10 seconds for jobs to complete..." << endl;
+   Thread::sleep(1250);
+   //cout << "Finished waiting for jobs to complete." << endl;
+   
+   // stop dispatching
+   jd.stopDispatching();      
+   
+   tr.passIfNoException();
+   
+   //cout << endl << "JobDispatcher Test complete." << endl << endl;
+}
+
+class TestGuard : public OperationGuard
+{
+public:
+   virtual bool canExecuteOperation(ImmutableState* s, Operation& op)
+   {
+      bool rval = false;
+      
+      int ops = 0;
+      s->getInteger("number.of.ops", ops);
+      
+      bool loggingOut = false;
+      s->getBoolean("logging.out", loggingOut);
+      
+      rval = !loggingOut && ops < 3;
+      if(!rval)
+      {
+         //cout << "Operation must wait or cancel." << endl;
+      }
+      else
+      {
+         //cout << "Operation can run." << endl;
+      }
+      
+      return rval;
+   }
+   
+   virtual bool mustCancelOperation(ImmutableState* s, Operation& op)
+   {
+      bool loggedOut = false;
+      s->getBoolean("logged.out", loggedOut);
+      
+      if(loggedOut)
+      {
+         //cout << "Operation must cancel, user logged out." << endl;
+      }
+      else
+      {
+         //cout << "Operation can wait, user is not logged out yet." << endl;
+      }
+      
+      return loggedOut;
+   }
+};
+
+class TestStateMutator : public StateMutator
+{
+protected:
+   bool mLogout;
+public:
+   TestStateMutator(bool logout)
+   {
+      mLogout = logout;
+   }
+   
+   virtual void mutatePreExecutionState(State* s, Operation& op)
+   {
+      int ops = 0;
+      s->getInteger("number.of.ops", ops);
+      s->setInteger("number.of.ops", ++ops);
+      
+      if(mLogout)
+      {
+         s->setBoolean("logging.out", true);
+         //cout << "Logging out..." << endl;
+      }
+   }
+   
+   virtual void mutatePostExecutionState(State* s, Operation& op)
+   {
+      int ops = 0;
+      s->getInteger("number.of.ops", ops);
+      s->setInteger("number.of.ops", --ops);
+      
+      if(mLogout)
+      {
+         s->setBoolean("logged.out", true);
+         //cout << "Logged out." << endl;
+      }
+   }
+};
+
+class RunOp : public virtual Object, public Runnable
+{
+protected:
+   string mName;
+   unsigned long mTime;
+   
+public:
+   RunOp(string name, unsigned long time)
+   {
+      mName = name;
+      mTime = time;
+   }
+   
+   virtual void run()
+   {
+      //cout << "Operation running: " << mName << endl;
+      
+      lock();
+      {
+         wait(mTime);
+      }
+      unlock();
+      
+      //cout << "Operation finished: " << mName << endl;
+   }
+   
+   virtual string& toString(string& str)
+   {
+      str = mName;
+      return mName;
+   }
+};
+
+void runModestTest(TestRunner& tr)
+{
+   tr.test("Modest Engine");
+   
+   //cout << "Starting Modest test." << endl << endl;
+   Exception::clearLast();
+   
+   Kernel k;
+   
+   //cout << "Modest engine started." << endl;
+   k.getEngine()->start();
+   
+   RunOp r1("Number 1", 500);
+   RunOp r2("Number 2", 500);
+   RunOp r3("Number 3", 500);
+   RunOp r4("Number 4", 500);
+   RunOp r5("Number 5", 500);
+   RunOp rLogout("Logout", 250);
+   
+   TestStateMutator m(false);
+   TestStateMutator mLogout(true);
+   TestGuard g;
+   
+   Operation op1(r1);
+   Operation op2(r2);
+   Operation op3(r3);
+   Operation op4(r4);
+   Operation op5(r5);
+   Operation opLogout(rLogout);
+   
+   // the same guard is only added multiple times to
+   // test guard chaining
+   op1->addGuard(&g);
+   op1->addGuard(&g);
+   op1->addGuard(&g);
+   op1->addGuard(&g);
+   op2->addGuard(&g);
+   op2->addGuard(&g);
+   op2->addGuard(&g);
+   op3->addGuard(&g);
+   op4->addGuard(&g);
+   op5->addGuard(&g);
+   op5->addGuard(&g);
+   opLogout->addGuard(&g);
+   
+   op1->addStateMutator(&m);
+   op2->addStateMutator(&m);
+   op3->addStateMutator(&m);
+   op4->addStateMutator(&m);
+   op5->addStateMutator(&m);
+   opLogout->addStateMutator(&mLogout);
+   
+   k.getEngine()->queue(op1);
+   k.getEngine()->queue(op2);
+   k.getEngine()->queue(op3);
+   k.getEngine()->queue(op4);
+   k.getEngine()->queue(opLogout);
+   k.getEngine()->queue(op5);
+   
+   op1->waitFor();
+   op2->waitFor();
+   op3->waitFor();
+   op4->waitFor();
+   op5->waitFor();
+   opLogout->waitFor();
+   
+   //cout << "Operations complete." << endl;
+   
+   k.getEngine()->stop();
+   //cout << "Modest engine stopped." << endl;
+   
+   tr.passIfNoException();
+   
+   //cout << endl << "Modest test complete." << endl;
+}
+
+void runBase64Test(TestRunner& tr)
+{
+   const char* expected = "YmNkZQ==";
+
+   tr.test("Base64");
+   
+   char data[] = {'a', 'b', 'c', 'd', 'e'};
+   string encoded = Base64Codec::encode(data + 1, 4);
+   assert(encoded == expected);
+   
+   char* decoded;
+   unsigned int length;
+   Base64Codec::decode(encoded, &decoded, length);
+   
+   assert(length == 4);
+   for(unsigned int i = 0; i < length; i++)
+   {
+      assert(decoded[i] == data[i + 1]);
+   }
+   
+   string encoded2 = Base64Codec::encode(decoded, 4);
+   assertStrCmp(encoded2.c_str(), expected);
+   
+   if(decoded != NULL)
+   {
+      free(decoded);
+   }
+   
+   tr.pass();
+}
+
+void runCrcTest(TestRunner& tr)
+{
+   tr.group("CRC");
+   
+   unsigned int correctValue = 6013;
+   
+   tr.test("single value update");   
+   Crc16 crc16s;
+   crc16s.update(10);
+   crc16s.update(20);
+   crc16s.update(30);
+   crc16s.update(40);
+   crc16s.update(50);
+   crc16s.update(60);
+   crc16s.update(70);
+   crc16s.update(80);
+   assert(crc16s.getChecksum() == correctValue);
+   tr.pass();
+   
+   tr.test("array update");   
+   Crc16 crc16a;
+   char b[] = {10, 20, 30, 40, 50, 60, 70, 80};
+   crc16a.update(b, 8);
+   //cout << "CRC-16=" << crc16.getChecksum() << endl;
+   assert(crc16a.getChecksum() == correctValue);
+   tr.pass();
+
+   tr.ungroup();
+}
+
+void runConvertTest(TestRunner& tr)
+{
+   tr.test("Convert");
+   
+   // convert to hex
+   char data[] = "abcdefghiABCDEFGZXYW0123987{;}*%6,./.12`~";
+   string original(data, strlen(data));
+   
+   //cout << "test data=" << original << endl;
+   
+   string lowerHex = Convert::bytesToHex(data, strlen(data));
+   string upperHex = Convert::bytesToUpperHex(data, strlen(data));
+   
+   assertStrCmp(lowerHex.c_str(),"616263646566676869414243444546475a585957303132333938377b3b7d2a25362c2e2f2e3132607e");
+   assert(lowerHex.length() == 82);
+   assertStrCmp(upperHex.c_str(),"616263646566676869414243444546475A585957303132333938377B3B7D2A25362C2E2F2E3132607E");
+   assert(upperHex.length() == 82);
+   
+   char decoded1[lowerHex.length() / 2];
+   char decoded2[upperHex.length() / 2];
+   
+   unsigned int length1;
+   unsigned int length2;
+   Convert::hexToBytes(lowerHex.c_str(), lowerHex.length(), decoded1, length1);
+   Convert::hexToBytes(upperHex.c_str(), upperHex.length(), decoded2, length2);
+   
+   string ascii1(decoded1, length1);
+   string ascii2(decoded2, length2);
+   
+   assertStrCmp(ascii1.c_str(), data);
+   assert(length1 == strlen(data));
+   assertStrCmp(ascii2.c_str(), data);
+   assert(length2 == strlen(data));
+   
+   assert(ascii1 == ascii2);
+   assert(ascii1 == original);
+   
+   assertStrCmp(Convert::intToHex(10).c_str(), "0a");
+   assertStrCmp(Convert::intToHex(33).c_str(), "21");
+   assertStrCmp(Convert::intToHex(100).c_str(), "64");
+   assertStrCmp(Convert::intToUpperHex(10).c_str(), "0A");
+   assertStrCmp(Convert::intToUpperHex(33).c_str(), "21");
+   assertStrCmp(Convert::intToUpperHex(100).c_str(), "64");
+   assertStrCmp(Convert::intToHex(8975).c_str(), "230f");
+   assertStrCmp(Convert::intToUpperHex(8975).c_str(), "230F");
+   assertStrCmp(Convert::intToHex(65537).c_str(), "010001");
+   assertStrCmp(Convert::intToUpperHex(65537).c_str(), "010001");
+   
+   string hex = "230f";
+   assert(Convert::hexToInt(hex.c_str(), hex.length()) == 8975);
+   hex = "230F";
+   assert(Convert::hexToInt(hex.c_str(), hex.length()) == 8975);
+   hex = "230FABCD";
+   assert(Convert::hexToInt(hex.c_str(), hex.length()) == 588229581);
+   hex = "0";
+   assert(Convert::hexToInt(hex.c_str(), hex.length()) == 0);
+   
+   tr.passIfNoException();
+}
+
+void runRegexTest(TestRunner& tr)
+{
+   tr.test("Regex");
+   
+   string regex = "[a-z]{3}";
+   string str = "abc";
+   
+   assert(Pattern::match(regex.c_str(), str.c_str()));
+   
+   cout << endl << "Doing sub-match test..." << endl << endl;
+   
+   string submatches = "Look for green globs of green matter in green goo.";
+   Pattern* p = Pattern::compile("green");
+   
+   unsigned int start, end;
+   unsigned int index = 0;
+   while(p->match(submatches.c_str(), index, start, end))
+   {
+      cout << "Found match at (" << start << ", " << end << ")" << endl;
+      cout << "Match=" << submatches.substr(start, end - start) << endl;
+      index = end;
+   }
+   
+   delete p;
+   
+   cout << endl << "Doing replace all test..." << endl << endl;
+   
+   cout << "change 'green' to 'blue'" << endl;
+   cout << submatches << endl;
+   StringTools::regexReplaceAll(submatches, "green", "blue");
+   cout << submatches << endl;
+   
+   tr.passIfNoException();
+}
+
+void runDateTest()
+{
+   cout << "Starting Date test." << endl << endl;
+   
+   TimeZone gmt = TimeZone::getTimeZone("GMT");
+   TimeZone local = TimeZone::getTimeZone();
+   
+   Date d;
+   string str;
+   //d.format(str);
+   //d.format(str, "E EEEE d dd M MMMM MM yy w ww yyyy a", "java");
+   //d.format(str, "EEEE, MMMM dd yyyy hh:mm:ss a", "java");
+   //d.format(str, "EEE, MMMM dd yyyy hh:mm:ss a", "java", &local);
+   //d.format(str, "EEE, d MMM yyyy HH:mm:ss", "java", &gmt);
+   //d.format(str, "%a, %d %b %Y %H:%M:%S");
+   d.format(str, "%a, %d %b %Y %H:%M:%S", "c", &gmt);
+   //d.format(str, "%a, %d %b %Y %H:%M:%S", "c", &local);
+   
+   cout << "Current Date: " << str << endl;
+   
+   // parse date
+   Date d2;
+   d2.parse(str, "%a, %d %b %Y %H:%M:%S", "c", &gmt);
+   //d2.parse(str, "%a, %d %b %Y %H:%M:%S", "c", &local);
+   string str2;
+   d2.format(str2, "%a, %d %b %Y %H:%M:%S", "c", &gmt);
+   //d2.format(str2, "%a, %d %b %Y %H:%M:%S", "c", &local);
+   
+   cout << "Parsed Date 1: " << str2 << endl;
+   
+//   // FIXME: parser may have a problem with AM/PM
+   // parse date again
+   Date d3;
+   str = "Thu, 02 Aug 2007 10:30:00";
+   d3.parse(str, "%a, %d %b %Y %H:%M:%S", "c", &gmt);
+   string str3;
+   //d3.format(str3, "%a, %d %b %Y %H:%M:%S", "c", &gmt);
+   d3.format(str3, "%a, %d %b %Y %H:%M:%S", "c", &local);
+   
+   cout << "Parsed Date 2: " << str3 << endl;
+   
+   cout << endl << "Date test complete." << endl;
+}
+
+void runStringTokenizerTest(TestRunner& tr)
+{
+   tr.test("StringTokenizer");
+   
+   const char* str = "This is a test of the StringTokenizer class.";
+   
+   /*
+   StringTokenizer st0(str, ' ');
+   while(st0.hasNextToken())
+   {
+      cout << "token='" << st0.nextToken() << "'" << endl;
+   }
+   */
+   StringTokenizer st(str, ' ');
+   #define NT(str) \
+      do { \
+         assert(st.hasNextToken()); \
+         assertStrCmp(st.nextToken(), str); \
+      } while(0)
+   NT("This");
+   NT("is");
+   NT("a");
+   NT("test");
+   NT("of");
+   NT("the");
+   NT("StringTokenizer");
+   NT("class.");
+   assert(!st.hasNextToken());
+   #undef NT
+   
+   tr.passIfNoException();
+}
+
+void runStringEqualityTest()
+{
+   cout << "Starting string equality test." << endl << endl;
+   
+   // Note: string length doesn't appear to matter
+   string str = "blah";
+   unsigned long long start, end;
+   
+   start = System::getCurrentMilliseconds();
+   for(int i = 0; i < 1000000; i++)
+   {
+      if(str == "");
+   }
+   end = System::getCurrentMilliseconds();
+   cout << "String == \"\" time: " << (end - start) << " ms" << endl;
+   
+   start = System::getCurrentMilliseconds();
+   for(int i = 0; i < 1000000; i++)
+   {
+      if(str.length() == 0);
+   }
+   end = System::getCurrentMilliseconds();
+   cout << "String.length() == 0 time: " << (end - start) << " ms" << endl;
+   
+   // Note: test demonstrates that comparing to length is about 6 times faster
+   
+   cout << endl << "String equality test complete." << endl;
+}
+
+void runStringAppendCharTest()
+{
+   cout << "Starting string append char test." << endl << endl;
+   
+   // Note: string length doesn't appear to matter
+   string str = "blah";
+   unsigned long long start, end;
+   
+   start = System::getCurrentMilliseconds();
+   for(int i = 0; i < 1000000; i++)
+   {
+      if(str.length() == 1 && str[0] == '/');
+   }
+   end = System::getCurrentMilliseconds();
+   cout << "String.length() == 1 && str[0] == '/' time: " <<
+      (end - start) << " ms" << endl;
+   
+   start = System::getCurrentMilliseconds();
+   for(int i = 0; i < 1000000; i++)
+   {
+      if(str == "/");
+   }
+   end = System::getCurrentMilliseconds();
+   cout << "String == \"/\" time: " << (end - start) << " ms" << endl;
+   
+   start = System::getCurrentMilliseconds();
+   for(int i = 0; i < 1000000; i++)
+   {
+      if(strcmp(str.c_str(), "/") == 0);
+   }
+   end = System::getCurrentMilliseconds();
+   cout << "strcmp(String.c_str(), \"/\") == 0 time: " <<
+      (end - start) << " ms" << endl;
+   
+   string version = "HTTP/1.0";
+   start = System::getCurrentMilliseconds();
+   for(int i = 0; i < 1000000; i++)
+   {
+      if(version == "HTTP/1.0");
+   }
+   end = System::getCurrentMilliseconds();
+   cout << "String == \"HTTP/1.0\" time: " << (end - start) << " ms" << endl;
+   
+   start = System::getCurrentMilliseconds();
+   for(int i = 0; i < 1000000; i++)
+   {
+      if(strcmp(version.c_str(), "HTTP/1.0") == 0);
+   }
+   end = System::getCurrentMilliseconds();
+   cout << "strcmp(String.c_str(), \"HTTP/1.0\") == 0 time: " <<
+      (end - start) << " ms" << endl;
+   
+   start = System::getCurrentMilliseconds();
+   for(int i = 0; i < 10000; i++)
+   {
+      str.append(1, '/');
+   }
+   end = System::getCurrentMilliseconds();
+   cout << "String.append(1, '/') time: " << (end - start) << " ms" << endl;
+   
+   start = System::getCurrentMilliseconds();
+   for(int i = 0; i < 10000; i++)
+   {
+      str.append("/");
+   }
+   end = System::getCurrentMilliseconds();
+   cout << "String.append(\"/\") time: " << (end - start) << " ms" << endl;
+   
+   string space = " ";
+   start = System::getCurrentMilliseconds();
+   for(int i = 0; i < 10000; i++)
+   {
+      str.append("this" + space + "is a sentence");
+   }
+   end = System::getCurrentMilliseconds();
+   cout << "String inline append time: " << (end - start) << " ms" << endl;
+   
+   start = System::getCurrentMilliseconds();
+   for(int i = 0; i < 10000; i++)
+   {
+      str.append("this");
+      str.append(space);
+      str.append("is a sentence");
+   }
+   end = System::getCurrentMilliseconds();
+   cout << "String multiline append time: " << (end - start) << " ms" << endl;
+   
+   cout << endl << "String append char test complete." << endl;
+}
+
+void runStringCompareTest()
+{
+   cout << "Starting string compare test." << endl << endl;
+   
+   string str1 = "blah";
+   char str2[] = "blah";
+   unsigned long long start, end;
+   
+   start = System::getCurrentMilliseconds();
+   for(int i = 0; i < 1000000; i++)
+   {
+      if(str1 == "blah");
+   }
+   end = System::getCurrentMilliseconds();
+   cout << "std::string compare time: " << (end - start) << " ms" << endl;
+   
+   start = System::getCurrentMilliseconds();
+   for(int i = 0; i < 1000000; i++)
+   {
+      if(strcmp(str2, "blah") == 0);
+   }
+   end = System::getCurrentMilliseconds();
+   cout << "char* compare time: " << (end - start) << " ms" << endl;
+   
+   cout << endl << "String compare test complete." << endl;
+}
+
+void runDynamicObjectTest(TestRunner& tr)
+{
+   tr.test("DynamicObject");
+   
+   DynamicObject dyno1;
+   dyno1["id"] = 2;
+   dyno1["username"] = "testuser1000";
+   dyno1["somearray"][0] = "item1";
+   dyno1["somearray"][1] = "item2";
+   dyno1["somearray"][2] = "item3";
+   
+   DynamicObject dyno2;
+   dyno2["street"] = "1700 Kraft Dr.";
+   dyno2["zip"] = "24060";
+   
+   dyno1["address"] = dyno2;
+   
+   assert(dyno1["id"]->getInt32() == 2);
+   assertStrCmp(dyno1["username"]->getString(), "testuser1000");
+   
+   assertStrCmp(dyno1["somearray"][0]->getString(), "item1");
+   assertStrCmp(dyno1["somearray"][1]->getString(), "item2");
+   assertStrCmp(dyno1["somearray"][2]->getString(), "item3");
+   
+   DynamicObject dyno3 = dyno1["address"];
+   assertStrCmp(dyno3["street"]->getString(), "1700 Kraft Dr.");
+   assertStrCmp(dyno3["zip"]->getString(), "24060");
+   
+   DynamicObject dyno4;
+   dyno4["whatever"] = "test";
+   dyno4["someboolean"] = true;
+   assert(dyno4["someboolean"]->getBoolean());
+   dyno1["somearray"][3] = dyno4;
+   
+   dyno1["something"]["strange"] = "tinypayload";
+   assertStrCmp(dyno1["something"]["strange"]->getString(), "tinypayload");
+   
+   DynamicObject dyno5;
+   dyno5[0] = "mustard";
+   dyno5[1] = "ketchup";
+   dyno5[2] = "pickles";
+   
+   int count = 0;
+   DynamicObjectIterator i = dyno5.getIterator();
+   while(i->hasNext())
+   {
+      DynamicObject next = i->next();
+      
+      if(count == 0)
+      {
+         assertStrCmp(next->getString(), "mustard");
+      }
+      else if(count == 1)
+      {
+         assertStrCmp(next->getString(), "ketchup");
+      }
+      else if(count == 2)
+      {
+         assertStrCmp(next->getString(), "pickles");
+      }
+      
+      count++;
+   }
+   
+   DynamicObject dyno6;
+   dyno6["eggs"] = "bacon";
+   dyno6["milk"] = "yum";
+   assertStrCmp(dyno6->removeMember("milk")->getString(), "yum");
+   count = 0;
+   i = dyno6.getIterator();
+   while(i->hasNext())
+   {
+      DynamicObject next = i->next();
+      assertStrCmp(i->getName(), "eggs");
+      assertStrCmp(next->getString(), "bacon");
+      count++;
+   }
+   
+   assert(count == 1);
+   
+   // test clone
+   dyno1["dyno5"] = dyno5;
+   dyno1["dyno6"] = dyno6;
+   dyno1["clone"] = dyno1.clone();
+   
+   DynamicObject clone = dyno1.clone();
+   assert(dyno1 == clone);
+   
+   // test subset
+   clone["mrmessy"] = "weirdguy";
+   assert(dyno1.isSubset(clone));
+   
+   // test print out code
+   //cout << endl;
+   //dumpDynamicObject(dyno1);
+   
+   tr.pass();
+}
+
+void runDynoClearTest(TestRunner& tr)
+{
+   tr.test("DynamicObject clear");
+   
+   DynamicObject d;
+   
+   d = "x";
+   assert(d->getType() == String);
+   d->clear();
+   assert(d->getType() == String);
+   assertStrCmp(d->getString(), "");
+   
+   d = (int)1;
+   assert(d->getType() == Int32);
+   d->clear();
+   assert(d->getType() == Int32);
+   assert(d->getInt32() == 0);
+   
+   d = (unsigned int)1;
+   assert(d->getType() == UInt32);
+   d->clear();
+   assert(d->getType() == UInt32);
+   assert(d->getBoolean() == false);
+   
+   d = (long long)1;
+   assert(d->getType() == Int64);
+   d->clear();
+   assert(d->getType() == Int64);
+   assert(d->getInt64() == 0);
+   
+   d = (unsigned long long)1;
+   d->clear();
+   assert(d->getType() == UInt64);
+   assert(d->getUInt64() == 0);
+   
+   d = (double)1.0;
+   d->clear();
+   assert(d->getType() == Double);
+   assert(d->getDouble() == 0.0);
+   
+   d["x"] = 0;
+   d->clear();
+   assert(d->getType() == Map);
+   assert(d->length() == 0);
+   
+   d[0] = 0;
+   d->clear();
+   assert(d->getType() == Array);
+   assert(d->length() == 0);
+   
+   tr.passIfNoException();
+}
+
+void runDynoConversionTest(TestRunner& tr)
+{
+   tr.test("DynamicObject conversion");
+   
+   DynamicObject d;
+   d["int"] = 2;
+   d["-int"] = -2;
+   d["str"] = "hello";
+   d["true"] = "true";
+   d["false"] = "false";
+   
+   string s;
+   s.clear();
+   d["int"]->toString(s);
+   assertStrCmp(s.c_str(), "2");
+
+   s.clear();
+   d["-int"]->toString(s);
+   assertStrCmp(s.c_str(), "-2");
+
+   s.clear();
+   d["str"]->toString(s);
+   assertStrCmp(s.c_str(), "hello");
+
+   s.clear();
+   d["true"]->toString(s);
+   assertStrCmp(s.c_str(), "true");
+
+   s.clear();
+   d["false"]->toString(s);
+   assertStrCmp(s.c_str(), "false");
+   
+   tr.pass();
+}
+
+void runJsonValidTest(TestRunner& tr)
+{
+   tr.group("JSON (Valid)");
+   
+   JsonWriter jw;
+   JsonReader jr;
+   OStreamOutputStream os(&cout);
+   
+   const char* tests[] = {
+      "{}",
+      "[]",
+      " []",
+      "[] ",
+      " [] ",
+      " [ ] ",
+      "[true]",
+      "[false]",
+      "[null]",
+      "[ true]",
+      "[true ]",
+      "[ true ]",
+      "[true, true]",
+      "[true , true]",
+      "[ true , true ]",
+      "[0]",
+      "[-0]",
+      "[0.0]",
+      "[-0.0]",
+      "[0.0e0]",
+      "[0.0e+0]",
+      "[0.0e-0]",
+      "[1.0]",
+      "[-1.0]",
+      "[1.1]",
+      "[-1.1]",
+      "[0,true]",
+      "[[]]",
+      "[[{}]]",
+      "[[],[]]",
+      "[[0]]",
+      "[\"\"]",
+      "[\"s\"]",
+      "{\"k\":\"v\"}",
+      "{\"k1\":1, \"k2\":2}",
+      "{\"k\":[]}",
+      "{\"k\":{}}",
+      "[\" \\\" \\\\ \\/ \\b \\f \\n \\r \\t\"]",
+      "{\"k\":true}",
+      "{\"k\":0}",
+      "{\"k\":10}",
+      "{\"k\":-10}",
+      "{\"k\":0.0e+0}",
+      "{\"k\":\"v\",\"k2\":true,\"k3\":1000,\"k4\":\"v\"}",
+      "[\"\\u0020\"]",
+      "[\"\xc3\x84 \xc3\xa4 \xc3\x96 \xc3\xb6 \xc3\x9c \xc3\xbc \xc3\x9f\"]",
+      NULL
+   };
+
+   // FIXME add: unicode escapes, raw unicode
+   tr.warning("Add JSON tests for: unicode escapes, raw unicode");
+
+   for(int i = 0; tests[i] != NULL; i++)
+   {
+      char msg[50];
+      snprintf(msg, 50, "Parse #%d", i);
+      tr.test(msg);
+      
+      DynamicObject d;
+      const char* s = tests[i];
+      //cout << s << endl;
+      ByteArrayInputStream is(s, strlen(s));
+      jr.start(d);
+      assertNoException();
+      jr.read(&is);
+      assertNoException();
+      jr.finish();
+      assertNoException();
+      //cout << s << endl;
+      //dumpDynamicObject(d);
+      
+      tr.passIfNoException();
+   }
+   
+   tr.ungroup();
+}
+
+void runJsonInvalidTest(TestRunner& tr)
+{
+   tr.group("JSON (Invalid)");
+   
+   JsonWriter jw;
+   JsonReader jr;
+   OStreamOutputStream os(&cout);
+   
+   const char* tests[] = {
+      "",
+      " ",
+      "{",
+      "}",
+      "[",
+      "]",
+      "{}{",
+      "[][",
+      "[tru]",
+      "[junk]",
+      "[true,]",
+      "[true, ]",
+      "[,true]",
+      "[ ,true]",
+      "[0.]",
+      "[0.0e]",
+      "[0.0e+]",
+      "[0.0e-]",
+      "[\"\0\"]",
+      "[\"\\z\"]",
+      "[\"\0\"]",
+      "{\"k\":}",
+      "{:\"v\"}",
+      "{\"k\":1,}",
+      "{,\"k\":1}",
+      "{null:0}",
+      "[\"\n\"]",
+      "[\"\t\"]",
+      NULL
+   };
+
+   for(int i = 0; tests[i] != NULL; i++)
+   {
+      char msg[50];
+      snprintf(msg, 50, "Parse #%d", i);
+      tr.test(msg);
+
+      DynamicObject d;
+      const char* s = tests[i];
+      //cout << s << endl;
+      ByteArrayInputStream is(s, strlen(s));
+      jr.start(d);
+      assertNoException();
+      jr.read(&is);
+      jr.finish();
+      assertException();
+      Exception::clearLast();
+      //jw.write(d, &os);
+      //cout << endl;
+      
+      tr.passIfNoException();
+   }
+   
+   tr.ungroup();
+}
+
+void runJsonDJDTest(TestRunner& tr)
+{
+   tr.group("JSON (Dyno->JSON->Dyno)");
+   
+   DynamicObject dyno0;
+   dyno0["email"] = "example@example.com";
+   dyno0["AIM"] = "example";
+
+   DynamicObject dyno1;
+   dyno1["id"] = 2;
+   dyno1["-id"] = -2;
+   dyno1["floats"][0] = 0.0;
+   dyno1["floats"][1] = -0.0;
+   dyno1["floats"][2] = 1.0;
+   dyno1["floats"][3] = -1.0;
+   dyno1["floats"][4] = 1.23456789;
+   dyno1["floats"][5] = -1.23456789;
+   dyno1["username"] = "testuser1000";
+   dyno1["l33t"] = true;
+   dyno1["luser"] = false;
+   dyno1["somearray"][0] = "item1";
+   dyno1["somearray"][1] = "item2";
+   dyno1["somearray"][2] = "item3";
+   dyno1["somearray"][3] = dyno0;
+   dyno1["contact"] = dyno0;
+   
+   JsonWriter jw;
+   JsonReader jr;
+   OStreamOutputStream os(&cout);
+   
+   DynamicObject* dynos[] = {
+      &dyno0,
+      &dyno1,
+      NULL
+   };
+   
+   for(int i = 0; dynos[i] != NULL; i++)
+   {
+      char msg[50];
+      snprintf(msg, 50, "Verify #%d", i);
+      tr.test(msg);
+
+      DynamicObject d = *dynos[i];
+
+      ByteBuffer b;
+      ByteArrayOutputStream bbos(&b);
+      
+      jw.setCompact(true);
+      //jw.write(dyno1, &os);
+      jw.write(d, &bbos);
+      assertNoException();
+      b.clear();
+      assertNoException();
+      
+      jw.setCompact(false);
+      jw.setIndentation(0, 3);
+      //jw.write(d, &os);
+      jw.write(d, &bbos);
+      ByteArrayInputStream is(b.data(), b.length());
+      DynamicObject dr;
+      jr.start(dr);
+      assertNoException();
+      jr.read(&is);
+      assertNoException();
+      jr.finish();
+      assertNoException();
+      //jw.write(dr, &os);
+      assertNoException();
+      b.clear();
+
+      tr.passIfNoException();
+   }
+   
+   tr.ungroup();
+}
+
+void runJsonVerifyDJDTest(TestRunner& tr)
+{
+   tr.group("JSON (Verify Dyno->JSON->Dyno)");
+   
+   JsonWriter jw;
+   JsonReader jr;
+   OStreamOutputStream os(&cout);
+   
+   int tdcount = 0;
+   DynamicObject td;
+   td[tdcount  ]["dyno"]->setType(Map);
+   td[tdcount++]["JSON"] = "{}";
+   td[tdcount  ]["dyno"]->setType(Array);
+   td[tdcount++]["JSON"] = "[]";
+   td[tdcount  ]["dyno"][0] = true;
+   td[tdcount++]["JSON"] = "[true]";
+   td[tdcount  ]["dyno"]["k"] = "v";
+   td[tdcount++]["JSON"] = "{\"k\":\"v\"}";
+   td[tdcount  ]["dyno"][0] = 0;
+   td[tdcount++]["JSON"] = "[0]";
+   td[tdcount  ]["dyno"][0] = "\n";
+   td[tdcount++]["JSON"] = "[\"\\n\"]";
+   td[tdcount  ]["dyno"][0] = td[0]["dyno"];
+   td[tdcount++]["JSON"] = "[{}]";
+   td[tdcount  ]["dyno"][0] = -1;
+   td[tdcount++]["JSON"] = "[-1]";
+   td[tdcount  ]["dyno"][0] = DynamicObject(NULL);
+   td[tdcount++]["JSON"] = "[null]";
+   td[tdcount  ]["dyno"]["k"] = 0;
+   td[tdcount++]["JSON"] = "{\"k\":0}";
+   td[tdcount  ]["dyno"]["k"] = 10;
+   td[tdcount++]["JSON"] = "{\"k\":10}";
+   td[tdcount  ]["dyno"]["k"] = -10;
+   td[tdcount++]["JSON"] = "{\"k\":-10}";
+   td[tdcount  ]["dyno"][0] = "\x01";
+   td[tdcount++]["JSON"] = "[\"\\u0001\"]";
+   // test if UTF-16 C escapes translate into a UTF-8 JSON string
+   td[tdcount  ]["dyno"][0] =
+      "\u040e \u045e \u0404 \u0454 \u0490 \u0491";
+   td[tdcount++]["JSON"] =
+      "[\"\xd0\x8e \xd1\x9e \xd0\x84 \xd1\x94 \xd2\x90 \xd2\x91\"]";
+   
+   for(int i = 0; i < tdcount; i++)
+   {
+      char msg[50];
+      snprintf(msg, 50, "Verify #%d", i);
+      tr.test(msg);
+      
+      DynamicObject d = td[i]["dyno"];
+      const char* s = td[i]["JSON"]->getString();
+
+      ByteBuffer b;
+      ByteArrayOutputStream bbos(&b);
+      
+      jw.setCompact(true);
+      //jw.write(d, &os);
+      assertNoException();
+      jw.write(d, &bbos);
+      assertNoException();
+      
+      // Verify written string
+      assert(strlen(s) == (unsigned int)b.length());
+      assert(strncmp(s, b.data(), b.length()) == 0);
+      
+      ByteArrayInputStream is(b.data(), b.length());
+      DynamicObject dr;
+      jr.start(dr);
+      assertNoException();
+      jr.read(&is);
+      assertNoException();
+      jr.finish();
+      assertNoException();
+      //jw.write(dr, &os);
+      assertNoException();
+      b.clear();
+      
+      assert(d == dr);
+      
+      tr.passIfNoException();
+   }
+   
+   tr.ungroup();
+}
+
+void runJsonIOStreamTest(TestRunner& tr)
+{
+   tr.group("JSON I/O");
+   
+   tr.test("Input");
+   /*
+   DynamicObject di;
+   di["title"] = "My Stuff";
+   di["public"] = true;
+   di["stuff"][0] = "item 1";
+   di["stuff"][1] = "item 2";
+   JsonInputStream jis(di);
+   jis.setCompact(true);
+   ostreamstring oss;
+   OStreamOutputStream os(&oss);
+   jis.read(oss);
+   */
+   tr.passIfNoException();
+   
+   tr.test("Output");
+   tr.passIfNoException();
+
+   tr.warning("Fix JSON IO Stream test");
+   
+   tr.ungroup();
+}
+
+void runByteBufferTest(TestRunner& tr)
+{
+   tr.test("ByteBuffer");
+   
+   ByteBuffer b;
+   
+   const char* chicken = "chicken";
+   const char* t = "T ";
+   const char* hate = "hate ";
+   b.free();
+   b.put(t, strlen(t), true);
+   b.put(hate, strlen(hate), true);
+   b.put(chicken, strlen(chicken), true);
+   b.put("", 1, true);
+   
+   // FIXME: this test should be more comprehensive
+  
+   assertStrCmp(b.data(), "T hate chicken");
+   
+   // this should result in printing out "T hate chicken" still
+   b.allocateSpace(10, true);
+   sprintf(b.data() + b.length(), " always");
+   char temp[100];
+   strncpy(temp, b.data(), b.length());
+   memset(temp + b.length(), 0, 1);
+   assertStrCmp(temp, "T hate chicken");
+   
+   // this should now result in printing out "T hate chicken always"
+   sprintf(b.data() + b.length() - 1, " always");
+   b.extend(7);
+   strncpy(temp, b.data(), b.length());
+   memset(temp + b.length(), 0, 1);
+   assertStrCmp(temp, "T hate chicken always");
+   
+   tr.passIfNoException();
+}
+
+void runByteArrayInputStreamTest(TestRunner& tr)
+{
+   tr.test("ByteArrayInputStream");
+   
+   char html[] = "<html>505 HTTP Version Not Supported</html>";
+   ByteArrayInputStream is(html, 43);
+   
+   char b[10];
+   int numBytes;
+   string str;
+   while((numBytes = is.read(b, 9)) > 0)
+   {
+      memset(b + numBytes, 0, 1);
+      str.append(b);
+   }
+   
+   assertStrCmp(str.c_str(), html);
+   
+   tr.passIfNoException();
+}
+
+void runByteArrayOutputStreamTest(TestRunner& tr)
+{
+   tr.test("ByteArrayOutputStream");
+   
+   ByteBuffer b;
+   
+   ByteArrayOutputStream baos1(&b);
+   const char* sentence = "This is a sentence.";
+   baos1.write(sentence, strlen(sentence) + 1);
+   
+   assertStrCmp(b.data(), sentence);
+   
+   const char* t = "T ";
+   const char* hate = "hate ";
+   const char* chicken = "chicken";
+   b.clear();
+   b.put(t, strlen(t), true);
+   b.put(hate, strlen(hate), true);
+   b.put(chicken, strlen(chicken), true);
+   b.put("", 1, true);
+   
+   assertStrCmp(b.data(), "T hate chicken");
+   
+   // trim null-terminator
+   b.trim(1);
+   
+   // false = turn off resizing buffer
+   int length = strlen(sentence) + 1;
+   ByteArrayOutputStream baos2(&b, false);
+   tr.warning("Add BAOS exception check");
+   if(!baos2.write(sentence, length))
+   {
+      IOException* e = (IOException*)Exception::getLast();
+      //cout << "Exception Caught=" << e->getMessage() << endl;
+      //cout << "Written bytes=" << e->getUsedBytes() << endl;
+      //cout << "Unwritten bytes=" << e->getUnusedBytes() << endl;
+      //cout << "Turning on resize and finishing write..." << endl;
+      
+      // turn on resize
+      baos2.setResize(true);
+      
+      // write remaining bytes
+      baos2.write(sentence + e->getUsedBytes(), e->getUnusedBytes());
+      
+      // clear exception
+      Exception::clearLast();
+   }
+   
+   assertStrCmp(b.data(), "T hate chickenThis is a sentence.");
+   
+   tr.passIfNoException();
+}
+
+void runMessageDigestTest(TestRunner& tr)
+{
+   tr.test("MessageDigest");
+   
+   // correct values
+   string correctMd5 = "78eebfd9d42958e3f31244f116ab7bbe";
+   string correctSha1 = "5f24f4d6499fd2d44df6c6e94be8b14a796c071d";   
+   
+   MessageDigest testMd5("MD5");
+   testMd5.update("THIS ");
+   testMd5.update("IS A");
+   testMd5.update(" MESSAGE");
+   string digestMd5 = testMd5.getDigest();
+   
+   //cout << "MD5 Digest=" << digestMd5 << endl;
+   assert(digestMd5 == correctMd5);
+   
+   MessageDigest testSha1("SHA1");
+   testSha1.update("THIS IS A MESSAGE");
+   string digestSha1 = testSha1.getDigest();
+   
+   //cout << "SHA-1 Digest=" << digestSha1 << endl;
+   assert(digestSha1 == correctSha1);
+   
+   tr.pass();
+}
+
+
+void runCipherTest(TestRunner& tr, const char* algorithm)
+{
+   tr.group("Cipher");
+   
+   // include crypto error strings
+   ERR_load_crypto_strings();
+   
+   // add all algorithms
+   OpenSSL_add_all_algorithms();
+   
+   // seed PRNG
+   //RAND_load_file("/dev/urandom", 1024);
+   
+   tr.test(algorithm);
+   {
+      // create a secret message
+      char message[] = "I'll never teelllll!";
+      int length = strlen(message);
+      
+      // get a default block cipher
+      DefaultBlockCipher cipher;
+      
+      // generate a new key and start encryption
+      SymmetricKey* key = NULL;
+      cipher.startEncrypting(algorithm, &key);
+      assert(key != NULL);
+      
+      // update encryption
+      char output[2048];
+      int outLength;
+      int totalOut = 0;
+      cipher.update(message, length, output, outLength);
+      totalOut += outLength;
+      
+      // finish encryption
+      cipher.finish(output + outLength, outLength);
+      totalOut += outLength;
+      
+      // start decryption
+      cipher.startDecrypting(key);
+      
+      // update decryption
+      char input[2048];
+      int inLength;
+      int totalIn = 0;
+      cipher.update(output, totalOut, input, inLength);
+      totalIn += inLength;
+      
+      // finish decryption
+      cipher.finish(input + inLength, inLength);
+      totalIn += inLength;
+      
+      // cleanup key
+      delete key;
+      
+      // check the decrypted message
+      string result(input, totalIn);
+      assert(strcmp(message, result.c_str()) == 0);
+   }
+   tr.passIfNoException();
+   
+   // do byte buffer test
+   string alg = algorithm;
+   alg.append("+ByteBuffer");
+   tr.test(alg.c_str());
+   {
+      // create a secret message
+      char message[] = "I'll never teelllll!";
+      int length = strlen(message);
+      
+      // get a default block cipher
+      DefaultBlockCipher cipher;
+      
+      // generate a new key and start encryption
+      SymmetricKey* key = NULL;
+      cipher.startEncrypting(algorithm, &key);
+      assert(key != NULL);
+      
+      // update and finish encryption
+      ByteBuffer output;
+      cipher.update(message, length, &output, true);
+      cipher.finish(&output, true);
+      
+      // do decryption
+      ByteBuffer input;
+      cipher.startDecrypting(key);
+      cipher.update(output.data(), output.length(), &input, true);
+      cipher.finish(&input, true);
+      
+      // cleanup key
+      delete key;
+      
+      // check the decrypted message
+      string result(input.data(), input.length());
+      assert(strcmp(message, result.c_str()) == 0);
+   }
+   tr.passIfNoException();
+   
+   // clean up crypto strings
+   EVP_cleanup();
+   
+   tr.ungroup();
+}
+
+void runAsymmetricKeyLoadingTest(TestRunner& tr)
+{
+   tr.test("Asymmetric Key Loading");
+   
+   // include crypto error strings
+   ERR_load_crypto_strings();
+   
+   // add all algorithms
+   OpenSSL_add_all_algorithms();
+   
+   // seed PRNG
+   //RAND_load_file("/dev/urandom", 1024);
+   
+   // get an asymmetric key factory
+   AsymmetricKeyFactory factory;
+   
+   // create a new key pair
+   PrivateKey* privateKey;
+   PublicKey* publicKey;
+   factory.createKeyPair("RSA", &privateKey, &publicKey);
+   
+   assert(privateKey != NULL);
+   assert(publicKey != NULL);
+   
+   // write keys to PEMs
+   string privatePem = factory.writePrivateKeyToPem(privateKey, "password");
+   string publicPem = factory.writePublicKeyToPem(publicKey);   
+   
+   // cleanup keys
+   delete privateKey;
+   delete publicKey;
+   privateKey = NULL;
+   publicKey = NULL;
+   
+   // load the private key from PEM
+   privateKey = factory.loadPrivateKeyFromPem(
+      privatePem.c_str(), privatePem.length(), "password");
+   
+   // load the public key from PEM
+   publicKey = factory.loadPublicKeyFromPem(
+      publicPem.c_str(), publicPem.length());
+   
+   assert(privateKey != NULL);
+   assert(publicKey != NULL);
+   
+   // sign some data
+   char data[] = {1,2,3,4,5,6,7,8};
+   DigitalSignature* ds1 = privateKey->createSignature();
+   ds1->update(data, 8);
+   
+   // get the signature
+   char sig[ds1->getValueLength()];
+   unsigned int length;
+   ds1->getValue(sig, length);
+   delete ds1;
+   
+   // verify the signature
+   DigitalSignature* ds2 = publicKey->createSignature();
+   ds2->update(data, 8);
+   bool verified = ds2->verify(sig, length);
+   delete ds2;
+   
+   assert(verified);
+   
+   // cleanup keys
+   delete privateKey;
+   delete publicKey;
+   
+   // clean up crypto strings
+   EVP_cleanup();
+
+   tr.passIfNoException();
+}
+
+void runDsaAsymmetricKeyCreationTest(TestRunner& tr)
+{
+   tr.test("DSA Asymmetric Key Creation");
+   
+   // include crypto error strings
+   ERR_load_crypto_strings();
+   
+   // add all algorithms
+   OpenSSL_add_all_algorithms();
+   
+   // seed PRNG
+   //RAND_load_file("/dev/urandom", 1024);
+   
+   // get an asymmetric key factory
+   AsymmetricKeyFactory factory;
+   
+   // create a new key pair
+   PrivateKey* privateKey;
+   PublicKey* publicKey;
+   factory.createKeyPair("DSA", &privateKey, &publicKey);
+   
+   assert(privateKey != NULL);
+   assert(publicKey != NULL);
+   
+   // test copy constructors
+   PrivateKey prvKey(*privateKey);
+   PublicKey pubKey(*publicKey);
+   
+   // cleanup private key
+   if(privateKey != NULL)
+   {
+      delete privateKey;
+   }
+   
+   // cleanup public key
+   if(publicKey != NULL)
+   {
+      delete publicKey;
+   }
+   
+   privateKey = &prvKey;
+   publicKey = &pubKey;
+   
+   assertStrCmp(privateKey->getAlgorithm(), "DSA");
+   assertStrCmp(publicKey->getAlgorithm(), "DSA");
+   
+   // sign some data
+   char data[] = {1,2,3,4,5,6,7,8};
+   DigitalSignature* ds1 = privateKey->createSignature();
+   ds1->update(data, 8);
+   
+   // get the signature
+   char sig[ds1->getValueLength()];
+   unsigned int length;
+   ds1->getValue(sig, length);
+   delete ds1;
+   
+   // verify the signature
+   DigitalSignature* ds2 = publicKey->createSignature();
+   ds2->update(data, 8);
+   bool verified = ds2->verify(sig, length);
+   delete ds2;
+   
+   assert(verified);
+   if(verified)
+   
+   string outPrivatePem =
+      factory.writePrivateKeyToPem(privateKey, "password");
+   string outPublicPem =
+      factory.writePublicKeyToPem(publicKey);
+   
+   //cout << "Written Private Key PEM=" << endl << outPrivatePem << endl;
+   //cout << "Written Public Key PEM=" << endl << outPublicPem << endl;
+   
+   // clean up crypto strings
+   EVP_cleanup();
+
+   tr.passIfNoException();
+}
+
+void runRsaAsymmetricKeyCreationTest(TestRunner& tr)
+{
+   tr.test("RSA Asymmetric Key Creation");
+   
+   // include crypto error strings
+   ERR_load_crypto_strings();
+   
+   // add all algorithms
+   OpenSSL_add_all_algorithms();
+   
+   // seed PRNG
+   //RAND_load_file("/dev/urandom", 1024);
+   
+   // get an asymmetric key factory
+   AsymmetricKeyFactory factory;
+   
+   // create a new key pair
+   PrivateKey* privateKey;
+   PublicKey* publicKey;
+   factory.createKeyPair("RSA", &privateKey, &publicKey);
+   
+   assert(privateKey != NULL);
+   assert(publicKey != NULL);
+   
+   // test copy constructors
+   PrivateKey prvKey(*privateKey);
+   PublicKey pubKey(*publicKey);
+   
+   // cleanup private key
+   if(privateKey != NULL)
+   {
+      delete privateKey;
+   }
+   
+   // cleanup public key
+   if(publicKey != NULL)
+   {
+      delete publicKey;
+   }
+   
+   privateKey = &prvKey;
+   publicKey = &pubKey;
+   
+   assertStrCmp(privateKey->getAlgorithm(), "RSA");
+   assertStrCmp(publicKey->getAlgorithm(), "RSA");
+   
+   // sign some data
+   char data[] = {1,2,3,4,5,6,7,8};
+   DigitalSignature* ds1 = privateKey->createSignature();
+   ds1->update(data, 8);
+   
+   // get the signature
+   char sig[ds1->getValueLength()];
+   unsigned int length;
+   ds1->getValue(sig, length);
+   delete ds1;
+   
+   // verify the signature
+   DigitalSignature* ds2 = publicKey->createSignature();
+   ds2->update(data, 8);
+   bool verified = ds2->verify(sig, length);
+   delete ds2;
+   
+   assert(verified);
+   
+   string outPrivatePem =
+      factory.writePrivateKeyToPem(privateKey, "password");
+   string outPublicPem =
+      factory.writePublicKeyToPem(publicKey);
+   
+   //cout << "Written Private Key PEM=" << endl << outPrivatePem << endl;
+   //cout << "Written Public Key PEM=" << endl << outPublicPem << endl;
+   
+   // clean up crypto strings
+   EVP_cleanup();
+
+   tr.passIfNoException();
+}
+
+void runDigitalSignatureInputStreamTest(TestRunner& tr)
+{
+   tr.test("DigitalSignatureInputStream");
+   
+   // include crypto error strings
+   ERR_load_crypto_strings();
+   
+   // add all algorithms
+   OpenSSL_add_all_algorithms();
+   
+   // seed PRNG
+   //RAND_load_file("/dev/urandom", 1024);
+   
+   // get an asymmetric key factory
+   AsymmetricKeyFactory factory;
+   
+   // create a new key pair
+   PrivateKey* privateKey;
+   PublicKey* publicKey;
+   factory.createKeyPair("RSA", &privateKey, &publicKey);
+   
+   assert(privateKey != NULL);
+   assert(publicKey != NULL);
+   
+   if(privateKey != NULL && publicKey != NULL)
+   {
+      assertStrCmp(privateKey->getAlgorithm(), "RSA");
+      assertStrCmp(publicKey->getAlgorithm(), "RSA");
+      
+      // sign some data
+      char data[] = {1,2,3,4,5,6,7,8};
+      DigitalSignature* ds1 = privateKey->createSignature();
+      
+      char dummy[8];
+      ByteArrayInputStream bais(data, 8);
+      DigitalSignatureInputStream dsos1(ds1, &bais, false);
+      dsos1.read(dummy, 8);
+      
+      // get the signature
+      char sig[ds1->getValueLength()];
+      unsigned int length;
+      ds1->getValue(sig, length);
+      delete ds1;
+      
+      // verify the signature
+      DigitalSignature* ds2 = publicKey->createSignature();
+      bais.setByteArray(data, 8);
+      DigitalSignatureInputStream dsos2(ds2, &bais, false);
+      dsos2.read(dummy, 8);
+      bool verified = ds2->verify(sig, length);
+      delete ds2;
+      
+      assert(verified);
+      
+      string outPrivatePem =
+         factory.writePrivateKeyToPem(privateKey, "password");
+      string outPublicPem =
+         factory.writePublicKeyToPem(publicKey);
+      
+      //cout << "Written Private Key PEM=" << endl << outPrivatePem << endl;
+      //cout << "Written Public Key PEM=" << endl << outPublicPem << endl;
+   }
+   
+   // cleanup private key
+   if(privateKey != NULL)
+   {
+      delete privateKey;
+   }
+   
+   // cleanup public key
+   if(publicKey != NULL)
+   {
+      delete publicKey;
+   }
+   
+   // clean up crypto strings
+   EVP_cleanup();
+
+   tr.passIfNoException();
+}
+
+void runDigitalSignatureOutputStreamTest(TestRunner& tr)
+{
+   tr.test("DigitalSignatureOutputStream");
+   
+   // include crypto error strings
+   ERR_load_crypto_strings();
+   
+   // add all algorithms
+   OpenSSL_add_all_algorithms();
+   
+   // seed PRNG
+   //RAND_load_file("/dev/urandom", 1024);
+   
+   // get an asymmetric key factory
+   AsymmetricKeyFactory factory;
+   
+   // create a new key pair
+   PrivateKey* privateKey;
+   PublicKey* publicKey;
+   factory.createKeyPair("RSA", &privateKey, &publicKey);
+   
+   assert(privateKey != NULL);
+   assert(publicKey != NULL);
+   
+   if(privateKey != NULL && publicKey != NULL)
+   {
+      assertStrCmp(privateKey->getAlgorithm(), "RSA");
+      assertStrCmp(publicKey->getAlgorithm(), "RSA");
+      
+      // sign some data
+      char data[] = {1,2,3,4,5,6,7,8};
+      DigitalSignature* ds1 = privateKey->createSignature();
+      
+      ostringstream oss;
+      OStreamOutputStream osos(&oss);
+      DigitalSignatureOutputStream dsos1(ds1, &osos, false);
+      dsos1.write(data, 8);
+      
+      // get the signature
+      char sig[ds1->getValueLength()];
+      unsigned int length;
+      ds1->getValue(sig, length);
+      delete ds1;
+      
+      // verify the signature
+      DigitalSignature* ds2 = publicKey->createSignature();
+      DigitalSignatureOutputStream dsos2(ds2, &osos, false);
+      dsos2.write(data, 8);
+      bool verified = ds2->verify(sig, length);
+      delete ds2;
+      
+      assert(verified);
+      
+      string outPrivatePem =
+         factory.writePrivateKeyToPem(privateKey, "password");
+      string outPublicPem =
+         factory.writePublicKeyToPem(publicKey);
+      
+      //cout << "Written Private Key PEM=" << endl << outPrivatePem << endl;
+      //cout << "Written Public Key PEM=" << endl << outPublicPem << endl;
+   }
+   
+   // cleanup private key
+   if(privateKey != NULL)
+   {
+      delete privateKey;
+   }
+   
+   // cleanup public key
+   if(publicKey != NULL)
+   {
+      delete publicKey;
+   }
+   
+   // clean up crypto strings
+   EVP_cleanup();
+
+   tr.passIfNoException();
+}
+
+void runEnvelopeTest(TestRunner& tr)
+{
+   tr.test("Envelope");
+
+   // include crypto error strings
+   ERR_load_crypto_strings();
+   
+   // add all algorithms
+   OpenSSL_add_all_algorithms();
+   
+   // seed PRNG
+   //RAND_load_file("/dev/urandom", 1024);
+   
+   // get an asymmetric key factory
+   AsymmetricKeyFactory factory;
+   
+   // create a new key pair
+   PrivateKey* privateKey;
+   PublicKey* publicKey;
+   factory.createKeyPair("RSA", &privateKey, &publicKey);
+
+   assert(privateKey != NULL);
+   assert(publicKey != NULL);
+   
+   if(privateKey != NULL && publicKey != NULL)
+   {
+      // create a secret message
+      char message[] =
+         "This is a confidential message. For British Eyes Only.";
+      int length = strlen(message);
+      
+      string display1 = "";
+      display1.append(message, length);
+      //cout << "Sending message '" << display1 << "'" << endl;
+      //cout << "Message Length=" << length << endl;
+      
+      // create an outgoing envelope
+      SymmetricKey* secretKey;
+      DigitalEnvelope* outEnv = publicKey->createEnvelope(
+         "AES256", &secretKey);
+      assertNoException();
+      assert(outEnv != NULL);
+      //cout << "Created outgoing envelope..." << endl;
+      
+      // update the envelope
+      char output[2048];
+      int outLength;
+      int totalOut = 0;
+      outEnv->update(message, length, output, outLength);
+      //cout << "Updated outgoing envelope..." << endl;
+      totalOut += outLength;
+      
+      // finish the envelope
+      ///cout << "Output Length=" << outLength << endl;
+      outEnv->finish(output + outLength, outLength);
+      //cout << "Finished sealing outgoing envelope..." << endl;
+      totalOut += outLength;
+      
+      //cout << "Total Output Length=" << totalOut << endl;
+      
+      // create an incoming envelope
+      DigitalEnvelope* inEnv = privateKey->createEnvelope(secretKey);
+      assertNoException();
+      assert(inEnv != NULL);
+      //cout << "Created incoming envelope..." << endl;
+      
+      // update the envelope
+      char input[2048];
+      int inLength;
+      int totalIn = 0;
+      inEnv->update(output, totalOut, input, inLength);
+      //cout << "Updated incoming envelope..." << endl;
+      totalIn += inLength;
+      
+      // finish the envelope
+      //cout << "Input Length=" << inLength << endl;
+      inEnv->finish(input + inLength, inLength);
+      //cout << "Finished opening incoming envelope..." << endl;
+      totalIn += inLength;
+      
+      //cout << "Total Input Length=" << totalIn << endl;
+      
+      // create a string to display the received message
+      string display2 = "";
+      display2.append(input, totalIn);
+      
+      //cout << "Received message '" << display2 << "'" << endl;
+
+      assert(display1 == display2);
+      
+      // delete envelopes and key
+      delete secretKey;
+      delete outEnv;
+      delete inEnv;
+   }
+   
+   // cleanup private key
+   if(privateKey != NULL)
+   {
+      delete privateKey;
+   }
+   
+   // cleanup public key
+   if(publicKey != NULL)
+   {
+      delete publicKey;
+   }
+   
+   // clean up crypto strings
+   EVP_cleanup();
+
+   tr.passIfNoException();
+}
+
+void runBigIntegerTest(TestRunner& tr)
+{
+   tr.test("BigInteger");
+
+   #define NSI(op, expectstr) \
+   do { \
+      BigInteger result = op; \
+      string str; \
+      result.toString(str); \
+      assertStrCmp(str.c_str(), expectstr); \
+   } while(0)
+
+   BigInteger number1 = 2;
+   BigInteger number2 = 123456789;
+   
+   assert(number1 == 2);
+   assert(number2 == 123456789);
+
+   NSI(number1, "2");
+   NSI(number2, "123456789");
+   NSI(number1 + number2, "123456791");
+   NSI(number1 - number2, "-123456787");
+   NSI(number1 * number2, "246913578");
+   NSI(number2 / number1, "61728394");
+   NSI(number2 % number1, "1");
+   NSI(number2.pow(number1), "15241578750190521");
+
+   #undef NSI
+
+   tr.passIfNoException();
+}
+
+void runBigDecimalTest(TestRunner& tr)
+{
+   tr.test("BigDecimal");
+   
+   #define NSD(op, expectstr) \
+   do { \
+      BigDecimal result = op; \
+      string str; \
+      result.toString(str); \
+      assertStrCmp(str.c_str(), expectstr); \
+   } while(0)
+
+   BigDecimal number1 = 3.0;
+   //BigDecimal number2 = 123456789.5;
+   BigDecimal number2 = "123456789.53";
+   //BigDecimal number2 = 1.234;
+   //BigDecimal number2 = "1.23e-04";
+   //BigDecimal number2 = "1234";
+      
+   NSD(number1, "3");
+   NSD(number2, "123456789.53");
+   NSD(number1 + number2, "123456792.53");
+   NSD(number1 - number2, "-123456786.53");
+   NSD(number1 * number2, "370370368.59");
+   NSD(number2 / number1, "41152263.1766666667");
+   NSD(number2 % number1, "0.53");
+
+   #define NSDR(n, i, d, expectstr) \
+   do { \
+      BigDecimal nr = n; \
+      nr.setPrecision(i, d); \
+      nr.round(); \
+      NSD(nr, expectstr); \
+   } while(0)
+   
+   BigDecimal number3 = "129.54678";
+   NSD(number3, "129.54678");
+   
+   NSDR(number3, 7, Up, "129.54678");
+   NSDR(number3, 6, Up, "129.54678");
+   NSDR(number3, 5, Up, "129.54678");
+   NSDR(number3, 4, Up, "129.5468");
+   NSDR(number3, 3, Up, "129.547");
+   NSDR(number3, 2, Up, "129.55");
+   NSDR(number3, 1, Up, "129.6");
+   NSDR(number3, 0, Up, "130");
+
+   NSDR(number3, 7, HalfUp, "129.54678");
+   NSDR(number3, 6, HalfUp, "129.54678");
+   NSDR(number3, 5, HalfUp, "129.54678");
+   NSDR(number3, 4, HalfUp, "129.5468");
+   NSDR(number3, 3, HalfUp, "129.547");
+   NSDR(number3, 2, HalfUp, "129.55");
+   NSDR(number3, 1, HalfUp, "129.5");
+   NSDR(number3, 0, HalfUp, "130");
+
+   NSDR(number3, 7, Down, "129.54678");
+   NSDR(number3, 6, Down, "129.54678");
+   NSDR(number3, 5, Down, "129.54678");
+   NSDR(number3, 4, Down, "129.5467");
+   NSDR(number3, 3, Down, "129.546");
+   NSDR(number3, 2, Down, "129.54");
+   NSDR(number3, 1, Down, "129.5");
+   NSDR(number3, 0, Down, "129");
+
+   /*
+   BigDecimal bd;
+   
+   for(int i = 7; i >= 0; i--)
+   {
+      bd = number3;
+      bd.setPrecision(i, Up);
+      bd.round();
+      cout << "round " << i << " places, up=" << bd << endl;
+   }
+   
+   for(int i = 7; i >= 0; i--)
+   {
+      bd = number3;
+      bd.setPrecision(i, HalfUp);
+      bd.round();
+      cout << "round " << i << " places, half up=" << bd << endl;
+   }
+   
+   for(int i = 7; i >= 0; i--)
+   {
+      bd = number3;
+      bd.setPrecision(i, Down);
+      bd.round();
+      cout << "round " << i << " places, down=" << bd << endl;
+   }
+   */
+
+   #undef NSD
+   #undef NSDR
+   
+   tr.passIfNoException();
+}
+
+void runAddressResolveTest(TestRunner& tr)
+{
+   tr.test("Address Resolution");
+   
+   //cout << "Running Address Resolve Test" << endl << endl;
+   
+   Exception::clearLast();
+   
+   // create IPv4 address
+   InternetAddress ip4;
+   
+   //cout << "Testing IPv4..." << endl << endl;
+   
+   ip4.setHost("www.bitmunk.com");
+   ip4.getAddress();
+   assertNoException();
+   //cout << "www.bitmunk.com = " << ip4.getAddress() << endl;
+   
+   ip4.setHost("www.google.com");
+   ip4.getAddress();
+   assertNoException();
+   //cout << "www.google.com = " << ip4.getAddress() << endl;
+   
+   ip4.setHost("www.yahoo.com");
+   ip4.getAddress();
+   assertNoException();
+   //cout << "www.yahoo.com = " << ip4.getAddress() << endl;
+   
+   ip4.setHost("www.microsoft.com");
+   ip4.getAddress();
+   assertNoException();
+   //cout << "www.microsoft.com = " << ip4.getAddress() << endl;
+   
+   //cout << endl;
+   
+   ip4.setAddress("192.168.0.1");
+   ip4.getAddress();
+   ip4.getHost();
+   assertNoException();
+   //cout << ip4.getAddress() << " = " << ip4.getHost() << endl;
+   
+   ip4.setAddress("192.168.0.8");
+   ip4.getAddress();
+   ip4.getHost();
+   assertNoException();
+   //cout << ip4.getAddress() << " = " << ip4.getHost() << endl;
+   
+   ip4.setAddress("216.239.51.99");
+   ip4.getAddress();
+   ip4.getHost();
+   assertNoException();
+   //cout << ip4.getAddress() << " = " << ip4.getHost() << endl;
+   
+//   // create IPv6 address
+//   Internet6Address ip6;
+//   
+//   cout << endl << "Testing IPv6..." << endl << endl;
+//   
+//   ip6.setHost("ip6-localhost");
+//   cout << "ip6-localhost = " << ip6.getAddress() << endl;
+//   
+//   ip6.setHost("yuna.digitalbazaar.com");
+//   cout << "yuna.digitalbazaar.com = " << ip6.getAddress() << endl;
+//   
+//   ip6.setHost("www.google.com");
+//   cout << "www.google.com = " << ip6.getAddress() << endl;
+//   
+//   ip6.setHost("www.yahoo.com");
+//   cout << "www.yahoo.com = " << ip6.getAddress() << endl;
+//   
+//   ip6.setHost("www.microsoft.com");
+//   cout << "www.microsoft.com = " << ip6.getAddress() << endl;
+//   
+//   cout << endl;
+//   
+//   ip6.setAddress("fc00:840:db:bb:d::8");
+//   cout << ip6.getAddress() << " = " << ip6.getHost() << endl;
+   
+   tr.passIfNoException();
+   
+   //cout << endl << "Address Resolve Test complete." << endl << endl;
+}
+
+void runSocketTest(TestRunner& tr)
+{
+   tr.test("Socket");
+   
+   //cout << "Running Socket Test" << endl << endl;
+   Exception::clearLast();
+   
+   // create address
+   //InternetAddress address("127.0.0.1", 80);
+   InternetAddress address("www.google.com", 80);
+   
+   // ensure host was known
+   assertNoException();
+   
+   address.getAddress();
+   assertNoException();
+   //cout << "Connecting to: " << address.getAddress() << endl;
+   
+   // create tcp socket
+   TcpSocket socket;
+   
+   // connect
+   socket.connect(&address);
+   assertNoException();
+   
+   char request[] =
+      "GET / HTTP/1.0\r\nContent-Length: 0\r\nConnection: close\r\n\r\n";
+   socket.send(request, sizeof(request));
+   assertNoException();
+   
+   // set receive timeout (10 seconds = 10000 milliseconds)
+   socket.setReceiveTimeout(10000);
+   assertNoException();
+   
+   char response[2048];
+   int numBytes = 0;
+   string str;
+   
+   //cout << endl << "DOING A PEEK!" << endl;
+   
+   string peek;
+   numBytes = socket.getInputStream()->peek(response, 2048);
+   if(numBytes > 0)
+   {
+      //cout << "Peeked " << numBytes << " bytes." << endl;
+      peek.append(response, numBytes);
+      //cout << "Peek bytes=" << peek << endl;
+   }
+   assertNoException();
+   
+   //cout << endl << "DOING ACTUAL READ NOW!" << endl;
+   int peekBytes = numBytes;
+   while((numBytes = socket.getInputStream()->read(response, 2048)) > 0)
+   {
+      //cout << "numBytes received: " << numBytes << endl;
+      str.append(response, numBytes);
+   }
+   
+   // confirm peek bytes check out
+   assert(strncmp(peek.c_str(), str.c_str(), peekBytes) == 0);
+   
+//   char response[2048];
+//   int numBytes = 0;
+//   string str = "";
+//   while((numBytes = socket.receive(response, 0, 2048)) > 0)
+//   {
+//      cout << "numBytes received: " << numBytes << endl;
+//      str.append(response, numBytes);
+//   }
+   
+   //cout << "Response:" << endl << str << endl;
+   
+   // close
+   socket.close();
+   
+   tr.passIfNoException();
+   
+   //cout << "Socket connection closed." << endl;
+   
+   //cout << endl << "Socket test complete." << endl;
+}
+
+void runSslSocketTest()
+{
+   cout << "Running SSL Socket Test" << endl << endl;
+   
+   // openssl initialization code
+   SSL_library_init();
+   SSL_load_error_strings();
+   OpenSSL_add_all_algorithms();
+   
+   // FIXME:
+   // seed PRNG
+   
+   // create address
+   InternetAddress address("127.0.0.1", 443);
+   //InternetAddress address("127.0.0.1", 19020);
+   //InternetAddress address("www.google.com", 80);
+   cout << address.getAddress() << endl;
+   
+   // ensure host was known
+   if(!Exception::hasLast())
+   {
+      // create tcp socket
+      TcpSocket socket;
+      
+      // connect
+      socket.connect(&address);
+      
+      // create an SSL context
+      SslContext context;
+      
+      // create an SSL socket
+      SslSocket sslSocket(&context, &socket, true, false);
+      
+      // set receive timeout (10 seconds = 10000 milliseconds)
+      sslSocket.setReceiveTimeout(10000);
+      
+      // perform handshake (automatically happens, this call isn't necessary)
+      //sslSocket.performHandshake();
+      
+      char request[] =
+         "GET / HTTP/1.0\r\nContent-Length: 0\r\nConnection: close\r\n\r\n";
+      sslSocket.send(request, sizeof(request));
+      
+      char response[2048];
+      int numBytes = 0;
+      string str = "";
+      
+      cout << endl << "DOING A PEEK!" << endl;
+      
+      numBytes = sslSocket.getInputStream()->peek(response, 2048);
+      if(numBytes > 0)
+      {
+         cout << "Peeked " << numBytes << " bytes." << endl;
+         string peek = "";
+         peek.append(response, numBytes);
+         cout << "Peek bytes=" << peek << endl;
+      }
+      
+      cout << endl << "DOING ACTUAL READ NOW!" << endl;
+      
+      while((numBytes = sslSocket.getInputStream()->read(response, 2048)) > 0)
+      {
+         cout << "numBytes received: " << numBytes << endl;
+         str.append(response, numBytes);
+      }
+      
+      cout << "Response:" << endl << str << endl;
+      
+      // close
+      sslSocket.close();
+      
+      cout << "SSL Socket connection closed." << endl;
+   }
+   
+   cout << endl << "SSL Socket test complete." << endl;
+   
+   // clean up SSL
+   EVP_cleanup();
+}
+
+void runServerSocketTest()
+{
+   //cout << "Running Server Socket Test" << endl << endl;
+   
+   Exception::clearLast();
+   
+   // bind and listen
+   InternetAddress address("127.0.0.1", 19100);
+   
+   // ensure host was known
+   if(!Exception::hasLast())
+   {
+      // create tcp socket
+      TcpSocket socket;
+      
+      if(socket.bind(&address))
+      {
+         cout << "Server socket bound..." << endl;
+      }
+      else
+      {
+         cout << "Could not bind server socket!" << endl;
+      }
+      
+      if(socket.listen())
+      {
+         cout << "Listening for a connection..." << endl;
+      }
+      else
+      {
+         cout << "Could not listen with server socket!" << endl;
+      }
+      
+      string str = "HTTP/1.0 200 OK\r\nContent-Length: 0\r\n\r\n";
+      while(!Thread::interrupted(false))
+      {
+         // accept a connection
+         Socket* worker = socket.accept(1);
+         if(worker != NULL)
+         {
+            char request[100];
+            int numBytes = 0;
+            
+            numBytes = worker->getInputStream()->peek(request, 100);
+            worker->getOutputStream()->write(str.c_str(), str.length());
+            
+            // close worker socket
+            worker->close();
+            delete worker;
+         }
+      }
+      
+      // close server socket
+      socket.close();
+      
+      cout << "Server Socket connection closed." << endl;
+   }
+   
+   cout << endl << "Server Socket test complete." << endl;
+}
+
+void runSslServerSocketTest()
+{
+   cout << "Running SSL Server Socket Test" << endl << endl;
+   
+   // openssl initialization code
+   SSL_library_init();
+   SSL_load_error_strings();
+   OpenSSL_add_all_algorithms();   
+   
+   // bind and listen
+   InternetAddress address("127.0.0.1", 1024);
+   
+   // ensure host was known
+   if(!Exception::hasLast())
+   {
+      // create tcp socket
+      TcpSocket socket;
+      
+      if(socket.bind(&address))
+      {
+         cout << "Server socket bound..." << endl;
+      }
+      else
+      {
+         cout << "Could not bind server socket!" << endl;
+      }
+      
+      if(socket.listen())
+      {
+         cout << "Listening for a connection..." << endl;
+      }
+      else
+      {
+         cout << "Could not listen with server socket!" << endl;
+      }
+      
+      // accept a connection
+      TcpSocket* worker = (TcpSocket*)socket.accept(10);
+      if(worker != NULL)
+      {
+         cout << "Accepted a connection!" << endl;
+         
+         // create an SSL context
+         SslContext context;
+         
+         // create an SSL socket
+         SslSocket sslSocket(&context, worker, false, false);
+         
+         // set receive timeout (10 seconds = 10000 milliseconds)
+         sslSocket.setReceiveTimeout(10000);
+         
+         char request[2048];
+         int numBytes = 0;
+         string str = "";
+         
+         cout << endl << "DOING A PEEK!" << endl;
+         
+         numBytes = worker->getInputStream()->peek(request, 2048);
+         if(numBytes > 0)
+         {
+            cout << "Peeked " << numBytes << " bytes." << endl;
+            string peek = "";
+            peek.append(request, numBytes);
+            cout << "Peek bytes=" << peek << endl;
+         }
+         
+         cout << endl << "DOING ACTUAL READ NOW!" << endl;
+         
+         while((numBytes = sslSocket.getInputStream()->read(request, 2048)) > 0)
+         {
+            cout << "numBytes received: " << numBytes << endl;
+            str.append(request, numBytes);
+         }
+         
+         cout << "Request:" << endl << str << endl;
+         
+         // close ssl socket socket
+         sslSocket.close();
+         delete worker;
+      }
+      else
+      {
+         cout << "Could not accept a connection!" << endl;
+      }
+      
+      // close server socket
+      socket.close();
+      
+      cout << "SSL Server Socket connection closed." << endl;
+   }
+   
+   cout << endl << "SSL Server Socket test complete." << endl;
+   
+   // clean up SSL
+   EVP_cleanup();
+}
+
+void runTcpClientServerTest()
+{
+   cout << "Running TCP Client/Server Test" << endl << endl;
+   
+   InternetAddress* address;
+   InternetAddress ia("127.0.0.1", 9999);
+   //Internet6Address ia("::0", 9999);
+   address = &ia;
+   
+   // ensure host was known
+   if(!Exception::hasLast())
+   {
+      // create tcp server and client sockets
+      TcpSocket server;
+      TcpSocket client;
+      
+      // set receive timeouts to 10 seconds
+      server.setReceiveTimeout(10000);
+      client.setReceiveTimeout(10000);
+      
+      // bind and listen with server
+      server.bind(address);
+      server.listen();
+      
+      cout << "Server listening at host: " << address->getHost() << endl;
+      cout << "Server listening at address: " << address->getAddress() << endl;
+      cout << "Server listening on port: " << address->getPort() << endl;
+      
+      // connect with client
+      client.connect(address);
+      
+      cout << "Client connected." << endl;
+      
+      // accept a connection
+      TcpSocket* worker = (TcpSocket*)server.accept(10);
+      
+      cout << "Client connection accepted by Server." << endl;
+      
+      // send some data with client
+      string clientData = "Hello there, Server.";
+      client.getOutputStream()->write(clientData.c_str(), clientData.length());
+      
+      cout << "Client sent: " << clientData << endl;
+      
+      // receive the client data
+      char read[2048];
+      int numBytes = worker->getInputStream()->read(read, 2048);
+      string serverReceived(read, numBytes);
+      
+      cout << "Server received: " << serverReceived << endl;
+      
+      // send some data with server
+      string serverData = "G'day, Client.";
+      worker->getOutputStream()->write(serverData.c_str(), serverData.length());
+      
+      cout << "Server sent: " << serverData << endl;
+      
+      // receive the server data
+      numBytes = client.getInputStream()->read(read, 2048);
+      string clientReceived(read, numBytes);
+      
+      cout << "Client received: " << clientReceived << endl;
+      
+      // close sockets
+      client.close();
+      server.close();
+      
+      // delete worker
+      if(worker != NULL)
+      {
+         worker->close();
+         delete worker;
+      }
+      
+      cout << "Sockets closed." << endl;
+   }
+   
+   cout << endl << "TCP Client/Server test complete." << endl;
+}
+
+void runUdpClientServerTest()
+{
+   cout << "Running UDP Client/Server Test" << endl << endl;
+   
+   InternetAddress* sa;
+   InternetAddress* ca;
+   InternetAddress serverAddress("127.0.0.1", 9999);
+   InternetAddress clientAddress("127.0.0.1", 0);
+   //Internet6Address serverAddress("::1", 9999);
+   //Internet6Address clientAddress("::1", 0);
+   sa = &serverAddress;
+   ca = &clientAddress;
+   
+   // ensure host was known
+   if(!Exception::hasLast())
+   {
+      // create udp server and client sockets
+      UdpSocket server;
+      UdpSocket client;
+      
+      // set receive timeouts to 10 seconds
+      server.setReceiveTimeout(10000);
+      client.setReceiveTimeout(10000);
+      
+      // bind with server
+      server.bind(sa);
+      
+      cout << "Server bound at host: " << sa->getHost() << endl;
+      cout << "Server bound at address: " << sa->getAddress() << endl;
+      cout << "Server bound on port: " << sa->getPort() << endl;
+      
+      // bind with client
+      client.bind(ca);
+      client.getLocalAddress(ca);
+      
+      cout << "Client bound at host: " << ca->getHost() << endl;
+      cout << "Client bound at address: " << ca->getAddress() << endl;
+      cout << "Client bound on port: " << ca->getPort() << endl;
+      
+      // send some data with client
+      string clientData = "Hello there, Server.";
+      client.sendDatagram(clientData.c_str(), clientData.length(), sa);
+      
+      cout << "Client sent: " << clientData << endl;
+      
+      // receive the client data
+      char read[2048];
+      int numBytes = server.receiveDatagram(read, 2048, ca);
+      string serverReceived(read, numBytes);
+      
+      cout << "Server received: " << serverReceived << endl;
+      cout << "Data from: " << ca->getAddress();
+      cout << ":" << ca->getPort() << endl;
+      
+      // send some data with server
+      string serverData = "G'day, Client.";
+      server.sendDatagram(serverData.c_str(), serverData.length(), ca);
+      
+      cout << "Server sent: " << serverData << endl;
+      
+      // receive the server data
+      numBytes = client.receiveDatagram(read, 2048, sa);
+      string clientReceived(read, numBytes);
+      
+      cout << "Client received: " << clientReceived << endl;
+      cout << "Data from: " << sa->getAddress();
+      cout << ":" << sa->getPort() << endl;
+      
+      // close sockets
+      client.close();
+      server.close();
+      
+      cout << "Sockets closed." << endl;
+   }
+   
+   cout << endl << "UDP Client/Server test complete." << endl;
+}
+
+void runDatagramTest()
+{
+   cout << "Running Datagram Test" << endl << endl;
+   
+   InternetAddress* sa;
+   InternetAddress* ca;
+   InternetAddress serverAddress("127.0.0.1", 9999);
+   InternetAddress clientAddress("127.0.0.1", 0);
+   //Internet6Address serverAddress("::1", 9999);
+   //Internet6Address clientAddress("::1", 0);
+   sa = &serverAddress;
+   ca = &clientAddress;
+   
+   // ensure host was known
+   if(!Exception::hasLast())
+   {
+      // create datagram server and client sockets
+      DatagramSocket server;
+      DatagramSocket client;
+      
+      // set receive timeouts to 10 seconds
+      server.setReceiveTimeout(10000);
+      client.setReceiveTimeout(10000);
+      
+      // bind with server
+      server.bind(sa);
+      
+      cout << "Server bound at host: " << sa->getHost() << endl;
+      cout << "Server bound at address: " << sa->getAddress() << endl;
+      cout << "Server bound on port: " << sa->getPort() << endl;
+      
+      // bind with client
+      client.bind(ca);
+      client.getLocalAddress(ca);
+      
+      cout << "Client bound at host: " << ca->getHost() << endl;
+      cout << "Client bound at address: " << ca->getAddress() << endl;
+      cout << "Client bound on port: " << ca->getPort() << endl;
+      
+      // create a datagram
+      Datagram d1(sa);
+      d1.assignString("Hello there, Server.");
+      
+      // send the datagram with the client
+      client.send(&d1);
+      
+      cout << "Client sent: " << d1.getString() << endl;
+      
+      // create a datagram
+      char externalData[2048];
+      Datagram d2(ca);
+      d2.setData(externalData, 2048, false);
+      
+      // receive a datagram
+      server.receive(&d2);
+      
+      cout << "Server received: " << d2.getString() << endl;
+      cout << "Data from: " << d2.getAddress()->getAddress();
+      cout << ":" << d2.getAddress()->getPort() << endl;
+      
+      // send a datagram with the server
+      d2.assignString("G'day, Client.");
+      server.send(&d2);
+      
+      cout << "Server sent: " << d2.getString() << endl;
+      
+      // receive the server datagram
+      Datagram d3(sa, 2048);
+      client.receive(&d3);
+      
+      cout << "Client received: " << d3.getString() << endl;
+      cout << "Data from: " << d3.getAddress()->getAddress();
+      cout << ":" << d3.getAddress()->getPort() << endl;
+      
+      // close sockets
+      client.close();
+      server.close();
+      
+      cout << "Sockets closed." << endl;
+   }
+   
+   cout << endl << "Datagram test complete." << endl;
+}
+
+void runUrlEncodeTest(TestRunner& tr)
+{
+   tr.test("Url Encode/Decode");
+   
+   string str = "billy bob & \"jane\" +^%2{13.";
+   
+   string encoded = Url::encode(str.c_str(), str.length());
+   string decoded = Url::decode(encoded.c_str(), encoded.length());
+   
+   //cout << "test data=" << str << endl;
+   
+   //cout << "url encoded=" << encoded << endl;
+   //cout << "url decoded=" << decoded << endl;
+   
+   assert(decoded == str);
+   
+   tr.pass();
+}
+
+void dumpUrl(Url url)
+{
+   if(Exception::hasLast())
+   {
+      cout << "url=[exception]" << endl;
+   }
+   else
+   {
+      string str;
+      url.toString(str);
+      
+      cout << "url=" << str << endl;
+      cout << " scheme=" << url.getScheme() << endl;
+      cout << " scheme specific part=" << url.getSchemeSpecificPart() << endl;
+      cout << " authority=" << url.getAuthority() << endl;
+      cout << " userinfo=" << url.getUserInfo() << endl;
+      cout << " user=" << url.getUser() << endl;
+      cout << " password=" << url.getPassword() << endl;
+      cout << " host=" << url.getHost() << endl;
+      cout << " port=" << url.getPort() << endl;
+      cout << " path=" << url.getPath() << endl;
+      cout << " query=" << url.getQuery() << endl;
+   }
+}
+
+void runUrlTest(TestRunner& tr)
+{
+   tr.test("Url");
+
+   {
+      Url url("http:");
+      
+      //dumpUrl(url);
+      assert(url.getScheme() == "http");
+      assert(url.getSchemeSpecificPart() == "");
+   }
+   
+   {
+      Url url("http://");
+      
+      //dumpUrl(url);
+      assert(url.getScheme() == "http");
+      assert(url.getSchemeSpecificPart() == "//");
+   }
+   
+   {
+      Url url("http://www.bitmunk.com");
+      
+      //dumpUrl(url);
+      assert(url.getScheme() == "http");
+      assert(url.getSchemeSpecificPart() == "//www.bitmunk.com");
+      assert(url.getHost() == "www.bitmunk.com");
+      assert(url.getPath() == "/");
+   }
+   
+   {
+      Url url("http://www.bitmunk.com/mypath?variable1=test");
+      
+      //dumpUrl(url);
+      assert(url.getScheme() == "http");
+      assert(url.getUserInfo() == "");
+      assert(url.getUser() == "");
+      assert(url.getPassword() == "");
+      assert(url.getHost() == "www.bitmunk.com");
+      assert(url.getPort() == 80);
+      assert(url.getPath() == "/mypath");
+      assert(url.getQuery() == "variable1=test");
+   }
+   
+   {
+      Url url("mysql://username:password@host:3306/mydatabase");
+      
+      //dumpUrl(url);
+      assert(url.getScheme() == "mysql");
+      assert(url.getUser() == "username");
+      assert(url.getPassword() == "password");
+      assert(url.getHost() == "host");
+      assert(url.getPort() == 3306);
+      assert(url.getPath() == "/mydatabase");
+   }
+   
+   {
+      Url url("http://example.com:8080/path");
+
+      //dumpUrl(url);
+      assert(!Exception::hasLast());
+      assert(url.getScheme() == "http");
+      assert(url.getUserInfo() == "");
+      assert(url.getUser() == "");
+      assert(url.getPassword() == "");
+      assert(url.getHost() == "example.com");
+      assert(url.getPort() == 8080);
+      assert(url.getPath() == "/path");
+      assert(url.getQuery() == "");
+   }
+   
+   {   
+      Url url("scheme:schemespecific");
+
+      //dumpUrl(url);
+      assert(!Exception::hasLast());
+      assert(url.getScheme() == "scheme");
+      assert(url.getSchemeSpecificPart() == "schemespecific");
+   }
+   
+   {
+      Url url(
+         "scheme://user:password@host:1234/path?key1=value1&key2=value2"
+         "&key3=two%20words%3D2");
+
+      //dumpUrl(url);
+      assert(!Exception::hasLast());
+      assert(url.getScheme() == "scheme");
+      assert(url.getUserInfo() == "user:password");
+      assert(url.getUser() == "user");
+      assert(url.getPassword() == "password");
+      assert(url.getHost() == "host");
+      assert(url.getPort() == 1234);
+      assert(url.getPath() == "/path");
+      assert(url.getQuery() == "key1=value1&key2=value2&key3=two%20words%3D2");
+      
+      DynamicObject vars;
+      assert(url.getQueryVariables(vars));
+      assert(strcmp(vars["key1"]->getString(), "value1") == 0);
+      assert(strcmp(vars["key2"]->getString(), "value2") == 0);
+      assert(strcmp(vars["key3"]->getString(), "two words=2") == 0);
+   }
+   
+   {
+      Url url(
+         "/path/param1/10001?key1=value1&key2=value2&key3=two%20words%3D2",
+         true);
+      
+      //dumpUrl(url);
+      assert(!Exception::hasLast());
+      assert(url.getPath() == "/path/param1/10001");
+      assert(url.getQuery() == "key1=value1&key2=value2&key3=two%20words%3D2");
+      
+      DynamicObject tokens;
+      assert(url.getTokenizedPath(tokens, "/path/"));
+      assert(strcmp(tokens[0]->getString(), "param1") == 0);
+      assert(tokens[1]->getInt32() == 10001);
+      
+      DynamicObject vars;
+      assert(url.getQueryVariables(vars));
+      assert(strcmp(vars["key1"]->getString(), "value1") == 0);
+      assert(strcmp(vars["key2"]->getString(), "value2") == 0);
+      assert(strcmp(vars["key3"]->getString(), "two words=2") == 0);
+   }
+   
+   tr.pass();
+}
+
+class InterruptServerSocketTest : public virtual Object, public Runnable
+{
+public:
+   /**
+    * Runs the unit tests.
+    */
+   virtual void run()
+   {
+      runServerSocketTest();
+      
+      if(Exception::hasLast())
+      {
+         Exception* e = Exception::getLast();
+         cout << "Exception occurred!" << endl;
+         cout << "message: " << e->getMessage() << endl;
+         cout << "code: " << e->getCode() << endl;
+      }      
+   }
+};
+
+void runInterruptServerSocketTest(TestRunner& tr)
+{
+   tr.test("Thread Interrupt");
+   
+   InterruptServerSocketTest runnable;
+   Thread t(&runnable);
+   t.start();
+   
+   //cout << "Waiting for thread..." << endl;
+   Thread::sleep(2000);
+   //cout << "Finished waiting for thread." << endl;
+   
+   //cout << "Interrupting thread..." << endl;
+   t.interrupt();
+   
+   //cout << "Joining thread..." << endl;
+   t.join();
+   //cout << "Thread joined." << endl;
+   
+   tr.pass();
+}
+
+class TestConnectionServicer1 : public ConnectionServicer
+{
+public:
+   unsigned int serviced;
+   string reply;
+   
+   TestConnectionServicer1()
+   {
+      serviced = 0;
+      reply = "HTTP/1.0 200 OK\r\nContent-Length: 0\r\n\r\n";
+      //reply = "HTTP/1.0 404 Not Found\r\n";
+   }
+   
+   virtual ~TestConnectionServicer1() {}
+   
+   void serviceConnection(Connection* c)
+   {
+      //cout << "1: Servicing connection!" << endl;
+      
+      char b[100];
+      int numBytes = 0;
+      
+      //cout << endl << "Reading HTTP..." << endl;
+      
+      InputStream* is = c->getInputStream();
+      numBytes = is->peek(b, 100);
+      if(numBytes > 0)
+      {
+//         cout << "Read " << numBytes << " bytes." << endl;
+//         string str = "";
+//         str.append(b, numBytes);
+//         cout << "HTTP=" << endl << str << endl;
+      }
+      
+      OutputStream* os = c->getOutputStream();
+      os->write(reply.c_str(), reply.length());
+      
+      //cout << "1: Finished servicing connection." << endl;
+      
+      serviced++;
+      //cout << "Connections serviced=" << serviced << endl;
+   }
+};
+
+class TestConnectionServicer2 : public ConnectionServicer
+{
+   void serviceConnection(Connection* c)
+   {
+      cout << "2: Servicing connection!" << endl;
+      cout << "2: Finished servicing connection." << endl;
+   }
+};
+
+class TestConnectionServicer3 : public ConnectionServicer
+{
+   void serviceConnection(Connection* c)
+   {
+      cout << "3: Servicing connection!" << endl;
+      cout << "3: Finished servicing connection." << endl;
+   }
+};
+
+void runServerConnectionTest()
+{
+   cout << "Starting Server Connection test." << endl << endl;
+   
+   // create kernel
+   Kernel k;
+   k.getEngine()->start();
+   
+   // create server
+   Server server(&k);
+   InternetAddress address("0.0.0.0", 19100);
+   
+   // create generic service
+   TestConnectionServicer1 tcs1;
+   server.addConnectionService(&address, &tcs1);
+   
+//   // create generic service (stomp on other service)
+//   TestConnectionServicer2 tcs2;
+//   server.addConnectionService(&address, &tcs2);
+   
+   if(server.start())
+   {
+      cout << "Server started." << endl;
+   }
+   else if(Exception::getLast() != NULL)
+   {
+      cout << "Server started with errors=" <<
+         Exception::getLast()->getMessage() << endl;
+   }
+   
+//   // create generic service (stomp on second service, dynamically stop/start)
+//   TestConnectionServicer3 tcs3;
+//   if(!server.addConnectionService(&address, &tcs3))
+//   {
+//      cout << "Could not start service 3!, exception=" <<
+//         Exception::getLast()->getMessage() << endl;
+//   }
+//   
+//   Thread::sleep(5000);
+//   
+//   // create generic service (stomp on third service, dynamically stop/start)
+//   if(!server.addConnectionService(&address, &tcs2))
+//   {
+//      cout << "Could not start service 2!, exception=" <<
+//         Exception::getLast()->getMessage() << endl;
+//   }
+   
+   Object lock;
+   lock.lock();
+   {
+      lock.wait();//lock.wait(120000);
+      //lock.wait(30000);
+   }
+   lock.unlock();
+   //Thread::sleep(60000);
+   
+   server.stop();
+   cout << "Server stopped." << endl;
+   
+   // stop kernel engine
+   k.getEngine()->stop();
+   
+   cout << endl << "Server Connection test complete." << endl;
+}
+unsigned int gConnections = 0;
+
+class BlastConnections : public Runnable
+{
+public:
+   InternetAddress* address;
+   
+   BlastConnections(InternetAddress* a)
+   {
+      address = a;
+   }
+   
+   virtual ~BlastConnections()
+   {
+   }
+   
+   void run()
+   {
+      //Thread::sleep(20000);
+      
+      TcpSocket socket;
+      socket.setReceiveTimeout(1000);
+      
+      //InternetAddress address2("mojo.bitmunk.com", 9120);
+      
+      // blast connections
+      int connections = 50;
+      char b[1024];
+      string request =
+         "GET / HTTP/1.0\r\nContent-Length: 0\r\nConnection: close\r\n\r\n";
+      for(int i = 0; i < connections; i++)
+      {
+         // connect
+         if(socket.connect(address))
+         {
+            //cout << "connected" << endl;
+            
+            // send request
+            if(socket.send(request.c_str(), request.length()))
+            {
+               // receive response
+               socket.receive(b, 1024);
+            }
+            else
+            {
+               cout << "Exception=" <<
+                  Exception::getLast()->getMessage() << endl;
+            }
+         }
+         else
+         {
+            cout << "Exception=" <<
+               Exception::getLast()->getMessage() << endl;
+         }
+         
+         // close socket
+         socket.close();
+         
+         gConnections++;
+      }      
+   }
+};
+
+void runServerSslConnectionTest()
+{
+   cout << "Starting Server SSL Connection test." << endl << endl;
+   
+   // openssl initialization code
+   SSL_library_init();
+   SSL_load_error_strings();
+   OpenSSL_add_all_algorithms();
+   
+   // create kernel
+   Kernel k;
+   k.getEngine()->start();
+   
+   // create server
+   Server server(&k);
+   InternetAddress address("localhost", 19100);
+   
+//   // create SSL-only service
+//   TestConnectionServicer1 tcs1;
+//   SslContext context;
+//   SslSocketDataPresenter presenter(&context);
+//   server.addConnectionService(&address, &tcs1, &presenter);
+   
+   // create SSL/generic service
+   TestConnectionServicer1 tcs1;
+   SslContext context;
+   SslSocketDataPresenter presenter1(&context);
+   NullSocketDataPresenter presenter2;
+   SocketDataPresenterList list(false);
+   list.add(&presenter1);
+   list.add(&presenter2);
+   server.addConnectionService(&address, &tcs1, &list);
+   
+   if(server.start())
+   {
+      cout << "Server started." << endl;
+   }
+   else if(Exception::getLast() != NULL)
+   {
+      cout << "Server started with errors=" <<
+         Exception::getLast()->getMessage() << endl;
+   }
+   
+   BlastConnections bc(&address);
+   Thread t1(&bc);
+   Thread t2(&bc);
+   Thread t3(&bc);
+   Thread t4(&bc);
+   Thread t5(&bc);
+   Thread t6(&bc);
+   Thread t7(&bc);
+   Thread t8(&bc);
+   
+   unsigned long long start = System::getCurrentMilliseconds();
+   
+   t1.start();
+   t2.start();
+//   t3.start();
+//   t4.start();
+//   t5.start();
+//   t6.start();
+//   t7.start();
+//   t8.start();
+   
+   t1.join();
+   t2.join();
+//   t3.join();
+//   t4.join();
+//   t5.join();
+//   t6.join();
+//   t7.join();
+//   t8.join();
+   cout << "all client threads joined." << endl;
+   
+   unsigned long long end = System::getCurrentMilliseconds();
+   long double time = end - start;
+   long double secs = time / 1000.0;
+   unsigned int connections = gConnections;//tcs1.serviced
+   double rate = (double)connections / secs;
+   
+   cout << "Connections=" << tcs1.serviced << endl;
+   cout << "Time=" << time << " ms = " << secs << " secs" << endl;
+   cout << "Connections/second=" << rate << endl;
+   
+   server.stop();
+   cout << "Server stopped." << endl;
+   
+   // stop kernel engine
+   k.getEngine()->stop();
+   
+   // clean up SSL
+   EVP_cleanup();
+   
+   cout << endl << "Server SSL Connection test complete." << endl;
+}
+
+class TestDatagramServicer : public DatagramServicer
+{
+   void serviceDatagrams(DatagramSocket* s)
+   {
+      cout << "Servicing datagrams!" << endl;
+      cout << "Finished servicing datagrams." << endl;
+   }
+};
+
+void runServerDatagramTest()
+{
+   cout << "Starting Server Datagram test." << endl << endl;
+   
+   // create kernel
+   Kernel k;
+   k.getEngine()->start();
+   
+   // create server
+   Server server(&k);
+   InternetAddress address("localhost", 10080);
+   
+   // create datagram service
+   TestDatagramServicer tds;
+   server.addDatagramService(&address, &tds);
+   
+   if(server.start())
+   {
+      cout << "Server started." << endl;
+   }
+   else if(Exception::getLast() != NULL)
+   {
+      cout << "Server started with errors=" <<
+         Exception::getLast()->getMessage() << endl;
+   }
+   
+   Thread::sleep(10000);
+   
+   server.stop();
+   cout << "Server stopped." << endl;
+   
+   // stop kernel engine
+   k.getEngine()->stop();
+   
+   cout << endl << "Server Datagram test complete." << endl;
+}
+
+void runHttpHeaderTest(TestRunner& tr)
+{
+   tr.test("HttpHeader");
+   
+   // test bicapitalization of http headers
+   char test[] = "ThIs-a-BICaPitAlized-hEADer";
+   HttpHeader::biCapitalize(test);
+   
+   //cout << "BiCapitalized Header=" << test << endl;
+   assertStrCmp(test, "This-A-Bicapitalized-Header");
+   
+//   string t = "   d  f  ";
+//   StringTools::trim(t);
+//   cout << "t='" << t << "'" << endl;
+   
+   //cout << endl << "Request Header:" << endl;
+   
+   HttpRequestHeader reqHeader;
+   reqHeader.setDate();
+   reqHeader.setMethod("GET");
+   reqHeader.setPath("/");
+   reqHeader.setVersion("HTTP/1.1");
+   reqHeader.setField("host", "localhost:80");
+   reqHeader.setField("Content-Type", "text/html");
+   reqHeader.setField("Connection", "close");
+   
+   const char* expect =
+      "GET / HTTP/1.1\r\n"
+      "Connection: close\r\n"
+      "Content-Type: text/html\r\n"
+      "Host: localhost:80\r\n"
+      "\r\n";
+   
+   string str;
+   reqHeader.toString(str);
+   //assertStrCmp(str.c_str(), expect);
+   //cout << str;
+   tr.warning("fix http request parse test");
+   
+   //cout << "End of Request Header." << endl;
+   
+   //cout << endl << "Parsed Request Header:" << endl;
+   
+   HttpRequestHeader reqHeader2;
+   reqHeader2.parse(str);
+   
+   string str2;
+   reqHeader2.toString(str2);
+   //assertStrCmp(str2.c_str(), expect);
+   tr.warning("fix http request parse test");
+   //cout << str2;
+   
+   //cout << "End of Parsed Request Header." << endl;
+
+   //cout << endl << "Response Header:" << endl;
+   
+   HttpResponseHeader resHeader;
+   resHeader.setDate();
+   resHeader.setVersion("HTTP/1.1");
+   resHeader.setStatus(404, "Not Found");
+   resHeader.setField("host", "localhost:80");
+   resHeader.setField("Content-Type", "text/html");
+   resHeader.setField("Connection", "close");
+   
+   resHeader.toString(str);
+   tr.warning("fix http response parse test");
+   //cout << str;
+   
+   //cout << "End of Response Header." << endl;
+   
+   //cout << endl << "Parsed Response Header:" << endl;
+   
+   HttpResponseHeader resHeader2;
+   resHeader2.parse(str);
+   tr.warning("fix http response parse test");
+   
+   resHeader2.toString(str2);
+   tr.warning("fix http response parse test");
+   //cout << str2;
+   
+   //cout << "End of Parsed Response Header." << endl;
+   
+   tr.passIfNoException();
+}
+
+class TestHttpRequestServicer : public HttpRequestServicer
+{
+public:
+   const char* content;
+   
+   TestHttpRequestServicer(const char* path) : HttpRequestServicer(path)
+   {
+      content = "Bob Loblaw's Law Blog";
+   }
+   
+   virtual ~TestHttpRequestServicer()
+   {
+   }
+   
+   virtual void serviceRequest(
+      HttpRequest* request, HttpResponse* response)
+   {
+      // send 200 OK
+      response->getHeader()->setStatus(200, "OK");
+      //response->getHeader()->setField("Content-Length", 0);
+      response->getHeader()->setField("Transfer-Encoding", "chunked");
+      response->getHeader()->setField("Connection", "close");
+      response->sendHeader();
+      
+      HttpTrailer trailer;
+      ByteArrayInputStream bais(content, strlen(content));
+      response->sendBody(&bais, &trailer);
+   }
+};
+
+void runHttpServerTest()
+{
+   cout << "Starting Http Server test." << endl << endl;
+   
+//   // openssl initialization code
+//   SSL_library_init();
+//   SSL_load_error_strings();
+//   OpenSSL_add_all_algorithms();
+   
+   // create kernel
+   Kernel k;
+   k.getEngine()->start();
+   
+   // create server
+   Server server(&k);
+   InternetAddress address("localhost", 19100);
+   
+   // create SSL/generic http connection servicer
+   HttpConnectionServicer hcs;
+//   SslContext context;
+//   SslSocketDataPresenter presenter1(&context);
+//   NullSocketDataPresenter presenter2;
+//   SocketDataPresenterList list(false);
+//   list.add(&presenter1);
+//   list.add(&presenter2);
+   server.addConnectionService(&address, &hcs);//, &list);
+   
+   // create test http request servicer
+   TestHttpRequestServicer test1("/test");
+   hcs.addRequestServicer(&test1, false);
+   
+   if(server.start())
+   {
+      cout << "Server started." << endl;
+   }
+   else if(Exception::getLast() != NULL)
+   {
+      cout << "Server started with errors=" <<
+         Exception::getLast()->getMessage() << endl;
+   }
+   
+   // sleep
+   Thread::sleep(30000);
+   
+   server.stop();
+   cout << "Server stopped." << endl;
+   
+   // stop kernel engine
+   k.getEngine()->stop();
+   
+//   // clean up SSL
+//   ERR_remove_state(0);
+//   ENGINE_cleanup();
+//   ERR_free_strings();
+//   EVP_cleanup();
+//   CRYPTO_cleanup_all_ex_data();
+   
+   cout << endl << "Http Server test complete." << endl;
+}
+
+void runHttpClientGetTest()
+{
+   cout << "Starting Http Client GET test." << endl << endl;
+   
+   // create client
+   HttpClient client;
+   
+   // connect
+   Url url("http://www.bitmunk.com");
+   if(client.connect(&url))
+   {
+      string str;
+      cout << "Connected to: " << url.toString(str) << endl;
+      InternetAddress address(url.getHost().c_str(), url.getPort());
+      cout << address.toString(str) << endl;
+      
+      // do get
+      const char* headers[] = {"Test-Header: bacon", NULL};
+      HttpResponse* response = client.get(&url, headers);
+      if(response != NULL)
+      {
+         cout << "Response=" << endl <<
+            response->getHeader()->toString(str) << endl;
+         if(response->getHeader()->getStatusCode() == 200)
+         {
+            // receive content
+            HttpTrailer trailer;
+            File file("/tmp/index.html");
+            FileOutputStream fos(&file);
+            IOException* e = client.receiveContent(&fos, &trailer);
+            if(e == NULL)
+            {
+               cout << "Content downloaded to '" <<
+                  file.getName() << "'" << endl;
+               
+               cout << "HTTP trailers=\n" << trailer.toString(str) << endl;
+            }
+            else
+            {
+               cout << "IOException!,message=" << e->getMessage() << endl;
+            }
+         }
+      }
+      else
+      {
+         cout << "There was no response!" << endl;
+      }
+      
+      cout << "Disconnecting..." << endl;
+      client.disconnect();
+      cout << "Disconnected." << endl;
+   }
+   
+   cout << endl << "Http Client GET test complete." << endl;
+}
+
+void runHttpClientPostTest()
+{
+   cout << "Starting Http Client POST test." << endl << endl;
+   
+   // create client
+   HttpClient client;
+   
+   // connect
+   Url url("http://www.bitmunk.com");
+   if(client.connect(&url))
+   {
+      string str;
+      cout << "Connected to: " << url.toString(str) << endl;
+      InternetAddress address(url.getHost().c_str(), url.getPort());
+      cout << address.toString(str) << endl;
+      
+      char someData[] = "Just some post data.";
+      ByteArrayInputStream baos(someData, strlen(someData));
+      
+      // do post
+      const char* headers[] = {
+         "Content-Type: text/plain",
+         "Transfer-Encoding: chunked",
+         NULL};
+      
+      HttpTrailer trailer;
+      HttpResponse* response = client.post(&url, headers, &baos, &trailer);
+      if(response != NULL)
+      {
+         cout << "Response=" << endl <<
+            response->getHeader()->toString(str) << endl;
+         if(response->getHeader()->getStatusCode() == 200)
+         {
+            // receive content
+            trailer.clearFields();
+            File file("/tmp/postresponse.txt");
+            FileOutputStream fos(&file);
+            IOException* e = client.receiveContent(&fos, &trailer);
+            if(e == NULL)
+            {
+               cout << "Content downloaded to '" <<
+                  file.getName() << "'" << endl;
+               
+               cout << "HTTP trailers=\n" << trailer.toString(str) << endl;
+            }
+            else
+            {
+               cout << "IOException!,message=" << e->getMessage() << endl;
+            }
+         }
+      }
+      else
+      {
+         cout << "There was no response!" << endl;
+      }
+      
+      cout << "Disconnecting..." << endl;
+      client.disconnect();
+      cout << "Disconnected." << endl;
+   }
+   
+   cout << endl << "Http Client POST test complete." << endl;
+}
+
+class PingHttpRequestServicer : public HttpRequestServicer
+{
+public:
+   const char* content;
+   
+   PingHttpRequestServicer(const char* path) : HttpRequestServicer(path)
+   {
+      content = "Bob Loblaw's Law Blog";
+   }
+   
+   virtual ~PingHttpRequestServicer()
+   {
+   }
+   
+   virtual void serviceRequest(
+      HttpRequest* request, HttpResponse* response)
+   {
+      // send 200 OK
+      response->getHeader()->setStatus(200, "OK");
+      //response->getHeader()->setField("Content-Length", 0);
+      response->getHeader()->setField("Transfer-Encoding", "chunked");
+      response->getHeader()->setField("Connection", "close");
+      response->sendHeader();
+      
+      HttpTrailer trailer;
+      ByteArrayInputStream bais(content, strlen(content));
+      response->sendBody(&bais, &trailer);
+   }
+};
+
+class PingConnectionServicer : public ConnectionServicer
+{
+public:
+   unsigned long long start;
+   unsigned long long end;
+   unsigned int serviced;
+   
+   PingConnectionServicer()
+   {
+      serviced = 0;
+      start = 0;
+      end = 0;
+   }
+   
+   virtual ~PingConnectionServicer() {}
+   
+   void serviceConnection(Connection* c)
+   {
+      if(start == 0)
+      {
+         start = System::getCurrentMilliseconds();
+      }
+      
+      serviced++;
+      end = System::getCurrentMilliseconds();
+   }
+};
+
+void runPingTest()
+{
+   cout << "Starting Ping test." << endl << endl;
+   
+//   // openssl initialization code
+//   SSL_library_init();
+//   SSL_load_error_strings();
+//   OpenSSL_add_all_algorithms();
+   
+   // create kernel
+   Kernel k;
+   k.getEngine()->start();
+   
+   // create server
+   Server server(&k);
+   InternetAddress address("localhost", 19100);
+   
+//   // create SSL/generic ping connection servicer
+//   PingConnectionServicer pcs;
+////   SslContext context;
+////   SslSocketDataPresenter presenter1(&context);
+////   NullSocketDataPresenter presenter2;
+////   SocketDataPresenterList list(false);
+////   list.add(&presenter1);
+////   list.add(&presenter2);
+//   server.addConnectionService(&address, &pcs);//, &list);
+
+   // create SSL/generic http connection servicer
+   HttpConnectionServicer hcs;
+//   SslContext context;
+//   SslSocketDataPresenter presenter1(&context);
+//   NullSocketDataPresenter presenter2;
+//   SocketDataPresenterList list(false);
+//   list.add(&presenter1);
+//   list.add(&presenter2);
+   server.addConnectionService(&address, &hcs);//, &list);
+   
+   // create test http request servicer
+   PingHttpRequestServicer test1("/test");
+   hcs.addRequestServicer(&test1, false);
+   
+   if(server.start())
+   {
+      cout << "Server started." << endl;
+   }
+   else if(Exception::getLast() != NULL)
+   {
+      cout << "Server started with errors=" <<
+         Exception::getLast()->getMessage() << endl;
+   }
+   
+   // connect
+   Url url("http://localhost:19100");
+   HttpTrailer trailer;
+   File file("/tmp/index.html");
+   FileOutputStream fos(&file);
+   HttpClient client;
+   
+   unsigned long long start = System::getCurrentMilliseconds();
+   
+   client.connect(&url);
+   client.get(&url, NULL);
+   client.receiveContent(&fos, &trailer);
+   
+   unsigned long long end = System::getCurrentMilliseconds();
+   
+   client.disconnect();
+   
+   // sleep
+   //Thread::sleep(10000);
+   
+   server.stop();
+   cout << "Server stopped." << endl;
+   
+   // stop kernel engine
+   k.getEngine()->stop();
+   
+   unsigned long long millis = end - start;
+   cout << "Connection Time: " << millis << endl;
+   
+//   unsigned long long millis = test1.end - test1.start;
+//   long double cps = ((long double)pcs.serviced) / millis * 1000.0;
+//   cout << "Connections serviced: " << pcs.serviced << endl;
+//   cout << "Time: " << millis << endl;
+//   cout << "Connections/Second: " << cps << endl;
+   
+//   // clean up SSL
+//   ERR_remove_state(0);
+//   ENGINE_cleanup();
+//   ERR_free_strings();
+//   EVP_cleanup();
+//   CRYPTO_cleanup_all_ex_data();
+   
+   cout << endl << "Ping test complete." << endl;
+}
+
+void runDelegateTest()
+{
+   cout << "Starting Delegate test." << endl << endl;
+   
+   // FIXME:
+   
+   cout << endl << "Delegate test complete." << endl;
+}
+
+class TestContent
+{
+protected:
+   char* mContent;
+   
+public:
+   TestContent()
+   {
+      mContent = strdup("");
+   }
+   
+   virtual ~TestContent()
+   {
+      free(mContent);
+   }
+   
+   virtual void setContent(const char* str)
+   {
+      free(mContent);
+      mContent = strdup(str);
+   }
+   
+   virtual const char* getContent()
+   {
+      return mContent;
+   }
+};
+
+class TestChild : public TestContent
+{
+protected:
+   int mId;
+   
+public:
+   TestChild()
+   {
+      mId = 0;
+   }
+   
+   virtual ~TestChild()
+   {
+   }
+   
+   virtual void setId(int id)
+   {
+      mId = id;
+   }
+   
+   virtual int getId()
+   {
+      return mId;
+   }
+};
+
+class TestParent : public TestContent
+{
+protected:
+   TestChild* mChild;
+   
+public:
+   TestParent()
+   {
+      mChild = NULL;
+   }
+   
+   virtual ~TestParent()
+   {
+      if(mChild != NULL)
+      {
+         delete mChild;
+      }
+   }
+   
+   virtual TestChild* createChild()
+   {
+      return new TestChild();
+   }
+   
+   virtual void addChild(TestChild* child)
+   {
+      if(mChild != NULL)
+      {
+         delete mChild;
+      }
+      
+      mChild = child;
+   }
+   
+   virtual TestChild* getChild()
+   {
+      return mChild;
+   }
+};
+
+class TestChildDataBinding : public DataBinding
+{
+protected:
+   DataMappingFunctor<TestChild> mChildContent;
+   DataMappingFunctor<TestChild> mChildId;
+   
+public:
+   TestChildDataBinding(TestChild* c = NULL) :
+      DataBinding(c),
+      mChildContent(&TestChild::setContent, &TestChild::getContent),
+      mChildId(&TestChild::setId, &TestChild::getId)
+   {
+      // set root data name
+      setDataName(NULL, "TestChild");
+      
+      // add mappings
+      addDataMapping(NULL, "id", false, true, &mChildId);
+      addDataMapping(NULL, "TestContent", true, false, &mChildContent);
+   }
+   
+   virtual ~TestChildDataBinding()
+   {
+   }
+};
+
+class TestParentDataBinding : public DataBinding
+{
+protected:
+   TestParent* mTestParent;
+   TestChildDataBinding mChildBinding;
+   DataMappingFunctor<TestParent> mTestContent;
+   DataMappingFunctor<TestParent, TestChild> mCreateChild;
+   
+public:
+   TestParentDataBinding(TestParent* p) :
+      DataBinding(p),
+      mTestContent(&TestParent::setContent, &TestParent::getContent),
+      mCreateChild(&TestParent::createChild, &TestParent::addChild)
+   {
+      mTestParent = p;
+      
+      // set root data name
+      setDataName(NULL, "TestContent");
+      
+      // add mappings
+      addDataMapping(NULL, "TestContent", true, false, &mTestContent);
+      addDataMapping(NULL, "TestChild", true, true, &mCreateChild);
+      
+      // add bindings
+      addDataBinding(NULL, "TestChild", &mChildBinding);
+   }
+   
+   virtual ~TestParentDataBinding()
+   {
+   }
+   
+   virtual void getChildren(DataName* dn, list<void*>& children)
+   {
+      if(mTestParent->getChild() != NULL)
+      {
+         children.push_back(mTestParent->getChild());
+      }
+   }
+};
+
+void runXmlReaderTest(TestRunner& tr)
+{
+   tr.test("XmlReader");
+   
+   XmlReader reader;
+   
+//   string xml;
+//   xml.append("<Book><Chapter number=\"1\"><Title>Test Chapter 1</Title>");
+//   xml.append("<Content>This is the first chapter of the book.</Content>");
+//   xml.append("</Chapter><Chapter number=\"2\"/></Book>");
+   
+   string xml;
+   //xml = "<TestContent>client request<TestChild id=\"1\"/></TestContent>";
+   xml.append("<TestContent>This is my content.");
+   xml.append("<TestChild id=\"12\">Blah</TestChild></TestContent>");
+   
+   // main object to populate
+   TestParent p;
+   
+   // data binding for object
+   TestParentDataBinding db(&p);
+   
+   ByteArrayInputStream bais(xml.c_str(), xml.length());
+   reader.start(&db);
+   reader.read(&bais);
+   reader.finish();
+   
+   //cout << "TestContent data='" << p.getContent() << "'" << endl;
+   assertStrCmp(p.getContent(), "This is my content.");
+   assert(p.getChild() != NULL);
+   //cout << "TestChild data='" << p.getChild()->getContent() << "'" << endl;
+   //assertStrCmp(p.getChild()->getContent(), "Blah");
+   tr.warning("fix child content test");
+   //cout << "TestChild id='" << p.getChild()->getId() << "'" << endl;
+   //assert(p.getChild()->getId() == 12);
+   
+   //tr.passIfNoException();
+   tr.fail();
+}
+
+void runXmlWriterTest(TestRunner& tr)
+{
+   tr.test("XmlWriter");
+   
+   // main object to write out
+   TestParent p;
+   
+   // data binding for object
+   TestParentDataBinding db(&p);
+   
+   XmlWriter writer;
+   ostringstream oss;
+   OStreamOutputStream os(&oss);
+   
+   // write out xml
+   writer.write(&db, &os);
+   //cout << "XML empty='" << oss.str() << "'" << endl;
+   assertStrCmp(oss.str().c_str(), "<TestContent/>");
+   
+   // clear string stream, reset writer
+   oss.str("");
+   writer.reset();
+   
+   // set some content
+   p.setContent("Moooooooo");
+   
+   // add child to TestContent
+   TestChild* c = new TestChild();
+   c->setId(514);
+   p.addChild(c);
+   
+   writer.write(&db, &os);
+   //cout << "XML full=\n" << oss.str() << endl;
+   assertStrCmp(oss.str().c_str(),
+      "<TestContent>Moooooooo<TestChild id=\"514\"/></TestContent>");
+   
+   tr.passIfNoException();
+}
+
+void runXmlReadWriteTest(TestRunner& tr)
+{
+   tr.test("XmlReadWrite");
+   
+   XmlReader reader;
+   
+   string xml;
+   xml.append("<TestContent>This is my content.");
+   xml.append("<TestChild id=\"12\">Blah</TestChild></TestContent>");
+   
+   // main object to populate
+   TestParent p;
+   
+   // data binding for object
+   TestParentDataBinding db(&p);
+   
+   ByteArrayInputStream bais(xml.c_str(), xml.length());
+   reader.start(&db);
+   reader.read(&bais);
+   reader.finish();
+   
+   //cout << "*****DOING XML READ*****" << endl;
+   
+   //cout << "TestContent data='" << p.getContent() << "'" << endl;
+   assertStrCmp(p.getContent(), "This is my content.");
+   assert(p.getChild() != NULL);
+   //cout << "TestChild data='" << p.getChild()->getContent() << "'" << endl;
+   //assertStrCmp(p.getChild()->getContent(), "Blah");
+   tr.warning("fix child content test");
+   //cout << "TestChild id='" << p.getChild()->getId() << "'" << endl;
+   assert(p.getChild()->getId() == 12);
+   
+   //cout << endl << "*****DOING XML WRITE*****" << endl;
+   
+   XmlWriter writer;
+   ostringstream oss;
+   OStreamOutputStream os(&oss);
+   
+   // write out xml
+   writer.write(&db, &os);
+   
+   //cout << "XML=\n" << oss.str() << endl;
+   //assertStrCmp(oss.str().c_str(), xml.c_str());
+   tr.warning("fix child content test");
+   
+   //tr.passIfNoException();
+   tr.fail();
+}
+
+void runXmlBindingInputStreamTest(TestRunner& tr)
+{
+   tr.test("XmlBindingInputStream");
+   
+   // main object to read xml from
+   TestParent p;
+   
+   // set some content
+   #define STR "This is a sufficiently long section of element data."
+   p.setContent(STR);
+   
+   // add child to TestContent
+   TestChild* c = new TestChild();
+   c->setId(514);
+   p.addChild(c);
+   
+   // data binding for object
+   TestParentDataBinding db(&p);
+   
+   // create input stream
+   XmlBindingInputStream xbis(&db, 20);
+   
+   ostringstream oss;
+   OStreamOutputStream os(&oss);
+   
+   char b[10];
+   int numBytes;
+   while((numBytes = xbis.read(b, 10)) > 0)
+   {
+      os.write(b, numBytes);
+   }
+   
+   //cout << "XML=\n" << oss.str() << endl;
+   assertStrCmp(oss.str().c_str(),
+      "<TestContent>"
+      STR
+      "<TestChild id=\"514\"/>"
+      "</TestContent>");
+
+   #undef STR
+   
+   tr.passIfNoException();
+}
+
+void runXmlBindingOutputStreamTest(TestRunner& tr)
+{
+   tr.test("XmlBindingOutputStream");
+   
+   string xml1;
+   string xml2;
+   xml1.append("<TestContent>This is the first.");
+   xml2.append("<TestChild id=\"64\">Blah</TestChild> Second.</TestContent>");
+   
+   // main object to populate
+   TestParent p;
+   
+   // data binding for object
+   TestParentDataBinding db(&p);
+   
+   // create output stream for writing to binding
+   XmlBindingOutputStream xbos(&db);
+   
+   // write xml to output stream
+   xbos.write(xml1.c_str(), xml1.length());
+   xbos.write(xml2.c_str(), xml2.length());
+   //xbos.write((xml1 + xml2).c_str(), xml1.length() + xml2.length());
+   
+   //cout << "TestContent data='" << p.getContent() << "'" << endl;
+   assertStrCmp(p.getContent(), "This is the first. Second.");
+   tr.warning("check child in content result");
+   assert(p.getChild() != NULL);
+   //cout << "TestChild data='" << p.getChild()->getContent() << "'" << endl;
+   //assertStrCmp(p.getChild()->getContent(), "Blah");
+   tr.warning("fix child content test");
+   //cout << "TestChild id='" << p.getChild()->getId() << "'" << endl;
+   assert(p.getChild()->getId() == 64);
+   
+   //tr.passIfNoException();
+   tr.fail();
+}
+
+class XmlHttpRequestServicer : public HttpRequestServicer
+{
+public:
+   XmlHttpRequestServicer(const char* path) : HttpRequestServicer(path)
+   {
+   }
+   
+   virtual ~XmlHttpRequestServicer()
+   {
+   }
+   
+   virtual void serviceRequest(
+      HttpRequest* request, HttpResponse* response)
+   {
+      // receive body
+      ostringstream oss;
+      OStreamOutputStream os(&oss);
+      request->receiveBody(&os);
+      string xml = oss.str();
+      
+      // xml object to populate
+      TestParent p2;
+      TestParentDataBinding db2(&p2);
+      
+      // read object from xml
+      ByteArrayInputStream bais(xml.c_str(), xml.length());
+      XmlReader reader;
+      reader.start(&db2);
+      reader.read(&bais);
+      reader.finish();
+      
+      assertStrCmp(p2.getContent(), "client request");
+      assert(p2.getChild()->getId() == 1);
+      
+      // send 200 OK
+      response->getHeader()->setStatus(200, "OK");
+      response->getHeader()->setField("Content-Type", "text/xml");
+      response->getHeader()->setField("Transfer-Encoding", "chunked");
+      response->getHeader()->setField("Connection", "close");
+      response->sendHeader();
+      
+      OutputStream* bos = response->getBodyOutputStream();
+      
+      // create xml object to write out
+      TestParent p;
+      p.setContent("server response");
+      TestChild* c = new TestChild();
+      c->setId(2);
+      p.addChild(c);
+      
+      // data binding for object
+      TestParentDataBinding db(&p);
+      
+      // write out xml
+      XmlWriter writer;
+      writer.write(&db, bos);
+      
+      // close and clean up output stream
+      bos->close();
+      delete bos;
+   }
+};
+
+void runXmlHttpServerTest(TestRunner& tr)
+{
+   tr.test("XmlHttpServer");
+   
+   // create kernel
+   Kernel k;
+   k.getEngine()->start();
+   
+   // create server
+   Server server(&k);
+   InternetAddress address("localhost", 19100);
+   
+   // create SSL/generic http connection servicer
+   HttpConnectionServicer hcs;
+   server.addConnectionService(&address, &hcs);
+   
+   // create xml http request servicer
+   XmlHttpRequestServicer test1("/test");
+   hcs.addRequestServicer(&test1, false);
+   
+   server.start();
+   assertNoException();
+   
+   // connect
+   Url url("http://localhost:19100");
+   HttpConnection* hc = HttpClient::createConnection(&url);
+   assert(hc != NULL);
+   
+   // send request header
+   HttpRequest* request = (HttpRequest*)hc->createRequest();
+   request->getHeader()->setMethod("POST");
+   request->getHeader()->setPath("/test");
+   request->getHeader()->setVersion("HTTP/1.1");
+   request->getHeader()->setField("Host", "localhost:19100");
+   request->getHeader()->setField("Content-Type", "text/xml");
+   request->getHeader()->setField("Transfer-Encoding", "chunked");
+   request->sendHeader();
+   assertNoException();
+   
+   // send request body
+   OutputStream* bos = request->getBodyOutputStream();
+   
+   // create xml object to write out
+   TestParent p;
+   p.setContent("client request");
+   TestChild* c = new TestChild();
+   c->setId(1);
+   p.addChild(c);
+   
+   // data binding for object
+   TestParentDataBinding db(&p);
+   
+   // write out xml
+   XmlWriter writer;
+   writer.write(&db, bos);
+   
+   // close and clean up output stream
+   bos->close();
+   delete bos;
+   
+   // receive response header
+   HttpResponse* response = (HttpResponse*)request->createResponse();
+   response->receiveHeader();
+   assertNoException();
+   
+   // receive response body
+   ostringstream oss;
+   OStreamOutputStream os(&oss);
+   response->receiveBody(&os);
+   string xml = oss.str();
+   
+   // xml object to populate
+   TestParent p2;
+   TestParentDataBinding db2(&p2);
+   
+   // read object from xml
+   ByteArrayInputStream bais(xml.c_str(), xml.length());
+   XmlReader reader;
+   reader.start(&db2);
+   reader.read(&bais);
+   reader.finish();
+   
+   assertStrCmp(p2.getContent(), "server response");
+   assert(p2.getChild()->getId() == 2);
+   
+   // clean up request and response
+   delete request;
+   delete response;
+   
+   // close and clean up connection
+   hc->close();
+   delete hc;
+   
+   // stop server
+   server.stop();
+   
+   // stop kernel engine
+   k.getEngine()->stop();
+   
+   tr.pass();
+}
+
+void runDynamicObjectWriterTest(TestRunner& tr)
+{
+   tr.test("DynamicObjectWriter");
+   
+   // main object to write to DynamicObject
+   TestParent p;
+   
+   // set some content
+   p.setContent("This is test content.");
+   
+   // add child to TestContent
+   TestChild* c = new TestChild();
+   c->setId(514);
+   c->setContent("This is child content.");
+   p.addChild(c);
+   
+   // data binding for object
+   TestParentDataBinding db(&p);
+   
+   // create DynamicObjectWriter
+   DynamicObjectWriter writer;
+   
+   // write out to dynamic object
+   DynamicObject dyno = writer.write(&db);
+   
+   assertStrCmp(dyno["TestContent"]->getString(), "This is test content.");
+   assertStrCmp(dyno["TestChild"]["TestContent"]->getString(),
+      "This is child content.");
+   assert(dyno["TestChild"]["id"]->getInt32() == 514);
+   assert(dyno->length() == 2);
+   
+   // test print out code
+   //cout << endl;
+   //dumpDynamicObject(dyno);
+   
+   tr.pass();
+}
+
+void runDynamicObjectReaderTest(TestRunner& tr)
+{
+   tr.test("DynamicObjectReader");
+   
+   // dynamic object to read from
+   DynamicObject dyno;
+   dyno["TestContent"] = "This is test content.";
+   dyno["TestChild"]["id"] = 514;
+   dyno["TestChild"]["TestContent"] = "This is child content.";
+   
+   // main object to populate
+   TestParent p;
+   
+   // data binding for object
+   TestParentDataBinding db(&p);
+   
+   // create DynamicObjectReader
+   DynamicObjectReader reader;
+   
+   // read in from dynamic object
+   reader.read(dyno, &db);
+   
+   assertStrCmp(p.getContent(), "This is test content.");
+   assertStrCmp(p.getChild()->getContent(), "This is child content.");
+   assert(p.getChild()->getId() == 514);
+   
+   tr.pass();
+}
+
+void runDynamicObjectBasicBindingTest(TestRunner& tr)
+{
+   tr.test("DynamicObjectBasicBinding");
+   
+   // create xml writer
+   XmlWriter writer;
+   writer.setIndentation(0, 1);
+   
+   // dynamic object to read from
+   DynamicObject dyno1;
+   DynamicObject dyno2;
+   DynamicObject dyno3;
+   DynamicObject dyno4;
+   dyno1 = "This is test content.";
+   dyno2 = true;
+   dyno3 = 1234;
+   dyno4 = 123.456789;
+   
+   DynamicObjectBasicBinding db1(&dyno1);
+   DynamicObjectBasicBinding db2(&dyno2);
+   DynamicObjectBasicBinding db3(&dyno3);
+   DynamicObjectBasicBinding db4(&dyno4);
+   
+   ostringstream oss;
+   OStreamOutputStream os(&oss);
+   
+   string xml[4];
+   writer.write(&db1, &os);
+   xml[0] = oss.str();
+   oss.str("");
+   
+   writer.write(&db2, &os);
+   xml[1] = oss.str();
+   oss.str("");
+   
+   writer.write(&db3, &os);
+   xml[2] = oss.str();
+   oss.str("");
+   
+   writer.write(&db4, &os);
+   xml[3] = oss.str();
+   oss.str("");
+   
+//   for(int i = 0; i < 4; i++)
+//   {
+//      cout << "XML " << i << "=" << endl << xml[i] << endl;
+//   }
+   
+   string outxml[4];
+   for(int i = 0; i < 4; i++)
+   {
+      // now try to read dynamic object back in
+      DynamicObject dyno5;
+      DynamicObjectBasicBinding inBinding(&dyno5);
+      XmlReader reader;
+      ByteArrayInputStream bais(xml[i].c_str(), xml[i].length());
+      reader.start(&inBinding);
+      reader.read(&bais);
+      reader.finish();
+      
+      // now send dynamic object back out
+      DynamicObjectBasicBinding outBinding(&dyno5);
+      writer.write(&outBinding, &os);
+      outxml[i] = oss.str();
+      oss.str("");
+      assertStrCmp(xml[i].c_str(), outxml[i].c_str());
+      //cout << "OUT XML " << i << "=" << endl << outxml[i] << endl;
+   }
+   
+   tr.pass();
+}
+
+void runDynamicObjectArrayBindingTest(TestRunner& tr)
+{
+   tr.test("DynamicObjectArrayBinding");
+   
+   // create xml writer
+   XmlWriter writer;
+   writer.setIndentation(0, 1);
+   
+   // dynamic object to read from
+   DynamicObject dyno;
+   dyno[0] = "This is test content.";
+   dyno[1] = true;
+   dyno[2] = 1234;
+   dyno[3] = 123.456789;
+   
+   DynamicObject dyno2;
+   dyno2[0] = "Another string.";
+   dyno2[1] = false;
+   dyno2[2] = 4321;
+   dyno2[3] = 987.654321;
+   
+   dyno[4] = dyno2;
+   
+   DynamicObjectArrayBinding db(&dyno);
+   
+   ostringstream oss;
+   OStreamOutputStream os(&oss);
+   
+   writer.write(&db, &os);
+   string xml = oss.str();
+   oss.str("");
+   
+   // now try to read dynamic object back in
+   DynamicObject dyno5;
+   DynamicObjectArrayBinding inBinding(&dyno5);
+   XmlReader reader;
+   ByteArrayInputStream bais(xml.c_str(), xml.length());
+   reader.start(&inBinding);
+   reader.read(&bais);
+   reader.finish();
+   
+   // now send dynamic object back out
+   DynamicObjectArrayBinding outBinding(&dyno5);
+   writer.write(&outBinding, &os);
+   string outxml = oss.str();
+   
+   //cout << "XML=" << endl << xml << endl;
+   //cout << "OUT XML=" << endl << outxml << endl;
+   assertStrCmp(xml.c_str(), outxml.c_str());
+   
+   tr.pass();
+}
+
+void runDynamicObjectMapBindingTest(TestRunner& tr)
+{
+   tr.test("DynamicObjectMapBinding");
+   
+   // create xml writer
+   XmlWriter writer;
+   writer.setIndentation(0, 1);
+   
+   // dynamic object to read from
+   DynamicObject dyno;
+   dyno["astring"] = "This is test content.";
+   dyno["aboolean"] = true;
+   dyno["aninteger"] = 1234;
+   dyno["afloat"] = 123.456789;
+   
+   DynamicObject dyno2;
+   dyno2["astring"] = "Another string.";
+   dyno2["aboolean"] = false;
+   dyno2["aninteger"] = 4321;
+   dyno2["afloat"] = 987.654321;
+   
+   dyno["anobject"] = dyno2;
+   
+   DynamicObjectMapBinding db(&dyno);
+   
+   ostringstream oss;
+   OStreamOutputStream os(&oss);
+   
+   writer.write(&db, &os);
+   string xml = oss.str();
+   oss.str("");
+   
+   // now try to read dynamic object back in
+   DynamicObject dyno5;
+   DynamicObjectMapBinding inBinding(&dyno5);
+   XmlReader reader;
+   ByteArrayInputStream bais(xml.c_str(), xml.length());
+   reader.start(&inBinding);
+   reader.read(&bais);
+   reader.finish();
+   
+   // now send dynamic object back out
+   DynamicObjectMapBinding outBinding(&dyno5);
+   writer.write(&outBinding, &os);
+   string outxml = oss.str();
+   
+   //cout << "XML=" << endl << xml << endl;
+   //cout << "OUT XML=" << endl << outxml << endl;
+   assertStrCmp(xml.c_str(), outxml.c_str());
+   
+   tr.pass();
+}
+
+void runDynamicObjectBindingTest(TestRunner& tr)
+{
+   tr.test("DynamicObjectBinding");
+   
+   // create xml writer
+   XmlWriter writer;
+   writer.setIndentation(0, 1);
+   
+   // dynamic object to read from
+   DynamicObject dyno;
+   dyno["astring"] = "This is test content.";
+   dyno["aboolean"] = true;
+   dyno["aninteger"] = 1234;
+   dyno["afloat"] = 123.456789;
+   
+   DynamicObject dyno2;
+   dyno2["astring"] = "Another string.";
+   dyno2["aboolean"] = false;
+   dyno2["aninteger"] = 4321;
+   dyno2["afloat"] = 987.654321;
+   
+   dyno["anobject"] = dyno2;
+   
+   DynamicObject dyno3;
+   dyno3[0] = "This is test content.";
+   dyno3[1] = true;
+   dyno3[2] = 1234;
+   dyno3[3] = 123.456789;
+   
+   DynamicObject dyno4;
+   dyno4[0] = "Another string.";
+   dyno4[1] = false;
+   dyno4[2] = 4321;
+   dyno4[3] = 987.654321;
+   
+   dyno3[4] = dyno4;
+   
+   dyno["dyno3"] = dyno3;
+   
+   DynamicObjectBinding db(&dyno);
+   
+   ostringstream oss;
+   OStreamOutputStream os(&oss);
+   
+   writer.write(&db, &os);
+   string xml = oss.str();
+   oss.str("");
+   
+   // now try to read dynamic object back in
+   DynamicObject dyno5;
+   DynamicObjectBinding inBinding(&dyno5);
+   XmlReader reader;
+   ByteArrayInputStream bais(xml.c_str(), xml.length());
+   reader.start(&inBinding);
+   reader.read(&bais);
+   reader.finish();
+   
+   // now send dynamic object back out
+   DynamicObjectBinding outBinding(&dyno5);
+   writer.write(&outBinding, &os);
+   string outxml = oss.str();
+   
+   //cout << "XML=" << endl << xml << endl;
+   //cout << "OUT XML=" << endl << outxml << endl;
+   assertStrCmp(xml.c_str(), outxml.c_str());
+   
+   tr.pass();
+}
+
+void runSqlite3ConnectionTest(TestRunner &tr)
+{
+   tr.test("Sqlite3 Connection");
+   
+   Sqlite3Connection c;
+   c.connect("sqlite3::memory:");
+   assertNoException();
+   
+   tr.pass();
+}
+
+void runSqlite3StatementTest(TestRunner &tr)
+{
+   tr.group("Sqlite3 Statement");
+   
+   // clear any exceptions
+   Exception::clearLast();
+   
+   Sqlite3Connection c;
+   c.connect("sqlite3::memory:");
+   
+   db::sql::Statement* s;
+   
+   tr.test("drop table");
+   s = c.prepare("DROP TABLE IF EXISTS test");
+   assert(s != NULL);
+   s->execute();
+   delete s;
+   tr.passIfNoException();
+   
+   tr.test("create table");
+   s = c.prepare("CREATE TABLE IF NOT EXISTS test (t TEXT, i INT)");
+   s->execute();
+   delete s;
+   tr.passIfNoException();
+   
+   tr.test("insert test 1");
+   s = c.prepare("INSERT INTO test (t, i) VALUES ('test!', 1234)");
+   s->execute();
+   assert(s->getLastInsertRowId() == 1);
+   delete s;
+   tr.passIfNoException();
+   
+   tr.test("insert test 2");
+   s = c.prepare("INSERT INTO test (t, i) VALUES ('!tset', 4321)");
+   s->execute();
+   assert(s->getLastInsertRowId() == 2);
+   delete s;
+   tr.passIfNoException();
+   
+   tr.test("insert positional parameters");
+   s = c.prepare("INSERT INTO test (t, i) VALUES (?, ?)");
+   s->setText(1, "boundpositional");
+   s->setInt32(2, 2222);
+   s->execute();
+   assert(s->getLastInsertRowId() == 3);
+   delete s;
+   tr.passIfNoException();
+   
+   // insert named parameters test
+   tr.test("insert named parameters");
+   s = c.prepare("INSERT INTO test (t, i) VALUES (:first, :second)");
+   s->setText(":first", "boundnamed");
+   s->setInt32(":second", 2223);
+   s->execute();
+   assert(s->getLastInsertRowId() == 4);
+   delete s;
+   tr.passIfNoException();
+   
+   // select test
+   s = c.prepare("SELECT * FROM test");
+   s->execute();
+   
+   // fetch rows
+   tr.test("fetch rows");
+   db::sql::Row* row;
+   string t;
+   int i;
+
+   row = s->fetch();
+   assert(row != NULL);
+   row->getText("t", t);
+   assertNoException();
+   row->getInt32("i", i);
+   assertNoException();
+   assert(t == "test!");
+   assert(i == 1234);
+
+   row = s->fetch();
+   assert(row != NULL);
+   row->getText("t", t);
+   assertNoException();
+   row->getInt32("i", i);
+   assertNoException();
+   assert(t == "!tset");
+   assert(i == 4321);
+
+   row = s->fetch();
+   assert(row != NULL);
+   row->getText("t", t);
+   assertNoException();
+   row->getInt32("i", i);
+   assertNoException();
+   assert(t == "boundpositional");
+   assert(i == 2222);
+
+   row = s->fetch();
+   assert(row != NULL);
+   row->getText("t", t);
+   assertNoException();
+   row->getInt32("i", i);
+   assertNoException();
+   assert(t == "boundnamed");
+   assert(i == 2223);
+
+   // done so next should be NULL
+   row = s->fetch();
+   assert(row == NULL);
+   
+   delete s;
+
+   tr.pass();
+   
+   tr.test("connection close");
+   c.close();
+   tr.passIfNoException();
+   
+   tr.ungroup();
+}
+
+class TestRowObject
+{
+protected:
+   char* mText;
+   bool mBoolean;
+   int mInt32;
+   unsigned int mUInt32;
+   
+public:
+   TestRowObject()
+   {
+      mText = strdup("");
+      mBoolean = false;
+      mInt32 = 1;
+      mUInt32 = 2;
+   }
+   
+   virtual ~TestRowObject()
+   {
+      free(mText);
+   }
+   
+   virtual void setText(const char* t)
+   {
+      free(mText);
+      mText = strdup(t);
+   }
+   
+   virtual const char* getText()
+   {
+      return mText;
+   }
+   
+   virtual void setBoolean(bool b)
+   {
+      mBoolean = b;
+   }
+   
+   virtual bool getBoolean()
+   {
+      return mBoolean;
+   }
+   
+   virtual void setInt32(int i)
+   {
+      mInt32 = i;
+   }
+   
+   virtual int getInt32()
+   {
+      return mInt32;
+   }
+   
+   virtual void setUInt32(unsigned int i)
+   {
+      mUInt32 = i;
+   }
+   
+   virtual unsigned int getUInt32() const
+   {
+      return mUInt32;
+   }
+};
+
+class TestRowObjectBinding : public DataBinding
+{
+protected:
+   DataMappingFunctor<TestRowObject> mTextMapping;
+   DataMappingFunctor<TestRowObject> mBooleanMapping;
+   DataMappingFunctor<TestRowObject> mInt32Mapping;
+   DataMappingFunctor<TestRowObject> mUInt32Mapping;
+   
+public:
+   TestRowObjectBinding(TestRowObject* ro) :
+      mTextMapping(&TestRowObject::setText, &TestRowObject::getText),
+      mBooleanMapping(&TestRowObject::setBoolean, &TestRowObject::getBoolean),
+      mInt32Mapping(&TestRowObject::setInt32, &TestRowObject::getInt32),
+      mUInt32Mapping(&TestRowObject::setUInt32, &TestRowObject::getUInt32)
+   {
+      setObject(ro);
+      
+      addDataMapping(NULL, "t", true, true, &mTextMapping);
+      addDataMapping(NULL, "b", true, true, &mBooleanMapping);
+      addDataMapping(NULL, "i32", true, true, &mInt32Mapping);
+      addDataMapping(NULL, "ui32", true, true, &mUInt32Mapping);
+   }
+   
+   virtual ~TestRowObjectBinding()
+   {
+   }
+};
+
+void runSqlite3RowObjectTest(TestRunner& tr)
+{
+   tr.group("Sqlite3 RowObject");
+   
+   // clear any exceptions
+   Exception::clearLast();
+   
+   Sqlite3Connection c;
+   c.connect("sqlite3::memory:");
+   
+   db::sql::Statement* s;
+   
+   // drop existing table
+   tr.test("drop table");
+   s = c.prepare("DROP TABLE IF EXISTS test");
+   assert(s != NULL);
+   s->execute();
+   delete s;
+   tr.passIfNoException();
+   
+   // create table
+   tr.test("create table");
+   s = c.prepare(
+      "CREATE TABLE IF NOT EXISTS test "
+      "(t TEXT, b INT, i32 INT, ui32 INT)");
+   s->execute();
+   delete s;
+   tr.passIfNoException();
+   
+   // insert a row object
+   TestRowObject tro1;
+   tro1.setText("This is some text.");
+   tro1.setBoolean(false);
+   tro1.setInt32(5);
+   tro1.setUInt32(14);
+   TestRowObjectBinding binding1(&tro1);
+   db::sql::RowObject ro1(&binding1);
+   
+   tr.test("insert row object 1");
+   ro1.insert(&c, "test");
+   tr.passIfNoException();
+   
+   // insert another row object
+   TestRowObject tro2;
+   tro2.setText("The second row object.");
+   tro2.setBoolean(false);
+   tro2.setInt32(-1);
+   tro2.setUInt32(17);
+   TestRowObjectBinding binding2(&tro2);
+   db::sql::RowObject ro2(&binding2);
+   
+   tr.test("insert row object 2");
+   ro2.insert(&c, "test");
+   tr.passIfNoException();
+   
+   // update row object 1
+   TestRowObject tro3;
+   tro3.setText("The first row object.");
+   tro3.setBoolean(true);
+   tro3.setInt32(5);
+   tro3.setUInt32(14);
+   TestRowObjectBinding binding3(&tro3);
+   db::sql::RowObject ro3(&binding3);
+   
+   tr.test("update row object 1");
+   ro3.update(&c, "test", "i32");
+   tr.passIfNoException();
+   
+   // select row object 1 using binding 2
+   db::sql::RowObject ro4(&binding2);
+   tr.test("select row object 1");
+   tro2.setBoolean(true);
+   ro4.fetch(&c, "test", "b");
+   
+   // assert contents
+   assertStrCmp(tro2.getText(), "The first row object.");
+   assert(tro2.getBoolean());
+   assert(tro2.getInt32() == 5);
+   assert(tro2.getUInt32() == 14);
+   tr.passIfNoException();
+   
+   // select row object 2 using binding 3
+   db::sql::RowObject ro5(&binding3);
+   tro3.setBoolean(false);
+   tr.test("select row object 2");
+   ro5.fetch(&c, "test", "b");
+   
+   // assert contents
+   assertStrCmp(tro3.getText(), "The second row object.");
+   assert(!tro3.getBoolean());
+   assert(tro3.getInt32() == -1);
+   assert(tro3.getUInt32() == 17);
+   tr.passIfNoException();
+   
+   tr.test("connection close");
+   c.close();
+   tr.passIfNoException();
+   
+   tr.ungroup();
+}
+
+void runMySqlConnectionTest()
+{
+   cout << "Starting MySqlConnection test." << endl << endl;
+   
+   MySqlConnection c;
+   c.connect("mysql://dbreadclient:k288m2s8f6gk39a@mojo.bitmunk.com/test");
+   assertNoException();
+   
+   // clean up mysql
+   mysql_library_end();
+   
+   cout << endl << "MySqlConnection test complete." << endl;
+}
+
+void runMySqlStatementTest(TestRunner& tr)
+{
+   cout << "Starting MySql test." << endl << endl;
+   
+   // clear any exceptions
+   Exception::clearLast();
+   
+   MySqlConnection c;
+   c.connect("mysql://dbwriteclient:k288m2s8f6gk39a@mojo.bitmunk.com/test");
+   assertNoException();
+   
+   db::sql::Statement* s;
+   
+   // drop table test
+   s = c.prepare("DROP TABLE IF EXISTS dbmysqltest");
+   assert(s != NULL);
+   s->execute();
+   delete s;
+   assertNoException();
+   cout << "drop table test passed!" << endl;
+   
+   // create table test
+   s = c.prepare(
+      "CREATE TABLE IF NOT EXISTS dbmysqltest "
+      "(id BIGINT AUTO_INCREMENT, t TEXT, i BIGINT, "
+      "PRIMARY KEY (id))");
+   s->execute();
+   delete s;
+   assertNoException();
+   cout << "create table test passed!" << endl;
+   
+   // insert test 1
+   s = c.prepare("INSERT INTO dbmysqltest (t, i) VALUES ('test!', 1234)");
+   s->execute();
+   cout << "Row #: " << s->getLastInsertRowId() << endl;
+   delete s;
+   assertNoException();
+   cout << "insert test 1 passed!" << endl;
+   
+   // insert test 2
+   s = c.prepare("INSERT INTO dbmysqltest (t, i) VALUES ('!tset', 4321)");
+   s->execute();
+   cout << "Row #: " << s->getLastInsertRowId() << endl;
+   delete s;
+   assertNoException();
+   cout << "insert test 2 passed!" << endl;
+   
+   // insert positional parameters test
+   s = c.prepare("INSERT INTO dbmysqltest (t, i) VALUES (?, ?)");
+   s->setText(1, "boundpositional");
+   s->setInt32(2, 2222);
+   s->execute();
+   cout << "Row #: " << s->getLastInsertRowId() << endl;
+   delete s;
+   assertNoException();
+   cout << "insert positional parameters test passed!" << endl;
+   
+//   // insert named parameters test
+//   s = c.prepare("INSERT INTO dbmysqltest (t, i) VALUES (:first, :second)");
+//   s->setText(":first", "boundnamed");
+//   s->setInt32(":second", 2223);
+//   s->execute();
+//   cout << "Row #: " << s->getLastInsertRowId() << endl;
+//   delete s;
+//   assertNoException();
+//   cout << "insert named parameters test passed!" << endl;
+   
+   // select test
+   s = c.prepare("SELECT t, i FROM dbmysqltest");
+   s->execute();
+   
+   // fetch rows
+   db::sql::Row* row;
+   string t;
+   int i;
+   while((row = s->fetch()) != NULL)
+   {
+      cout << endl << "Row result:" << endl;
+      row->getText("t", t);
+      assertNoException();
+      row->getInt32("i", i);
+      assertNoException();
+      
+      cout << "t=" << t << endl;
+      cout << "i=" << i << endl;
+   }
+   
+   cout << endl << "Result Rows complete." << endl;
+   delete s;
+   cout << "select test passed!" << endl;
+   
+   c.close();
+   assertNoException();
+   
+   // clean up mysql
+   mysql_library_end();
+   
+   cout << endl << "MySql test complete." << endl;
+}
+
+void runMySqlRowObjectTest(TestRunner& tr)
+{
+   tr.group("MySql RowObject");
+   
+   // clear any exceptions
+   Exception::clearLast();
+   
+   MySqlConnection c;
+   c.connect("mysql://dbwriteclient:k288m2s8f6gk39a@mojo.bitmunk.com/test");
+   assertNoException();
+   
+   db::sql::Statement* s;
+   
+   // drop existing table
+   tr.test("drop table");
+   s = c.prepare("DROP TABLE IF EXISTS test");
+   assert(s != NULL);
+   s->execute();
+   delete s;
+   tr.passIfNoException();
+   
+   // create table
+   tr.test("create table");
+   s = c.prepare(
+      "CREATE TABLE IF NOT EXISTS test "
+      "(t TEXT, b INT, i32 INT, ui32 INT)");
+   s->execute();
+   delete s;
+   tr.passIfNoException();
+   
+   // insert a row object
+   TestRowObject tro1;
+   tro1.setText("This is some text.");
+   tro1.setBoolean(false);
+   tro1.setInt32(5);
+   tro1.setUInt32(14);
+   TestRowObjectBinding binding1(&tro1);
+   db::sql::RowObject ro1(&binding1);
+   
+   tr.test("insert row object 1");
+   ro1.insert(&c, "test");
+   tr.passIfNoException();
+   
+   // insert another row object
+   TestRowObject tro2;
+   tro2.setText("The second row object.");
+   tro2.setBoolean(false);
+   tro2.setInt32(-1);
+   tro2.setUInt32(17);
+   TestRowObjectBinding binding2(&tro2);
+   db::sql::RowObject ro2(&binding2);
+   
+   tr.test("insert row object 2");
+   ro2.insert(&c, "test");
+   tr.passIfNoException();
+   
+   // update row object 1
+   TestRowObject tro3;
+   tro3.setText("The first row object.");
+   tro3.setBoolean(true);
+   tro3.setInt32(5);
+   tro3.setUInt32(14);
+   TestRowObjectBinding binding3(&tro3);
+   db::sql::RowObject ro3(&binding3);
+   
+   tr.test("update row object 1");
+   ro3.update(&c, "test", "i32");
+   tr.passIfNoException();
+   
+   // select row object 1 using binding 2
+   db::sql::RowObject ro4(&binding2);
+   tr.test("select row object 1");
+   tro2.setBoolean(true);
+   ro4.fetch(&c, "test", "b");
+   
+   // assert contents
+   assertStrCmp(tro2.getText(), "The first row object.");
+   assert(tro2.getBoolean());
+   assert(tro2.getInt32() == 5);
+   assert(tro2.getUInt32() == 14);
+   tr.passIfNoException();
+   
+   // select row object 2 using binding 3
+   db::sql::RowObject ro5(&binding3);
+   tro3.setBoolean(false);
+   tr.test("select row object 2");
+   ro5.fetch(&c, "test", "b");
+   
+   // assert contents
+   assertStrCmp(tro3.getText(), "The second row object.");
+   assert(!tro3.getBoolean());
+   assert(tro3.getInt32() == -1);
+   assert(tro3.getUInt32() == 17);
+   tr.passIfNoException();
+   
+   tr.test("connection close");
+   c.close();
+   tr.passIfNoException();
+   
+   // clean up mysql
+   mysql_library_end();
+   
+   tr.ungroup();
+}
+
+void executeStatements(db::sql::Connection* c)
+{
+   db::sql::Statement* s;
+   
+   // drop table test
+   s = c->prepare("DROP TABLE IF EXISTS test");
+   assert(s != NULL);
+   s->execute();
+   delete s;
+   assertNoException();
+   //cout << "drop table test passed!" << endl;
+   
+   // create table test
+   s = c->prepare("CREATE TABLE IF NOT EXISTS test (t TEXT, i INT)");
+   s->execute();
+   delete s;
+   assertNoException();
+   //cout << "create table test passed!" << endl;
+   
+   // insert test 1
+   s = c->prepare("INSERT INTO test (t, i) VALUES ('test!', 1234)");
+   s->execute();
+   //cout << "Row #: " << s->getLastInsertRowId() << endl;
+   delete s;
+   assertNoException();
+   //cout << "insert test 1 passed!" << endl;
+   
+   // insert test 2
+   s = c->prepare("INSERT INTO test (t, i) VALUES ('!tset', 4321)");
+   s->execute();
+   //cout << "Row #: " << s->getLastInsertRowId() << endl;
+   delete s;
+   assertNoException();
+   //cout << "insert test 2 passed!" << endl;
+   
+   // insert positional parameters test
+   s = c->prepare("INSERT INTO test (t, i) VALUES (?, ?)");
+   s->setText(1, "boundpositional");
+   s->setInt32(2, 2222);
+   s->execute();
+   //cout << "Row #: " << s->getLastInsertRowId() << endl;
+   delete s;
+   assertNoException();
+   //cout << "insert positional parameters test passed!" << endl;
+   
+   // insert named parameters test
+   s = c->prepare("INSERT INTO test (t, i) VALUES (:first, :second)");
+   s->setText(":first", "boundnamed");
+   s->setInt32(":second", 2223);
+   s->execute();
+   //cout << "Row #: " << s->getLastInsertRowId() << endl;
+   delete s;
+   assertNoException();
+   //cout << "insert named parameters test passed!" << endl;
+   
+   // select test
+   s = c->prepare("SELECT * FROM test");
+   s->execute();
+   
+   // fetch rows
+   db::sql::Row* row;
+   string t;
+   int i;
+   while((row = s->fetch()) != NULL)
+   {
+      //cout << endl << "Row result:" << endl;
+      row->getText("t", t);
+      assertNoException();
+      row->getInt32("i", i);
+      assertNoException();
+      
+      //cout << "t=" << t << endl;
+      //cout << "i=" << i << endl;
+   }
+   
+   //cout << endl << "Result Rows complete." << endl;
+   delete s;
+   //cout << "select test passed!" << endl;
+   
+   Thread::sleep(100);
+   
+   c->close();
+   
+   //cout << "Statements finished executing." << endl;
+}
+
+class SqlConnectionTest : public Runnable
+{
+public:
+   Sqlite3ConnectionPool* pool;
+   
+   virtual void run()
+   {
+      db::sql::Connection* c = pool->getConnection();
+      executeStatements(c);
+   }
+};
+
+void runConnectionPoolTest()
+{
+   cout << "Starting ConnectionPool test." << endl << endl;
+   
+   int size = 300;
+   
+   // create sqlite3 connection pool
+   Sqlite3ConnectionPool cp("sqlite3::memory:", 100);
+   assertNoException();
+   
+   // create connection test threads
+   SqlConnectionTest tests[size];
+   Thread* threads[size];
+   
+   // create threads, set pool for tests
+   for(int i = 0; i < size; i++)
+   {
+      tests[i].pool = &cp;
+      threads[i] = new Thread(&tests[i]);
+   }
+   
+   unsigned long long start = System::getCurrentMilliseconds();
+   
+   // run connection threads
+   int count = 1;
+   for(int i = 0; i < size; i++, count++)
+   {
+      //cout << "RUNNING CONNECTION #" << count << endl;
+      while(!threads[i]->start())
+      {
+         threads[i - 1]->join();
+      }
+   }
+   
+   // join threads
+   for(int i = 0; i < size; i++)
+   {
+      threads[i]->join();
+   }
+   
+   unsigned long long end = System::getCurrentMilliseconds();
+   
+   // clean up threads
+   for(int i = 0; i < size; i++)
+   {
+      delete threads[i];
+   }
+   
+   cout << endl;
+   cout << "Number of independent connection uses: " << size << endl;
+   cout << "Number of pooled connections created: " << cp.getConnectionCount()
+      << endl;
+   
+   cout << "Total time: " << (end - start) << "ms" << endl;
+   
+   cout << endl << "ConnectionPool test complete." << endl;
+}
+
+void runDatabaseClientTest()
+{
+   cout << "Starting DatabaseClient test." << endl << endl;
+   
+   // clear any exceptions
+   Exception::clearLast();
+   
+   // get a sqlite3 database client
+   DatabaseClient* dc = DatabaseClient::create("sqlite3::memory:");
+   assertNoException();
+   
+   // get a connection
+   db::sql::Connection* c = dc->getConnection();
+   assertNoException();
+   
+   // drop table test
+   db::sql::Statement* s = c->prepare("DROP TABLE IF EXISTS test");
+   assert(s != NULL);
+   s->execute();
+   delete s;
+   assertNoException();
+   cout << "sqlite3 drop table test passed!" << endl;
+   
+   // create table test
+   s = c->prepare("CREATE TABLE IF NOT EXISTS test (t TEXT, i INT)");
+   s->execute();
+   delete s;
+   assertNoException();
+   cout << "sqlite3 create table test passed!" << endl;
+   
+   // insert test 1
+   s = c->prepare("INSERT INTO test (t, i) VALUES ('test!', 1234)");
+   s->execute();
+   cout << "Row #: " << s->getLastInsertRowId() << endl;
+   delete s;
+   assertNoException();
+   cout << "sqlite3 insert test 1 passed!" << endl;
+   
+   // insert test 2
+   s = c->prepare("INSERT INTO test (t, i) VALUES ('!tset', 4321)");
+   s->execute();
+   cout << "Row #: " << s->getLastInsertRowId() << endl;
+   delete s;
+   assertNoException();
+   cout << "sqlite3 insert test 2 passed!" << endl;
+   
+   // insert positional parameters test
+   s = c->prepare("INSERT INTO test (t, i) VALUES (?, ?)");
+   s->setText(1, "boundpositional");
+   s->setUInt32(2, 2222);
+   s->execute();
+   cout << "Row #: " << s->getLastInsertRowId() << endl;
+   delete s;
+   assertNoException();
+   cout << "sqlite3 insert positional parameters test passed!" << endl;
+   
+   // insert named parameters test
+   s = c->prepare("INSERT INTO test (t, i) VALUES (:first, :second)");
+   s->setText(":first", "boundnamed");
+   s->setInt32(":second", 2223);
+   s->execute();
+   cout << "Row #: " << s->getLastInsertRowId() << endl;
+   delete s;
+   assertNoException();
+   cout << "sqlite3 insert named parameters test passed!" << endl;
+   
+   // select test
+   s = c->prepare("SELECT * FROM test");
+   s->execute();
+   
+   // fetch rows
+   db::sql::Row* row;
+   string t;
+   int i;
+   while((row = s->fetch()) != NULL)
+   {
+      cout << endl << "Row result:" << endl;
+      row->getText((unsigned int)0, t);
+      assertNoException();
+      row->getInt32(1, i);
+      assertNoException();
+      
+      cout << "t=" << t << endl;
+      cout << "i=" << i << endl;
+   }
+   
+   cout << endl << "Result Rows complete." << endl;
+   delete s;
+   cout << "sqlite3 select test passed!" << endl;
+   
+   c->close();
+   assertNoException();
+   
+   // clean up database client
+   delete dc;
+   
+   // get a mysql database client
+   dc = DatabaseClient::create(
+      "mysql://dbwriteclient:k288m2s8f6gk39a@mojo.bitmunk.com/test");
+   assertNoException();
+   
+   // get a connection
+   c = dc->getConnection();
+   assertNoException();
+   
+   // drop table test
+   s = c->prepare("DROP TABLE IF EXISTS dbmysqltest");
+   assert(s != NULL);
+   s->execute();
+   delete s;
+   assertNoException();
+   cout << "mysql drop table test passed!" << endl;
+   
+   // create table test
+   string sql;
+   sql.append("CREATE TABLE IF NOT EXISTS dbmysqltest ");
+   sql.append("(id BIGINT AUTO_INCREMENT, t TEXT, i BIGINT, ");
+   sql.append("PRIMARY KEY (id))");
+   s = c->prepare(sql.c_str());
+   s->execute();
+   delete s;
+   assertNoException();
+   cout << "mysql create table test passed!" << endl;
+   
+   // insert test 1
+   s = c->prepare("INSERT INTO dbmysqltest (t, i) VALUES ('test!', 1234)");
+   s->execute();
+   cout << "Row #: " << s->getLastInsertRowId() << endl;
+   delete s;
+   assertNoException();
+   cout << "mysql insert test 1 passed!" << endl;
+   
+   // insert test 2
+   s = c->prepare("INSERT INTO dbmysqltest (t, i) VALUES ('!tset', 4321)");
+   s->execute();
+   cout << "Row #: " << s->getLastInsertRowId() << endl;
+   delete s;
+   assertNoException();
+   cout << "mysql insert test 2 passed!" << endl;
+   
+   // insert positional parameters test
+   s = c->prepare("INSERT INTO dbmysqltest (t, i) VALUES (?, ?)");
+   s->setText(1, "boundpositional");
+   s->setUInt32(2, 2222);
+   s->execute();
+   cout << "Row #: " << s->getLastInsertRowId() << endl;
+   delete s;
+   assertNoException();
+   cout << "mysql insert positional parameters test passed!" << endl;
+   
+//   // insert named parameters test
+//   s = c->prepare("INSERT INTO dbmysqltest (t, i) VALUES (:first, :second)");
+//   s->setText(":first", "boundnamed");
+//   s->setInt32(":second", 2223);
+//   s->execute();
+//   cout << "Row #: " << s->getLastInsertRowId() << endl;
+//   delete s;
+//   assertNoException();
+//   cout << "mysql insert named parameters test passed!" << endl;
+   
+   // select test
+   s = c->prepare("SELECT * FROM dbmysqltest");
+   s->execute();
+   
+   // fetch rows
+   while((row = s->fetch()) != NULL)
+   {
+      cout << endl << "Row result:" << endl;
+      row->getText("t", t);
+      assertNoException();
+      row->getInt32("i", i);
+      assertNoException();
+      
+      cout << "t=" << t << endl;
+      cout << "i=" << i << endl;
+   }
+   
+   cout << endl << "Result Rows complete." << endl;
+   delete s;
+   cout << "mysql select test passed!" << endl;
+   
+   c->close();
+   assertNoException();
+   
+   // clean up database client
+   delete dc;
+   
+   // clean up mysql
+   mysql_library_end();
+   
+   cout << endl << "DatabaseClient test complete." << endl;
+}
+
+class TestObserver : public Observer
+{
+public:
+   int events;
+   int event1;
+   int event2;
+   int event3;
+   int event4;
+   
+   ObserverDelegate<TestObserver> delegate1;
+   ObserverDelegate<TestObserver> delegate2;
+   ObserverDelegate<TestObserver> delegate3;
+   ObserverDelegate<TestObserver> delegate4;
+   
+   TestObserver() :
+      delegate1(this, &TestObserver::handleEvent1),
+      delegate2(this, &TestObserver::handleEvent2),
+      delegate3(this, &TestObserver::handleEvent3),
+      delegate4(this, &TestObserver::handleEvent4)
+   {
+      events = 0;
+      event1 = 0;
+      event2 = 0;
+      event3 = 0;
+      event4 = 0;
+   }
+   
+   virtual ~TestObserver()
+   {
+   }
+   
+   virtual void eventOccurred(Event& e)
+   {
+      events++;
+   }
+   
+   virtual void handleEvent1(Event& e)
+   {
+      event1++;
+   }
+   
+   virtual void handleEvent2(Event& e)
+   {
+      event2++;
+   }
+   
+   virtual void handleEvent3(Event& e)
+   {
+      event3++;
+   }
+   
+   virtual void handleEvent4(Event& e)
+   {
+      if(e["id"]->getUInt64() == 3)
+      {
+         event3++;
+      }
+      else if(e["id"]->getUInt64() == 4)
+      {
+         event4++;
+      }
+   }
+};
+
+void runEventTest(TestRunner& tr)
+{
+   tr.test("Event");
+   
+   // create kernel and start engine
+   Kernel k;
+   k.getEngine()->start();
+   
+   // create observable and observer
+   Observable observable;
+   TestObserver observer;
+   
+   // register observer and start observable
+   observable.registerObserver(&observer, 1);
+   observable.start(&k);
+   
+   // create and schedule events
+   Event e1;
+   Event e2;
+   Event e3;
+   e1["name"] = "Event1";
+   e2["name"] = "Event2";
+   e3["name"] = "Event3";
+   observable.schedule(e1, 1);
+   observable.schedule(e2, 1);
+   observable.schedule(e3, 1);
+   
+   // wait for a second
+   Thread::sleep(1000);
+   
+   assert(observer.events == 3);
+   
+   // stop observable
+   observable.stop();
+   
+   // stop kernel engine
+   k.getEngine()->stop();
+   
+   tr.pass();
+}
+
+void runObserverDelegateTest(TestRunner& tr)
+{
+   tr.test("ObserverDelegate");
+   
+   // create kernel and start engine
+   Kernel k;
+   k.getEngine()->start();
+   
+   // create observable and observers
+   Observable observable;
+   TestObserver observer;
+   
+   // register observers and start observable
+   observable.registerObserver(&observer.delegate1, 1);
+   observable.registerObserver(&observer.delegate2, 2);
+   observable.registerObserver(&observer.delegate3, 3);
+   observable.registerObserver(&observer.delegate4, 4);
+   observable.addTap(3, 4);
+   observable.start(&k);
+   
+   // create and schedule events
+   Event e1;
+   Event e2;
+   Event e3;
+   Event e4;
+   e1["name"] = "Event1";
+   e2["name"] = "Event2";
+   e3["name"] = "Event3";
+   e4["name"] = "Event4";
+   observable.schedule(e1, 1);
+   observable.schedule(e2, 2);
+   observable.schedule(e3, 3);
+   observable.schedule(e4, 4);
+   
+   // wait for a second
+   Thread::sleep(1000);
+   
+   assert(observer.event1 == 1);
+   assert(observer.event2 == 1);
+   assert(observer.event3 == 2);
+   assert(observer.event4 == 1);
+   
+   // stop observable
+   observable.stop();
+   
+   // stop kernel engine
+   k.getEngine()->stop();
+   
+   tr.pass();
+}
+
+void runEventControllerTest(TestRunner& tr)
+{
+   tr.test("EventController");
+   
+   // create kernel and start engine
+   Kernel k;
+   k.getEngine()->start();
+   
+   // create event controller
+   EventController ec;
+   
+   // create observers
+   TestObserver observer;
+   
+   DynamicObject types;
+   // string type
+   ec.registerObserver(&observer.delegate1, "event1");
+   // DynamicObject array of string types
+   types[0] = "event2";
+   ec.registerObserver(&observer.delegate2, types);
+   types[0] = "event3";
+   ec.registerObserver(&observer.delegate3, types);
+   types[0] = "event4";
+   ec.registerObserver(&observer.delegate4, types);
+   
+   types[0] = "event1";
+   ec.registerObserver(&observer, types);
+   
+   // add parent events
+   ec.addParent("event2", "event1");
+   ec.addParent("event3", "event1");
+   ec.addParent("event4", "event3");
+   
+   // start event controller
+   ec.start(&k);
+   
+   // create and schedule events
+   Event e1;
+   Event e2;
+   Event e3;
+   Event e4;
+   e1["type"] = "event1";
+   e2["type"] = "event2";
+   e3["type"] = "event3";
+   e4["type"] = "event4";
+   ec.schedule(e1);
+   ec.schedule(e2);
+   ec.schedule(e3);
+   ec.schedule(e4);
+   
+   // wait for a second
+   Thread::sleep(1000);
+   
+   // check messages
+   assert(observer.events == 4);
+   assert(observer.event1 == 4);
+   assert(observer.event2 == 1);
+   assert(observer.event3 == 2);
+   assert(observer.event4 == 1);
+   
+   // stop event controller
+   ec.stop();
+   
+   // stop kernel engine
+   k.getEngine()->stop();
+   
+   tr.pass();
+}
+
+void runLoggerTest(TestRunner& tr)
+{
+   tr.group("Logger");
+
+   tr.test("basic");
+   
+   OStreamOutputStream stdoutos(&cout);
+   db::logging::OutputStreamLogger clog(
+      "stdout", Logger::Max, &stdoutos);
+   Logger::addLogger(&clog);
+   Logger::addLogger(&clog, "[C1]");
+   
+   db::logging::FileLogger flog(
+      "flog", Logger::Max, new File("test.log"), true);
+   Logger::addLogger(&flog);
+
+   DB_ERROR("[M1] error test");
+   DB_WARNING("[M1] warning test");
+   DB_INFO("[M1] info test");
+   DB_DEBUG("[M1] debug test");
+   DB_CAT_ERROR("[C1]", "[M2] cat 1 error test");
+   DB_CAT_OBJECT_ERROR("[C1]", &clog, "[M3] cat 1 obj error test");
+   DB_CAT_INFO("stdout", "info test");
+   
+   tr.passIfNoException();
+
+
+   tr.test("dyno");
+
+   DynamicObject dyno;
+   dyno["logging"] = "is fun";
+   DB_DEBUG_DYNO(&dyno, "test dyno");
+
+   DynamicObject dyno2 = dyno;
+   DB_DEBUG_DYNO(&dyno2, "test dyno2");
+
+   tr.passIfNoException();
+   
+   tr.ungroup();
+}
+
+void runUniqueListTest(TestRunner& tr)
+{
+   tr.test("UniqueList");
+   
+   UniqueList<int> list;
+   
+   list.add(5);
+   list.add(6);
+   list.add(7);
+   list.add(5);
+   
+   Iterator<int>* i = list.getIterator();
+   /*
+   while(i->hasNext())
+   {
+      cout << "element=" << i->next() << endl;
+   }
+   */
+   assert(i->hasNext());
+   assert(i->next() == 5);
+   assert(i->hasNext());
+   assert(i->next() == 6);
+   assert(i->hasNext());
+   assert(i->next() == 7);
+   assert(!i->hasNext());
+   delete i;
+   
+   list.remove(5);
+   
+   i = list.getIterator();
+   /*
+   while(i->hasNext())
+   {
+      cout << "element=" << i->next() << endl;
+   }
+   */
+   assert(i->hasNext());
+   assert(i->next() == 6);
+   assert(i->hasNext());
+   assert(i->next() == 7);
+   assert(!i->hasNext());
+   delete i;
+   
+   list.clear();
+   
+   i = list.getIterator();
+   assert(!i->hasNext());
+   delete i;
+
+   tr.passIfNoException();
+}
+
+void runFileTest()
+{
+   cout << "Starting File test." << endl << endl;
+   
+   const char* name = "/work";
+   
+   File dir(name);
+   FileList files(true);
+   dir.listFiles(&files);
+   
+   cout << "Files in " << dir.getName() << ":" << endl;
+   
+   Iterator<File*>* i = files.getIterator();
+   while(i->hasNext())
+   {
+      File* file = i->next();
+      const char* type;
+      switch(file->getType())
+      {
+         case File::RegularFile:
+            type = "Regular File";
+            break;
+         case File::Directory:
+            type = "Directory";
+            break;
+         case File::SymbolicLink:
+            type = "Symbolic Link";
+            break;
+         default:
+            type = "Unknown";
+            break;
+      }
+      
+      cout << "Name: '" << file->getName() << "', Type: " << type << endl;
+   }
+   delete i;
+   
+   cout << endl << "File test complete." << endl;
+}
+
+void runSmtpClientTest(TestRunner& tr)
+{
+   tr.test("SmtpClient");
+   
+   // set url of mail server
+   Url url("smtp://localhost:25");
+   
+   // set mail
+   db::mail::Mail mail;
+   mail.setSender("testuser@bitmunk.com");
+   mail.addTo("support@bitmunk.com");
+   mail.addCc("support@bitmunk.com");
+   mail.setSubject("This is an autogenerated unit test email");
+   mail.setBody("This is the test body");
+   
+   // send mail
+   db::mail::SmtpClient c;
+   c.sendMail(&url, &mail);
+   
+   tr.passIfNoException();
+}
+
+void runMailTemplateParser(TestRunner& tr)
+{
+   tr.test("MailTemplateParser");
+   
+   // create mail template
+   const char* tpl =
+      "From: testuser@bitmunk.com\r\n"
+      "To: support@bitmunk.com\r\n"
+      "Cc: support@bitmunk.com\r\n"
+      "Bcc: $bccAddress1\r\n"
+      "Subject: This is an autogenerated unit test email\r\n"
+      "This is the test body. I want \\$10.00.\n"
+      "I used a variable: \\$bccAddress1 with the value of "
+      "'$bccAddress1'.\n"
+      "Slash before variable \\\\$bccAddress1.\n"
+      "2 slashes before variable \\\\\\\\$bccAddress1.\n"
+      "Slash before escaped variable \\\\\\$bccAddress1.\n"
+      "2 slashes before escaped variable \\\\\\\\\\$bccAddress1.\n"
+      "$eggs$bacon$ham$sausage.";
+   
+   // create template parser
+   db::mail::MailTemplateParser parser;
+   
+   // create input stream
+   ByteArrayInputStream bais(tpl, strlen(tpl));
+   
+   // create variables
+   DynamicObject vars;
+   vars["bccAddress1"] = "support@bitmunk.com";
+   vars["eggs"] = "This is a ";
+   //vars["bacon"] -- no bacon
+   vars["ham"] = "number ";
+   vars["sausage"] = 5;
+   
+   // parse mail
+   db::mail::Mail mail;
+   parser.parse(&mail, vars, &bais);
+   
+   const char* expect =
+      "This is the test body. I want $10.00.\r\n"
+      "I used a variable: $bccAddress1 with the value of "
+      "'support@bitmunk.com'.\r\n"
+      "Slash before variable \\support@bitmunk.com.\r\n"
+      "2 slashes before variable \\\\support@bitmunk.com.\r\n"
+      "Slash before escaped variable \\$bccAddress1.\r\n"
+      "2 slashes before escaped variable \\\\$bccAddress1.\r\n"
+      "This is a number 5.\r\n";
+   
+   // get mail message
+   db::mail::Message msg = mail.getMessage();
+   
+   // assert body parsed properly
+   const char* body = msg["body"]->getString();
+   assertStrCmp(body, expect);
+   
+//   // print out mail message
+//   cout << "\nHeaders=\n";
+//   DynamicObjectIterator i = msg["headers"].getIterator();
+//   while(i->hasNext())
+//   {
+//      DynamicObject header = i->next();
+//      DynamicObjectIterator doi = header.getIterator();
+//      while(doi->hasNext())
+//      {
+//         cout << i->getName() << ": " << doi->next()->getString() << endl;
+//      }
+//   }
+//   
+//   cout << "Expect=\n" << expect << endl;
+//   cout << "Body=\n" << msg["body"]->getString() << endl;
+   
+//   // set url of mail server
+//   Url url("smtp://localhost:25");
+//   
+//   // send mail
+//   db::mail::SmtpClient c;
+//   c.sendMail(&url, &mail);
+   
+   tr.passIfNoException();
+}
+
+void runConfigManagerTest(TestRunner& tr)
+{
+   tr.group("ConfigManager");
+   
+   tr.test("init");
+   {
+      DynamicObject expect;
+      expect->setType(Map);
+      ConfigManager cm;
+      assert(cm.getConfig() == expect);
+   }
+   tr.passIfNoException();
+   
+   tr.test("init & clear");
+   {
+      DynamicObject expect;
+      expect->setType(Map);
+      ConfigManager cm;
+      cm.clear();
+      assert(cm.getConfig() == expect);
+   }
+   tr.passIfNoException();
+   
+   tr.test("1 config");
+   {
+      DynamicObject expect;
+      expect->setType(Map);
+      expect["a"] = 0;
+      ConfigManager cm;
+      DynamicObject a;
+      a["a"] = 0;
+      cm.addConfig(a);
+      assert(cm.getConfig() == expect);
+   }
+   tr.passIfNoException();
+   
+   tr.test("clear & 1 config");
+   {
+      DynamicObject expect;
+      expect->setType(Map);
+      expect["a"] = 0;
+      ConfigManager cm;
+      cm.clear();
+      DynamicObject a;
+      a["a"] = 0;
+      cm.addConfig(a);
+      assert(cm.getConfig() == expect);
+   }
+   tr.passIfNoException();
+   
+   tr.test("config change");
+   {
+      ConfigManager cm;
+      DynamicObject a;
+      a["a"] = 0;
+      cm.addConfig(a);
+      assert(cm.getConfig() == a);
+      cm.getConfig()["a"] = 1;
+      DynamicObject expect;
+      expect["a"] = 1;
+      assert(cm.getConfig() != a);
+      assert(cm.getConfig() == expect);
+   }
+   tr.passIfNoException();
+
+   tr.test("add");
+   {
+      DynamicObject expect;
+      expect["a"] = 0;
+      expect["b"] = 1;
+      expect["c"] = 2;
+      ConfigManager cm;
+      DynamicObject a;
+      a["a"] = 0;
+      DynamicObject b;
+      b["b"] = 1;
+      DynamicObject c;
+      c["c"] = 2;
+      cm.addConfig(a);
+      cm.addConfig(b);
+      cm.addConfig(c);
+      assert(cm.getConfig() == expect);
+   }
+   tr.passIfNoException();
+
+   tr.test("bad remove");
+   {
+      ConfigManager cm;
+      assert(!cm.removeConfig(0));
+      assertException();
+      Exception::clearLast();
+   }
+   tr.passIfNoException();
+
+   tr.test("remove");
+   {
+      DynamicObject expect;
+      expect["a"] = 0;
+      expect["b"] = 1;
+      expect["c"] = 2;
+      ConfigManager cm;
+      DynamicObject a;
+      a["a"] = 0;
+      DynamicObject b;
+      b["b"] = 1;
+      DynamicObject c;
+      c["c"] = 2;
+      ConfigManager::ConfigId id;
+      cm.addConfig(a);
+      cm.addConfig(b, ConfigManager::Default, &id);
+      cm.addConfig(c);
+      assert(cm.getConfig() == expect);
+      DynamicObject expect2;
+      expect2["a"] = 0;
+      expect2["c"] = 2;
+      assert(cm.removeConfig(id));
+      assert(cm.getConfig() == expect2);
+   }
+   tr.passIfNoException();
+
+   tr.test("update");
+   {
+      ConfigManager cm;
+      DynamicObject expect;
+      expect["a"] = 0;
+      DynamicObject a;
+      a["a"] = 0;
+      cm.addConfig(a);
+      assert(cm.getConfig() == expect);
+      DynamicObject expect2;
+      expect2["a"] = 1;
+      a["a"] = 1;
+      assert(cm.getConfig() != expect2);
+      cm.update();
+      assert(cm.getConfig() == expect2);
+   }
+   tr.passIfNoException();
+
+   tr.test("set");
+   {
+      ConfigManager cm;
+      DynamicObject expect;
+      expect["a"] = 0;
+      DynamicObject a;
+      a["a"] = 0;
+      ConfigManager::ConfigId id;
+      cm.addConfig(a, ConfigManager::Default, &id);
+      assert(cm.getConfig() == expect);
+      DynamicObject expect2;
+      expect2["b"] = 0;
+      DynamicObject b;
+      b["b"] = 0;
+      cm.setConfig(id, b);
+      assert(cm.getConfig() == expect2);
+   }
+   tr.passIfNoException();
+
+   tr.test("get");
+   {
+      ConfigManager cm;
+      DynamicObject expect;
+      expect["a"] = 0;
+      DynamicObject a;
+      a["a"] = 0;
+      ConfigManager::ConfigId id;
+      cm.addConfig(a, ConfigManager::Default, &id);
+      assert(cm.getConfig() == expect);
+      DynamicObject b;
+      assert(cm.getConfig(id, b));
+      assert(b == expect);
+   }
+   tr.passIfNoException();
+
+   tr.test("map changes");
+   {
+      ConfigManager cm;
+      DynamicObject a;
+      a["a"] = 0;
+      a["b"] = 0;
+      cm.addConfig(a);
+      cm.getConfig()["a"] = 1;
+      DynamicObject expect;
+      expect["a"] = 1;
+      DynamicObject changes;
+      cm.getChanges(changes);
+      assert(changes == expect);
+   }
+   tr.passIfNoException();
+
+   tr.test("deep map changes");
+   {
+      ConfigManager cm;
+      DynamicObject a;
+      a["a"]["b"] = 0;
+      a["a"]["c"] = 0;
+      cm.addConfig(a);
+      cm.getConfig()["a"]["c"] = 1;
+      cm.getConfig()["d"] = 0;
+      DynamicObject expect;
+      expect["a"]["c"] = 1;
+      expect["d"] = 0;
+      DynamicObject changes;
+      cm.getChanges(changes);
+      assert(changes == expect);
+   }
+   tr.passIfNoException();
+
+   tr.test("array changes");
+   {
+      ConfigManager cm;
+      DynamicObject a;
+      a[0] = 10;
+      a[1] = 11;
+      a[2] = 12;
+      cm.addConfig(a);
+      cm.getConfig()[1] = 21;
+      DynamicObject expect;
+      expect[0] = "__default__";
+      expect[1] = 21;
+      expect[2] = "__default__";
+      DynamicObject changes;
+      cm.getChanges(changes);
+      assert(changes == expect);
+   }
+   tr.passIfNoException();
+
+   tr.test("bigger array changes");
+   {
+      ConfigManager cm;
+      DynamicObject a;
+      a[0] = 10;
+      a[1] = 11;
+      cm.addConfig(a);
+      cm.getConfig()[2] = 22;
+      DynamicObject expect;
+      expect[0] = "__default__";
+      expect[1] = "__default__";
+      expect[2] = 22;
+      DynamicObject changes;
+      cm.getChanges(changes);
+      assert(changes == expect);
+   }
+   tr.passIfNoException();
+
+   tr.test("system vs user changes");
+   {
+      ConfigManager cm;
+
+      // system
+      DynamicObject a;
+      a[0] = 10;
+      a[1] = 11;
+      cm.addConfig(a, ConfigManager::Default);
+
+      // user
+      DynamicObject b;
+      b[0] = 20;
+      b[1] = 21;
+      cm.addConfig(b, ConfigManager::User);
+      
+      // custom
+      cm.getConfig()[1] = 31;
+
+      {
+         // Changes from system configs
+         DynamicObject expect;
+         expect[0] = 20;
+         expect[1] = 31;
+         DynamicObject changes;
+         cm.getChanges(changes);
+         assert(changes == expect);
+      }
+      
+      {
+         // Changes from system+user configs
+         DynamicObject expect;
+         expect[0] = "__default__";
+         expect[1] = 31;
+         DynamicObject changes;
+         cm.getChanges(changes, ConfigManager::All);
+         assert(changes == expect);
+      }
+   }
+   tr.passIfNoException();
+
+   tr.test("default value");
+   {
+      ConfigManager cm;
+      DynamicObject a;
+      a = 1;
+      cm.addConfig(a);
+      DynamicObject b;
+      b = "__default__";
+      cm.addConfig(b);
+      DynamicObject expect;
+      expect = 1;
+      assert(cm.getConfig() == expect);
+   }
+   tr.passIfNoException();
+
+   tr.test("default values");
+   {
+      ConfigManager cm;
+      DynamicObject a;
+      a[0] = 10;
+      a[1] = 11;
+      a[2]["0"] = 120;
+      a[2]["1"] = 121;
+      cm.addConfig(a);
+      DynamicObject b;
+      b[0] = "__default__";
+      b[1] = 21;
+      b[2]["0"] = "__default__";
+      b[2]["1"] = 221;
+      cm.addConfig(b);
+      DynamicObject expect;
+      expect[0] = 10;
+      expect[1] = 21;
+      expect[2]["0"] = 120;
+      expect[2]["1"] = 221;
+      assert(cm.getConfig() == expect);
+   }
+   tr.passIfNoException();
+
+   tr.test("schema check");
+   {
+      DynamicObject schema;
+      DynamicObject config;
+      assert(ConfigManager::isValidConfig(config, schema));
+      schema->setType(Map);
+      config->setType(Map);
+      assert(ConfigManager::isValidConfig(config, schema));
+      schema["s"] = "";
+      schema["i"] = 0;
+      config["s"] = "string";
+      config["i"] = 1;
+      assert(ConfigManager::isValidConfig(config, schema));
+      schema["m"]["s"] = "";
+      schema["m"]["s2"] = "";
+      schema["a"][0] = 0;
+      schema["a"][1] = 1;
+      config["m"]["s"] = "s";
+      config["m"]["s2"] = "s2";
+      config["a"][0] = 0;
+      config["a"][1] = 1;
+   }
+   tr.passIfNoException();
+
+   tr.test("schema check bad");
+   {
+      DynamicObject schema;
+      DynamicObject config;
+      assert(ConfigManager::isValidConfig(config, schema));
+      schema->setType(Map);
+      config->setType(Array);
+      assert(!ConfigManager::isValidConfig(config, schema));
+      config->setType(Map);
+      schema["s"] = "";
+      schema["i"] = 0;
+      config["s"] = 1;
+      config["i"] = "string";
+      assert(!ConfigManager::isValidConfig(config, schema));
+   }
+   tr.passIfNoException();
+
+   tr.test("user preferences");
+   {
+      ConfigManager cm;
+
+      // node
+      // built in or loaded defaults
+      DynamicObject nodec;
+      nodec["node"]["host"] = "localhost";
+      nodec["node"]["port"] = 19100;
+      nodec["node"]["modulePath"] = "/usr/lib/bitmunk/modules";
+      nodec["node"]["userModulePath"] = "~/.bitmunk/modules";
+      cm.addConfig(nodec);
+
+      // user
+      // loaded defaults
+      DynamicObject userc;
+      userc["node"]["port"] = 19100;
+      userc["node"]["comment"] = "My precious...";
+      cm.addConfig(userc, ConfigManager::User);
+      
+      // user makes changes during runtime
+      DynamicObject c = cm.getConfig();
+      c["node"]["port"] = 19200;
+      c["node"]["userModulePath"] = "~/.bitmunk/modules:~/.bitmunk/modules-dev";
+
+      // get the changes from defaults to current config
+      // serialize this to disk as needed
+      DynamicObject changes;
+      cm.getChanges(changes);
+
+      // check it's correct
+      DynamicObject expect;
+      expect["node"]["port"] = 19200;
+      expect["node"]["comment"] = "My precious...";
+      expect["node"]["userModulePath"] = "~/.bitmunk/modules:~/.bitmunk/modules-dev";
+      assert(changes == expect);
+   }
+   tr.passIfNoException();
+   
+   tr.ungroup();
+}
+
+class RunTests : public virtual Object, public Runnable
+{
+public:
+   /**
+    * Run automatic unit tests.
+    */
+   virtual void runAutomaticUnitTests(TestRunner& tr)
+   {
+      // db::rt tests
+      runThreadTest(tr);
+      runJobThreadPoolTest(tr);
+      runJobDispatcherTest(tr);
+      
+      // db::config tests
+      runConfigManagerTest(tr);
+      
+      // db::modest tests
+      runModestTest(tr);
+      
+      // db::util tests
+      runBase64Test(tr);
+      runCrcTest(tr);
+      runDynamicObjectTest(tr);
+      runDynoClearTest(tr);
+      runDynoConversionTest(tr);
+      runUniqueListTest(tr);
+      runStringTokenizerTest(tr);
+      runConvertTest(tr);
+      
+      // db::data tests
+      runXmlReaderTest(tr);
+      runXmlWriterTest(tr);
+      runXmlReadWriteTest(tr);
+      runXmlBindingInputStreamTest(tr);
+      runXmlBindingOutputStreamTest(tr);
+      runJsonValidTest(tr);
+      runJsonInvalidTest(tr);
+      runJsonDJDTest(tr);
+      runJsonVerifyDJDTest(tr);
+      runJsonIOStreamTest(tr);
+      
+      // db::crypto tests
+      runMessageDigestTest(tr);
+      runCipherTest(tr, "AES256");
+      runAsymmetricKeyLoadingTest(tr);
+      runDsaAsymmetricKeyCreationTest(tr);
+      runRsaAsymmetricKeyCreationTest(tr);
+      runDigitalSignatureInputStreamTest(tr);
+      runDigitalSignatureOutputStreamTest(tr);
+      runEnvelopeTest(tr);
+      runBigIntegerTest(tr);
+      runBigDecimalTest(tr);
+      
+      // db::net tests
+      runAddressResolveTest(tr);
+      runSocketTest(tr);
+      runUrlEncodeTest(tr);
+      runUrlTest(tr);
+      //runInterruptServerSocketTest(tr);
+      runHttpHeaderTest(tr);
+      
+      // db::data tests
+      runXmlHttpServerTest(tr);
+      runDynamicObjectWriterTest(tr);
+      runDynamicObjectReaderTest(tr);
+      runDynamicObjectBasicBindingTest(tr);
+      runDynamicObjectArrayBindingTest(tr);
+      runDynamicObjectMapBindingTest(tr);
+      runDynamicObjectBindingTest(tr);
+      
+      // db::sql tests
+      runSqlite3ConnectionTest(tr);
+      runSqlite3StatementTest(tr);
+      runSqlite3RowObjectTest(tr);
+      runMySqlRowObjectTest(tr);
+      
+      // db::event tests
+      runEventTest(tr);
+      runObserverDelegateTest(tr);
+      runEventControllerTest(tr);
+      
+      // db::mail tests
+      //runSmtpClientTest(tr);
+      runMailTemplateParser(tr);
+      
+      // db::io tests
+      runByteBufferTest(tr);
+      runByteArrayInputStreamTest(tr);
+      runByteArrayOutputStreamTest(tr);
+
+      assertNoException();
+   }
+
+   /**
+    * Runs interactive unit tests.
+    */
+   virtual void runInteractiveUnitTests(TestRunner& tr)
+   {
+//      runModestTest(tr);
+//      runTimeTest();
+//      runRegexTest(tr);
+//      runDateTest();
+//      runStringEqualityTest();
+//      runStringAppendCharTest();
+//      runStringCompareTest();
+//      runCipherTest(tr, "AES256");
+//      runAsymmetricKeyLoadingTest(tr);
+//      runAddressResolveTest(tr);
+//      runSslSocketTest();
+//      runServerSocketTest();
+//      runSslServerSocketTest();
+//      runTcpClientServerTest();
+//      runUdpClientServerTest();
+//      runDatagramTest();
+//      runServerConnectionTest();
+//      runServerSslConnectionTest();
+//      runServerDatagramTest();
+//      runHttpServerTest();
+//      runHttpClientGetTest();
+//      runHttpClientPostTest();
+//      runPingTest();
+//      runXmlHttpServerTest(tr);
+//      runMySqlConnectionTest();
+//      runMySqlStatementTest();
+//      runMySqlRowObjectTest(tr);
+//      runConnectionPoolTest();
+//      runDatabaseClientTest();
+//      runLoggerTest(tr);
+//      runFileTest();
+//      runSmtpClientTest(tr);
+      
+      assertNoException();
+   }
+
+   /**
+    * Runs the unit tests.
+    */
+   virtual void run()
+   {
+      TestRunner tr(true, TestRunner::Names);
+      
+      tr.group(""); // root group
+      runInteractiveUnitTests(tr);
+      runAutomaticUnitTests(tr);
+      tr.ungroup();
+      
+      assertNoException();
+      tr.done();
+   }
+};
+
+int main()
+{
+   // initialize winsock
+   #ifdef WIN32
+      WSADATA wsaData;
+      if(WSAStartup(MAKEWORD(2, 0), &wsaData) < 0)
+      {
+         cout << "ERROR! Could not initialize winsock!" << endl;
+      }
+   #endif
+   
+   RunTests runnable;
+   Thread t(&runnable);
+   t.start();
+   t.join();
+   
+   // cleanup winsock
+   #ifdef WIN32
+      WSACleanup();
+   #endif
+   
+   Exception::setLast(new Exception("Main thread exception leak test"));
+
+   #ifndef WIN32
+   // FIXME: calling Thread::exit() on windows causes a busy loop of
+   // some sort (perhaps a deadlock spin lock)
+   Thread::exit();
+   #endif
+   
+   return 0;
+}