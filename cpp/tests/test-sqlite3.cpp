/*
 * Copyright (c) 2007-2010 Digital Bazaar, Inc. All rights reserved.
 */
#include "monarch/test/Test.h"
<<<<<<< HEAD
#include "monarch/test/TestModule.h"
=======
#include "monarch/test/Tester.h"
#include "monarch/test/TestRunner.h"
#include "monarch/data/json/JsonWriter.h"
>>>>>>> 3b2a1aac
#include "monarch/rt/Thread.h"
#include "monarch/sql/Row.h"
#include "monarch/sql/StatementBuilder.h"
#include "monarch/sql/sqlite3/Sqlite3Connection.h"
#include "monarch/sql/sqlite3/Sqlite3ConnectionPool.h"
#include "monarch/sql/sqlite3/Sqlite3DatabaseClient.h"
#include "monarch/util/Timer.h"

#include <cstdio>

using namespace std;
using namespace monarch::rt;
using namespace monarch::sql;
using namespace monarch::sql::sqlite3;
using namespace monarch::test;
using namespace monarch::util;

#define TABLE_TEST_1 "test_1"
#define TABLE_TEST_2 "test_2"
#define TABLE_TEST_3 "test_3"
#define TABLE_TEST_4 "test_4"
#define TABLE_TEST_5 "test_5"

void createSqlite3Table(TestRunner* tr, monarch::sql::Connection* c)
{
   if(tr != NULL)
   {
      tr->test("drop table");
   }
   {
      monarch::sql::Statement* s = c->prepare(
         "DROP TABLE IF EXISTS " TABLE_TEST_1);
      assertNoException();
      int success = s->execute();
      assertNoException();
      assert(success);
   }
   if(tr != NULL)
   {
      tr->passIfNoException();
   }
   else
   {
      assertNoException();
   }
#if 0
   if(tr != NULL)
   {
      tr->test("drop table 2");
   }
   {
      monarch::sql::Statement* s = c->prepare(
         "DROP TABLE IF EXISTS " TABLE_TEST_2);
      assertNoException();
      int success = s->execute();
      assertNoException();
      assert(success);
   }
   if(tr != NULL)
   {
      tr->passIfNoException();
   }
   else
   {
      assertNoException();
   }
#endif
   if(tr != NULL)
   {
      tr->test("create table");
   }
   {
      monarch::sql::Statement* s = c->prepare(
         "CREATE TABLE IF NOT EXISTS " TABLE_TEST_1 " (t TEXT, i INT)");
      assertNoException();
      int success = s->execute();
      assertNoException();
      assert(success);
   }
   if(tr != NULL)
   {
      tr->passIfNoException();
   }
   else
   {
      assertNoException();
   }
#if 0
   if(tr != NULL)
   {
      tr->test("create table 2");
   }
   {
      monarch::sql::Statement* s = c->prepare(
         "CREATE TABLE IF NOT EXISTS " TABLE_TEST_2 " (t TEXT, i INT)");
      assertNoException();
      int success = s->execute();
      assertNoException();
      assert(success);
   }
   if(tr != NULL)
   {
      tr->passIfNoException();
   }
   else
   {
      assertNoException();
   }
#endif
}

void executeSqlite3Statements(TestRunner* tr, monarch::sql::Connection* c)
{
   if(tr != NULL)
   {
      tr->test("insert test 1");
   }
   {
      monarch::sql::Statement* s = c->prepare(
         "INSERT INTO " TABLE_TEST_1 " (t, i) VALUES ('test!', 1234)");
      assertNoException();
      int success = s->execute();
      assertNoException();
      assert(success);
   }
   if(tr != NULL)
   {
      tr->passIfNoException();
   }
   else
   {
      assertNoException();
   }

   if(tr != NULL)
   {
      tr->test("insert test 2");
   }
   {
      monarch::sql::Statement* s = c->prepare(
         "INSERT INTO " TABLE_TEST_1 " (t, i) VALUES ('!tset', 4321)");
      assertNoException();
      int success = s->execute();
      assertNoException();
      assert(success);
   }
   if(tr != NULL)
   {
      tr->passIfNoException();
   }
   else
   {
      assertNoException();
   }

   if(tr != NULL)
   {
      tr->test("insert positional parameters");
   }
   {
      monarch::sql::Statement* s = c->prepare(
         "INSERT INTO " TABLE_TEST_1 " (t, i) VALUES (?, ?)");
      assertNoException();
      s->setText(1, "boundpositional");
      s->setInt32(2, 2222);
      int success = s->execute();
      assertNoException();
      assert(success);
   }
   if(tr != NULL)
   {
      tr->passIfNoException();
   }
   else
   {
      assertNoException();
   }

   if(tr != NULL)
   {
      tr->test("insert named parameters");
   }
   {
      monarch::sql::Statement* s = c->prepare(
         "INSERT INTO " TABLE_TEST_1 " (t, i) VALUES (:first, :second)");
      assertNoException();
      s->setText(":first", "boundnamed");
      s->setInt32(":second", 2223);
      int success = s->execute();
      assertNoException();
      assert(success);
   }
   if(tr != NULL)
   {
      tr->passIfNoException();
   }
   else
   {
      assertNoException();
   }

   if(tr != NULL)
   {
      tr->test("select");
   }
   {
      monarch::sql::Statement* s = c->prepare("SELECT * FROM " TABLE_TEST_1);
      assertNoException();
      int success = s->execute();
      assertNoException();
      assert(success);

      Row* row;
      string t;
      int i;
      while((row = s->fetch()) != NULL)
      {
         row->getText("t", t);
         assertNoException();
         row->getInt32("i", i);
         assertNoException();

         if(strcmp(t.c_str(), "test!") == 0)
         {
            assert(i == 1234);
         }
         else if(strcmp(t.c_str(), "!tset") == 0)
         {
            assert(i == 4321);
         }
         else if(strcmp(t.c_str(), "boundpositional") == 0)
         {
            assert(i == 2222);
         }
         else if(strcmp(t.c_str(), "boundnamed") == 0)
         {
            assert(i == 2223);
         }
         else
         {
            // bad row data
            assert(false);
         }
      }
   }
   if(tr != NULL)
   {
      tr->passIfNoException();
   }
   else
   {
      assertNoException();
   }
#if 0
   if(tr != NULL)
   {
      tr->test("insert test 1");
   }
   {
      monarch::sql::Statement* s = c->prepare(
         "INSERT INTO " TABLE_TEST_2 " (t, i) VALUES ('test!', 1234)");
      assertNoException();
      int success = s->execute();
      assertNoException();
      assert(success);
   }
   if(tr != NULL)
   {
      tr->passIfNoException();
   }
   else
   {
      assertNoException();
   }

   if(tr != NULL)
   {
      tr->test("insert test 2");
   }
   {
      monarch::sql::Statement* s = c->prepare(
         "INSERT INTO " TABLE_TEST_2 " (t, i) VALUES ('!tset', 4321)");
      assertNoException();
      int success = s->execute();
      assertNoException();
      assert(success);
   }
   if(tr != NULL)
   {
      tr->passIfNoException();
   }
   else
   {
      assertNoException();
   }

   if(tr != NULL)
   {
      tr->test("insert positional parameters");
   }
   {
      monarch::sql::Statement* s = c->prepare(
         "INSERT INTO " TABLE_TEST_2 " (t, i) VALUES (?, ?)");
      assertNoException();
      s->setText(1, "boundpositional");
      s->setInt32(2, 2222);
      int success = s->execute();
      assertNoException();
      assert(success);
   }
   if(tr != NULL)
   {
      tr->passIfNoException();
   }
   else
   {
      assertNoException();
   }

   if(tr != NULL)
   {
      tr->test("insert named parameters");
   }
   {
      monarch::sql::Statement* s = c->prepare(
         "INSERT INTO " TABLE_TEST_2 " (t, i) VALUES (:first, :second)");
      assertNoException();
      s->setText(":first", "boundnamed");
      s->setInt32(":second", 2223);
      int success = s->execute();
      assertNoException();
      assert(success);
   }
   if(tr != NULL)
   {
      tr->passIfNoException();
   }
   else
   {
      assertNoException();
   }

   if(tr != NULL)
   {
      tr->test("select");
   }
   {
      monarch::sql::Statement* s = c->prepare("SELECT * FROM " TABLE_TEST_2);
      assertNoException();
      int success = s->execute();
      assertNoException();
      assert(success);

      Row* row;
      string t;
      int i;
      while((row = s->fetch()) != NULL)
      {
         row->getText("t", t);
         assertNoException();
         row->getInt32("i", i);
         assertNoException();

         if(strcmp(t.c_str(), "test!") == 0)
         {
            assert(i == 1234);
         }
         else if(strcmp(t.c_str(), "!tset") == 0)
         {
            assert(i == 4321);
         }
         else if(strcmp(t.c_str(), "boundpositional") == 0)
         {
            assert(i == 2222);
         }
         else if(strcmp(t.c_str(), "boundnamed") == 0)
         {
            assert(i == 2223);
         }
         else
         {
            // bad row data
            assert(false);
         }
      }
   }
   if(tr != NULL)
   {
      tr->passIfNoException();
   }
   else
   {
      assertNoException();
   }
#endif
}

void runSqlite3ConnectionTest(TestRunner& tr)
{
   tr.test("Sqlite3 Connection");

   Sqlite3Connection c;
   c.connect("sqlite3::memory:");
   c.close();
   assertNoException();

   tr.pass();
}

void runSqlite3PrepareManyTest(TestRunner& tr)
{
   // testing create and cleanup of many statements
   // originially used to help find a memory corruption bug
   tr.test("Sqlite3 Prepare Many");
   {
      Sqlite3Connection c;
      c.connect("sqlite3::memory:");
      int n = 100;
      while(n--)
      {
         c.prepare("SELECT 1");
         c.cleanupPreparedStatements();
      }
      c.close();
      assertNoException();
   }
   tr.pass();
}

void runSqlite3StatementTest(TestRunner& tr)
{
   tr.group("Sqlite3 Statement");

   // clear any exceptions
   Exception::clear();

   Sqlite3Connection c;
   c.connect("sqlite3::memory:");

   // create table
   createSqlite3Table(&tr, &c);

   // execute statements
   executeSqlite3Statements(&tr, &c);

   tr.test("connection close");
   {
      c.close();
   }
   tr.passIfNoException();

   tr.ungroup();
}

void runSqlite3TableTest(TestRunner& tr)
{
   tr.group("Sqlite3 Table");

   // clear any exceptions
   Exception::clear();

   Sqlite3Connection c;
   c.connect("sqlite3::memory:");

   // clean up table if it exists
   tr.test("drop table if exists");
   {
      monarch::sql::Statement* s = c.prepare(
         "DROP TABLE IF EXISTS " TABLE_TEST_1);
      assertNoException();
      int success = s->execute();
      assertNoException();
      assert(success);
   }
   tr.passIfNoException();

   // create a fresh table
   tr.test("create table");
   {
      monarch::sql::Statement* s = c.prepare(
         "CREATE TABLE " TABLE_TEST_1 " (t TEXT, i INT)");
      assertNoException();
      int success = s->execute();
      assertNoException();
      assert(success);
   }
   tr.passIfNoException();

   // drop table
   tr.test("drop table");
   {
      monarch::sql::Statement* s = c.prepare(
         "DROP TABLE " TABLE_TEST_1);
      assertNoException();
      int success = s->execute();
      assertNoException();
      assert(success);
   }
   tr.passIfNoException();

   tr.test("connection close");
   {
      c.close();
   }
   tr.passIfNoException();

   tr.ungroup();
}

void runSqlite3TableMigrationTest(TestRunner& tr)
{
   tr.group("Sqlite3 Table Migration (1)");
   {
      // test table migration algorithm
      // - begin transaction
      // - alter t1 name to t1_old
      // - create new t1
      // - copy t1_old data to t1
      // - drop t1_old
      // - commit

      // clear any exceptions
      Exception::clear();

      Sqlite3Connection c;
      c.connect("sqlite3::memory:");

      tr.test("create test table");
      {
         monarch::sql::Statement* s = c.prepare("CREATE TABLE t1 (t TEXT, i INT)");
         assertNoException();
         int success = s->execute();
         assertNoException();
         assert(success);
      }
      tr.passIfNoException();

      tr.test("begin");
      {
         c.begin();
      }
      tr.passIfNoException();

      tr.test("rename");
      {
         monarch::sql::Statement* s = c.prepare("ALTER TABLE t1 RENAME TO t1_old");
         assertNoException();
         int success = s->execute();
         assertNoException();
         assert(success);
      }
      tr.passIfNoException();

      tr.test("create new table");
      {
         monarch::sql::Statement* s = c.prepare("CREATE TABLE t1 (t TEXT, i INT)");
         assertNoException();
         int success = s->execute();
         assertNoException();
         assert(success);
      }
      tr.passIfNoException();

      tr.test("copy data");
      {
         monarch::sql::Statement* s =
            c.prepare("INSERT INTO t1 SELECT * FROM t1_old");
         assertNoException();
         int success = s->execute();
         assertNoException();
         assert(success);
      }
      tr.passIfNoException();

      tr.test("drop old table");
      {
         monarch::sql::Statement* s = c.prepare("DROP TABLE t1_old");
         assertNoException();
         int success = s->execute();
         assertNoException();
         assert(success);
      }
      tr.passIfNoException();

      tr.test("commit");
      {
         c.commit();
      }
      tr.passIfNoException();

      tr.test("connection close");
      {
         c.close();
      }
      tr.passIfNoException();
   }
   tr.ungroup();

   tr.group("Sqlite3 Table Migration (2)");
   {
      // test table migration algorithm 2
      // - begin transaction
      // - create temp table t1_new (new schema)
      // - copy/migrate t1 data to t1_new
      // - drop t1
      // - create table t1 (new schema)
      // - copy t1_new data to t1
      // - drop t1_new
      // - commit

      // clear any exceptions
      Exception::clear();

      Sqlite3Connection c;
      c.connect("sqlite3::memory:");

      tr.test("create test table");
      {
         monarch::sql::Statement* s = c.prepare("CREATE TABLE t1 (t TEXT, i INT)");
         assertNoException();
         int success = s->execute();
         assertNoException();
         assert(success);
      }
      tr.passIfNoException();

      tr.test("begin");
      {
         c.begin();
      }
      tr.passIfNoException();

      tr.test("create new temp table");
      {
         monarch::sql::Statement* s =
            c.prepare("CREATE TEMPORARY TABLE t1_new (t TEXT, i INT)");
         assertNoException();
         int success = s->execute();
         assertNoException();
         assert(success);
      }
      tr.passIfNoException();

      tr.test("copy data");
      {
         monarch::sql::Statement* s =
            c.prepare("INSERT INTO t1_new SELECT * FROM t1");
         assertNoException();
         int success = s->execute();
         assertNoException();
         assert(success);
      }
      tr.passIfNoException();

      tr.test("drop old table");
      {
         monarch::sql::Statement* s = c.prepare("DROP TABLE t1");
         assertNoException();
         int success = s->execute();
         assertNoException();
         assert(success);
      }
      tr.passIfNoException();

      tr.test("create new table");
      {
         monarch::sql::Statement* s =
            c.prepare("CREATE TABLE t1 (t TEXT, i INT)");
         assertNoException();
         int success = s->execute();
         assertNoException();
         assert(success);
      }
      tr.passIfNoException();

      tr.test("copy data");
      {
         monarch::sql::Statement* s =
            c.prepare("INSERT INTO t1 SELECT * FROM t1_new");
         assertNoException();
         int success = s->execute();
         assertNoException();
         assert(success);
      }
      tr.passIfNoException();

      tr.test("drop temp table");
      {
         monarch::sql::Statement* s = c.prepare("DROP TABLE t1_new");
         assertNoException();
         int success = s->execute();
         assertNoException();
         assert(success);
      }
      tr.passIfNoException();

      tr.test("commit");
      {
         c.commit();
      }
      tr.passIfNoException();

      tr.test("connection close");
      {
         c.close();
      }
      tr.passIfNoException();
   }
   tr.ungroup();

   tr.group("Sqlite3 Table Migration (3)");
   {
      // test table migration algorithm 3
      // - begin transaction
      // - create temp table t1_old with old data
      // - drop t1
      // - create table t1 with new schema
      // - copy/migrate t1_old data to t1
      // - drop t1_old
      // - commit

      // clear any exceptions
      Exception::clear();

      Sqlite3Connection c;
      c.connect("sqlite3::memory:");

      tr.test("create test table");
      {
         monarch::sql::Statement* s = c.prepare("CREATE TABLE t1 (t TEXT, i INT)");
         assertNoException();
         int success = s->execute();
         assertNoException();
         assert(success);
      }
      tr.passIfNoException();

      tr.test("begin");
      {
         c.begin();
      }
      tr.passIfNoException();

      tr.test("create new temp table");
      {
         monarch::sql::Statement* s =
            c.prepare("CREATE TEMPORARY TABLE t1_old AS SELECT * FROM t1");
         assertNoException();
         int success = s->execute();
         assertNoException();
         assert(success);
      }
      tr.passIfNoException();

      tr.test("drop old table");
      {
         monarch::sql::Statement* s = c.prepare("DROP TABLE t1");
         assertNoException();
         int success = s->execute();
         assertNoException();
         assert(success);
      }
      tr.passIfNoException();

      tr.test("create new table");
      {
         monarch::sql::Statement* s =
            c.prepare("CREATE TABLE t1 (t TEXT, i INT)");
         assertNoException();
         int success = s->execute();
         assertNoException();
         assert(success);
      }
      tr.passIfNoException();

      tr.test("copy data");
      {
         monarch::sql::Statement* s =
            c.prepare("INSERT INTO t1 SELECT * FROM t1_old");
         assertNoException();
         int success = s->execute();
         assertNoException();
         assert(success);
      }
      tr.passIfNoException();

      tr.test("drop temp table");
      {
         monarch::sql::Statement* s = c.prepare("DROP TABLE t1_old");
         assertNoException();
         int success = s->execute();
         assertNoException();
         assert(success);
      }
      tr.passIfNoException();

      tr.test("commit");
      {
         c.commit();
      }
      tr.passIfNoException();

      tr.test("connection close");
      {
         c.close();
      }
      tr.passIfNoException();
   }
   tr.ungroup();
}

class Sqlite3ThreadTest : public Runnable
{
public:
   Sqlite3Connection* connection;

   virtual void run()
   {
      connection = new Sqlite3Connection();
      connection->connect("sqlite3::memory:");
      //connection->connect("sqlite3:///tmp/sqlite3cptest.db");
   }
};

void runSqlite3ThreadTest(TestRunner& tr)
{
   tr.group("Sqlite3 multithread");

   // create sqlite3 connection in another thread
   Sqlite3ThreadTest runnable;
   Thread t(&runnable);
   t.start();
   t.join();

   // use sqlite3 connection in this thread
   tr.test("connection created in separate thread");
   {
      monarch::sql::Connection* c = runnable.connection;

      // create table
      createSqlite3Table(NULL, c);

      // execute statements
      executeSqlite3Statements(NULL, c);

      // close connection
      c->close();
      delete c;
   }
   tr.passIfNoException();

   tr.ungroup();
}

void runSqlite3ReuseTest(TestRunner& tr)
{
   tr.group("Reuse");

   // clear any exceptions
   Exception::clear();

   // create sqlite3 connection pool
   Sqlite3ConnectionPool cp("sqlite3::memory:", 1);
   assertNoException();

   tr.test("create table");
   {
      // create table
      monarch::sql::Connection* c = cp.getConnection();
      assert(c != NULL);
      monarch::sql::Statement* s = c->prepare(
         "CREATE TABLE IF NOT EXISTS " TABLE_TEST_1 " (t TEXT, i INT)");
      assertNoException();
      int success = s->execute();
      assertNoException();
      assert(success);
      c->close();
   }
   tr.passIfNoException();

   tr.test("insert row");
   {
      // create table
      monarch::sql::Connection* c = cp.getConnection();
      assert(c != NULL);
      monarch::sql::Statement* s = c->prepare(
         "INSERT INTO " TABLE_TEST_1 " (t, i) VALUES ('test!', 1234)");
      assertNoException();
      int success = s->execute();
      assertNoException();
      assert(success);
      c->close();
   }
   tr.passIfNoException();

   tr.test("select single row");
   {
      // select single row
      monarch::sql::Connection* c = cp.getConnection();
      assert(c != NULL);
      monarch::sql::Statement* s = c->prepare(
         "SELECT * FROM " TABLE_TEST_1 " WHERE i=:i LIMIT 1");
      assertNoException();
      s->setInt32(":i", 1234);
      int success = s->execute();
      assertNoException();
      assert(success);

      Row* row = s->fetch();
      assert(row != NULL);
      string t;
      int i;

      row->getText("t", t);
      assertNoException();
      row->getInt32("i", i);
      assertNoException();

      assertStrCmp(t.c_str(), "test!");
      assert(i == 1234);

      c->close();
   }
   tr.passIfNoException();

   tr.test("select single row again");
   {
      // select single row
      monarch::sql::Connection* c = cp.getConnection();
      assert(c != NULL);
      monarch::sql::Statement* s = c->prepare(
         "SELECT * FROM " TABLE_TEST_1 " WHERE i=:i LIMIT 1");
      assertNoException();
      s->setInt32(":i", 1234);
      int success = s->execute();
      assertNoException();
      assert(success);

      Row* row = s->fetch();
      assert(row != NULL);
      string t;
      int i;

      row->getText("t", t);
      assertNoException();
      row->getInt32("i", i);
      assertNoException();

      assertStrCmp(t.c_str(), "test!");
      assert(i == 1234);

      c->close();
   }
   tr.passIfNoException();

   tr.ungroup();
}

void runSqlite3DatabaseClientTest(TestRunner& tr)
{
   tr.group("DatabaseClient");

   // create sqlite3 connection pool
   Sqlite3ConnectionPool* cp = new Sqlite3ConnectionPool("sqlite3::memory:", 1);
   ConnectionPoolRef pool(cp);
   assertNoException();

   // create database client
   DatabaseClientRef dbc = new Sqlite3DatabaseClient();
   dbc->setDebugLogging(true);
   dbc->setReadConnectionPool(pool);
   dbc->setWriteConnectionPool(pool);

   tr.test("initialize");
   {
      dbc->initialize();
   }
   tr.passIfNoException();

   tr.test("define table");
   {
      SchemaObject schema;
      schema["table"] = TABLE_TEST_1;

      DatabaseClient::addSchemaColumn(schema,
         "foo_id", "INTEGER PRIMARY KEY", "fooId", UInt64);
      DatabaseClient::addSchemaColumn(schema,
         "foo_string", "TEXT", "fooString", String);
      DatabaseClient::addSchemaColumn(schema,
         "foo_flag", "INTEGER", "fooFlag", Boolean);
      DatabaseClient::addSchemaColumn(schema,
         "foo_int32", "INTEGER", "fooInt32", Int32);

      dbc->define(schema);
   }
   tr.passIfNoException();

   tr.test("create table");
   {
      dbc->create(TABLE_TEST_1, false);
   }
   tr.passIfNoException();

   tr.test("create table if not exists");
   {
      dbc->create(TABLE_TEST_1, true);
   }
   tr.passIfNoException();

   tr.test("insert");
   {
      DynamicObject row;
      row["fooString"] = "foobar";
      row["fooFlag"] = true;
      row["fooInt32"] = 3;
      SqlExecutableRef se = dbc->insert(TABLE_TEST_1, row);
      dbc->execute(se);
      assertNoException();
      row["fooId"] = se->lastInsertRowId;

      DynamicObject expect;
      expect["fooId"] = 1;
      expect["fooString"] = "foobar";
      expect["fooFlag"] = true;
      expect["fooInt32"] = 3;
      if(expect != row)
      {
         printf("expected:\n");
         dumpDynamicObject(expect);
         printf("got:\n");
         dumpDynamicObject(row);
      }
      assert(expect == row);
   }
   tr.passIfNoException();

   tr.test("insert again");
   {
      DynamicObject row;
      row["fooString"] = "foobar";
      row["fooFlag"] = false;
      row["fooInt32"] = 3;
      SqlExecutableRef se = dbc->insert(TABLE_TEST_1, row);
      dbc->execute(se);
      assertNoException();
      row["fooId"] = se->lastInsertRowId;

      DynamicObject expect;
      expect["fooId"] = 2;
      expect["fooString"] = "foobar";
      expect["fooFlag"] = false;
      expect["fooInt32"] = 3;
      if(expect != row)
      {
         printf("expected:\n");
         dumpDynamicObject(expect);
         printf("got:\n");
         dumpDynamicObject(row);
      }
      assert(expect == row);
   }
   tr.passIfNoException();

   tr.test("select one");
   {
      DynamicObject where;
      where["fooId"] = 1;
      SqlExecutableRef se = dbc->selectOne(TABLE_TEST_1, &where);
      dbc->execute(se);
      assertNoException();

      DynamicObject expect;
      expect["fooId"] = 1;
      expect["fooString"] = "foobar";
      expect["fooFlag"] = true;
      expect["fooInt32"] = 3;
      if(expect != se->result)
      {
         printf("expected:\n");
         dumpDynamicObject(expect);
         printf("got:\n");
         dumpDynamicObject(se->result);
      }
      assert(expect == se->result);
   }
   tr.passIfNoException();

   tr.test("select one specific member");
   {
      DynamicObject where;
      where["fooId"] = 1;
      DynamicObject members;
      members["fooString"];
      SqlExecutableRef se = dbc->selectOne(TABLE_TEST_1, &where, &members);
      dbc->execute(se);
      assertNoException();

      DynamicObject expect;
      expect["fooString"] = "foobar";
      if(expect != se->result)
      {
         printf("expected:\n");
         dumpDynamicObject(expect);
         printf("got:\n");
         dumpDynamicObject(se->result);
      }
      assert(expect == se->result);
   }
   tr.passIfNoException();

   tr.test("select");
   {
      DynamicObject where;
      where["fooInt32"] = 3;
      SqlExecutableRef se = dbc->select(TABLE_TEST_1, &where, NULL, 5);
      dbc->execute(se);
      assertNoException();

      DynamicObject expect;
      expect->setType(Array);
      DynamicObject& first = expect->append();
      first["fooId"] = 1;
      first["fooString"] = "foobar";
      first["fooFlag"] = true;
      first["fooInt32"] = 3;
      DynamicObject& second = expect->append();
      second["fooId"] = 2;
      second["fooString"] = "foobar";
      second["fooFlag"] = false;
      second["fooInt32"] = 3;
      if(expect != se->result)
      {
         printf("expected:\n");
         dumpDynamicObject(expect);
         printf("got:\n");
         dumpDynamicObject(se->result);
      }
      assert(expect == se->result);
   }
   tr.passIfNoException();

   tr.test("update");
   {
      DynamicObject row;
      row["fooString"] = "foobar2";
      DynamicObject where;
      where["fooId"] = 2;
      SqlExecutableRef se = dbc->update(TABLE_TEST_1, row, &where);
      dbc->execute(se);
      assert(se->rowsAffected = 1);
   }
   tr.passIfNoException();

   tr.test("update w/limit");
   {
      DynamicObject row;
      row["fooString"] = "bar";
      DynamicObject where;
      where["fooId"] = 2;
      SqlExecutableRef se = dbc->update(TABLE_TEST_1, row, &where, 1);
      dbc->execute(se);
      assert(se->rowsAffected = 1);
   }
   tr.passIfNoException();

   tr.test("select updated one");
   {
      DynamicObject where;
      where["fooString"] = "bar";
      SqlExecutableRef se = dbc->selectOne(TABLE_TEST_1, &where);
      dbc->execute(se);
      assertNoException();

      DynamicObject expect;
      expect["fooId"] = 2;
      expect["fooString"] = "bar";
      expect["fooFlag"] = false;
      expect["fooInt32"] = 3;
      if(expect != se->result)
      {
         printf("expected:\n");
         dumpDynamicObject(expect);
         printf("got:\n");
         dumpDynamicObject(se->result);
      }
      assert(expect == se->result);
   }
   tr.passIfNoException();

   tr.test("select updated");
   {
      DynamicObject where;
      where["fooString"] = "bar";
      SqlExecutableRef se = dbc->select(TABLE_TEST_1, &where);
      dbc->execute(se);
      assertNoException();

      DynamicObject expect;
      expect[0]["fooId"] = 2;
      expect[0]["fooString"] = "bar";
      expect[0]["fooFlag"] = false;
      expect[0]["fooInt32"] = 3;
      if(expect != se->result)
      {
         printf("expected:\n");
         dumpDynamicObject(expect);
         printf("got:\n");
         dumpDynamicObject(se->result);
      }
      assert(expect == se->result);
   }
   tr.passIfNoException();

   tr.test("select IN()");
   {
      DynamicObject where;
      where["fooString"]->append() = "bar";
      where["fooString"]->append() = "foobar";
      SqlExecutableRef se = dbc->select(TABLE_TEST_1, &where);
      dbc->execute(se);
      assertNoException();

      DynamicObject expect;
      expect->setType(Array);
      DynamicObject& first = expect->append();
      first["fooId"] = 1;
      first["fooString"] = "foobar";
      first["fooFlag"] = true;
      first["fooInt32"] = 3;
      DynamicObject& second = expect->append();
      second["fooId"] = 2;
      second["fooString"] = "bar";
      second["fooFlag"] = false;
      second["fooInt32"] = 3;
      if(expect != se->result)
      {
         printf("expected:\n");
         dumpDynamicObject(expect);
         printf("got:\n");
         dumpDynamicObject(se->result);
      }
      assert(expect == se->result);
   }
   tr.passIfNoException();

   tr.test("remove");
   {
      DynamicObject where;
      where["fooId"] = 1;
      SqlExecutableRef se = dbc->remove(TABLE_TEST_1, &where);
      dbc->execute(se);
      assert(se->rowsAffected == 1);
   }
   tr.passIfNoException();

   tr.test("select again");
   {
      SqlExecutableRef se = dbc->select(TABLE_TEST_1);
      dbc->execute(se);
      assertNoException();

      DynamicObject expect;
      expect[0]["fooId"] = 2;
      expect[0]["fooString"] = "bar";
      expect[0]["fooFlag"] = false;
      expect[0]["fooInt32"] = 3;
      if(expect != se->result)
      {
         printf("expected:\n");
         dumpDynamicObject(expect);
         printf("got:\n");
         dumpDynamicObject(se->result);
      }
      assert(expect == se->result);
   }
   tr.passIfNoException();

   tr.ungroup();
}

void runSqlite3RollbackTest(TestRunner& tr)
{
   tr.group("rollback");

   // create sqlite3 connection pool
   Sqlite3ConnectionPool* cp = new Sqlite3ConnectionPool("sqlite3::memory:", 1);
   ConnectionPoolRef pool(cp);
   assertNoException();

   // create database client
   DatabaseClientRef dbc = new Sqlite3DatabaseClient();
   dbc->setDebugLogging(true);
   dbc->setReadConnectionPool(pool);
   dbc->setWriteConnectionPool(pool);

   tr.test("initialize");
   {
      dbc->initialize();
   }
   tr.passIfNoException();

   Connection* c = cp->getConnection();

   tr.test("define table");
   {
      SchemaObject schema;
      schema["table"] = TABLE_TEST_1;

      DatabaseClient::addSchemaColumn(schema,
         "foo_id", "INTEGER PRIMARY KEY", "fooId", UInt64);
      DatabaseClient::addSchemaColumn(schema,
         "foo_string", "TEXT", "fooString", String);
      DatabaseClient::addSchemaColumn(schema,
         "foo_flag", "INTEGER", "fooFlag", Boolean);
      DatabaseClient::addSchemaColumn(schema,
         "foo_int32", "INTEGER", "fooInt32", Int32);

      dbc->define(schema);
   }
   tr.passIfNoException();

   tr.test("create table");
   {
      dbc->create(TABLE_TEST_1, false, c);
   }
   tr.passIfNoException();

   tr.test("begin");
   {
      dbc->begin(c);
   }
   tr.passIfNoException();

   tr.test("insert");
   {
      DynamicObject row;
      row["fooString"] = "foobar";
      row["fooFlag"] = true;
      row["fooInt32"] = 3;
      SqlExecutableRef se = dbc->insert(TABLE_TEST_1, row);
      dbc->execute(se, c);
      assertNoException();
      row["fooId"] = se->lastInsertRowId;

      DynamicObject expect;
      expect["fooId"] = 1;
      expect["fooString"] = "foobar";
      expect["fooFlag"] = true;
      expect["fooInt32"] = 3;
      if(expect != row)
      {
         printf("expected:\n");
         dumpDynamicObject(expect);
         printf("got:\n");
         dumpDynamicObject(row);
      }
      assert(expect == row);
   }
   tr.passIfNoException();

   tr.test("insert again");
   {
      DynamicObject row;
      row["fooString"] = "foobar";
      row["fooFlag"] = false;
      row["fooInt32"] = 3;
      SqlExecutableRef se = dbc->insert(TABLE_TEST_1, row);
      dbc->execute(se, c);
      assertNoException();
      row["fooId"] = se->lastInsertRowId;

      DynamicObject expect;
      expect["fooId"] = 2;
      expect["fooString"] = "foobar";
      expect["fooFlag"] = false;
      expect["fooInt32"] = 3;
      if(expect != row)
      {
         printf("expected:\n");
         dumpDynamicObject(expect);
         printf("got:\n");
         dumpDynamicObject(row);
      }
      assert(expect == row);
   }
   tr.passIfNoException();

   tr.test("select bogus");
   {
      DynamicObject where;
      where["fooId"] = 1;
      SqlExecutableRef se = dbc->selectOne(TABLE_TEST_1, &where);
      se->sql.append("BADSQLBLAHBLAH");
      dbc->execute(se, c);
   }
   tr.passIfException();

   tr.test("rollback");
   {
      dbc->end(c, false);
   }
   tr.passIfNoException();

   tr.ungroup();
}

class Sqlite3ConnectionPoolTest : public Runnable
{
public:
   Sqlite3ConnectionPool* pool;
   TestRunner* tr;

   virtual void run()
   {
      monarch::sql::Connection* c = pool->getConnection();
      executeSqlite3Statements(NULL, c);
      //executeSqlite3Statements(*tr, c);
      c->close();
   }
};

void runSqlite3ConnectionPoolTest(TestRunner& tr)
{
   tr.group("Sqlite3 ConnectionPool");

   // create sqlite3 connection pool
   Sqlite3ConnectionPool cp("sqlite3:///tmp/sqlite3cptest.db", 1);
   assertNoException();

   // create table
   monarch::sql::Connection* c = cp.getConnection();
   createSqlite3Table(NULL, c);
   c->close();

   // create connection test threads
   int testCount = 200;
   Sqlite3ConnectionPoolTest tests[testCount];
   Thread* threads[testCount];

   // create threads, set pool for tests
   for(int i = 0; i < testCount; i++)
   {
      tests[i].pool = &cp;
      tests[i].tr = &tr;
      threads[i] = new Thread(&tests[i]);
   }

   uint64_t startTime = Timer::startTiming();

   // run connection threads
   for(int i = 0; i < testCount; i++)
   {
      while(!threads[i]->start(131072))
      {
         threads[i - 1]->join();
      }
   }

   // join threads
   for(int i = 0; i < testCount; i++)
   {
      threads[i]->join();
   }

   double seconds = Timer::getSeconds(startTime);

   // clean up threads
   for(int i = 0; i < testCount; i++)
   {
      delete threads[i];
   }

   // print report
   printf("\nNumber of independent connection uses: %d\n", testCount);
   printf("Number of pooled connections created: %d\n",
      cp.getConnectionCount());
   printf("Total time: %g seconds\n", seconds);

   tr.ungroup();
}

<<<<<<< HEAD
static bool run(TestRunner& tr)
=======
void runSqlite3StatementBuilderTest(TestRunner& tr)
{
   tr.group("Sqlite3 StatementBuilder");

   // create sqlite3 connection pool
   Sqlite3ConnectionPool* cp = new Sqlite3ConnectionPool("sqlite3::memory:", 1);
   ConnectionPoolRef pool(cp);
   assertNoException();

   // create database client
   DatabaseClientRef dbc = new Sqlite3DatabaseClient();
   dbc->setDebugLogging(true);
   dbc->setReadConnectionPool(pool);
   dbc->setWriteConnectionPool(pool);
   dbc->initialize();
   assertNoException();

   // define Test object type
   tr.test("set Test OR map");
   {
      ObjRelMap orMap;
      orMap["objectType"] = "Test";

      // define auto-increment members
      DynamicObject& autoIncrement = orMap["autoIncrement"];
      autoIncrement[TABLE_TEST_1] = "id";

      // define the object's members
      DynamicObject& members = orMap["members"];

      // id column
      {
         DynamicObject& entry = members["id"];
         entry["group"] = "columns";
         entry["table"] = TABLE_TEST_1;
         entry["column"] = "id";
         entry["columnType"]->setType(UInt64);
         entry["memberType"]->setType(String);
      }

      // t column
      {
         DynamicObject& entry = members["description"];
         entry["group"] = "columns";
         entry["table"] = TABLE_TEST_1;
         entry["column"] = "t";
         entry["columnType"]->setType(String);
         entry["memberType"]->setType(String);
      }

      // i column
      {
         DynamicObject& entry = members["number"];
         entry["group"] = "columns";
         entry["table"] = TABLE_TEST_1;
         entry["column"] = "i";
         entry["columnType"]->setType(UInt32);
         entry["memberType"]->setType(UInt32);
      }

      // type w/foreign key
      {
         DynamicObject& entry = members["type"];
         entry["group"] = "fkeys";
         entry["table"] = TABLE_TEST_1;
         entry["column"] = "type";
         entry["ftable"] = TABLE_TEST_2;
         entry["fkey"] = "type_id";
         entry["fcolumn"] = "type_value";
         entry["columnType"]->setType(String);
         entry["memberType"]->setType(String);
      }

      // lower case text column
      {
         DynamicObject& entry = members["lower"];
         entry["group"] = "columns";
         entry["table"] = TABLE_TEST_1;
         entry["column"] = "lowertext";
         entry["encode"]->append() = "LOWER";
         entry["columnType"]->setType(String);
         entry["memberType"]->setType(String);
      }

      dbc->setObjRelMap(orMap);
   }
   tr.passIfNoException();

   // FIXME: define a complex object type with hierarchy and foreign keys
   // FIXME: get the actual data out

   monarch::sql::Connection* c = dbc->getWriteConnection();

   // initialize database for testing
   tr.test("initialize database");
   {
      monarch::sql::Statement* s;

      s = c->prepare(
         "CREATE TABLE IF NOT EXISTS " TABLE_TEST_1
         " (id INTEGER PRIMARY KEY, t TEXT, i INTEGER UNSIGNED,"
         "type BIGINT UNSIGNED, lowertext TEXT)");
      assert(s != NULL);
      s->execute();
      assertNoException();

      s = c->prepare(
         "CREATE TABLE IF NOT EXISTS " TABLE_TEST_2
         " (type_id INTEGER UNSIGNED PRIMARY KEY, type_value TEXT)");
      assert(s != NULL);
      s->execute();
      assertNoException();

      s = c->prepare(
         "INSERT INTO " TABLE_TEST_2 " (type_id,type_value) "
         "VALUES (1,'type1')");
      assert(s != NULL);
      s->execute();
      assertNoException();

      s = c->prepare(
         "INSERT INTO " TABLE_TEST_2 " (type_id,type_value) "
         "VALUES (2,'type2')");
      assert(s != NULL);
      s->execute();
      assertNoException();
   }
   tr.passIfNoException();

   tr.test("add Test object");
   {
      DynamicObject testObj;
      testObj["description"] = "My test object description";
      testObj["number"] = 10;
      testObj["type"] = "type1";
      testObj["lower"] = "LOWERCASE";

      StatementBuilderRef sb = dbc->createStatementBuilder();
      sb->add("Test", testObj)->execute(c);
      assertNoException();

      DynamicObject expect;
      expect["ids"]["id"] = "1";
      expect["changed"] = (uint64_t)1;
      expect["tables"][TABLE_TEST_1]["changed"] = (uint64_t)1;

      DynamicObject results = sb->fetch();
      assertDynoCmp(expect, results);
   }
   tr.passIfNoException();

   tr.test("get");
   {
      StatementBuilderRef sb = dbc->createStatementBuilder();
      sb->get("Test")->limit(1)->execute(c);
      assertNoException();

      DynamicObject result;
      result["id"] = "1";
      result["description"] = "My test object description";
      result["number"] = 10;
      result["type"] = "type1";
      result["lower"] = "lowercase";

      DynamicObject expect;
      expect->append(result);

      DynamicObject results = sb->fetch();
      assertDynoCmp(expect, results);
   }
   tr.passIfNoException();

   tr.test("update Test object");
   {
      DynamicObject testObj;
      testObj["id"] = "1";
      testObj["description"] = "A different test object description";
      testObj["number"] = 12;
      testObj["type"] = "type2";

      StatementBuilderRef sb = dbc->createStatementBuilder();
      sb->update("Test", testObj)->execute(c);
      assertNoException();

      DynamicObject expect;
      expect["changed"] = (uint64_t)1;
      expect["tables"][TABLE_TEST_1]["changed"] = (uint64_t)1;

      DynamicObject results = sb->fetch();
      assertDynoCmp(expect, results);
   }
   tr.passIfNoException();

   tr.test("get");
   {
      StatementBuilderRef sb = dbc->createStatementBuilder();
      sb->get("Test")->limit(1)->execute(c);
      assertNoException();

      DynamicObject result;
      result["id"] = "1";
      result["description"] = "A different test object description";
      result["number"] = 12;
      result["type"] = "type2";
      result["lower"] = "lowercase";

      DynamicObject expect;
      expect->append(result);

      DynamicObject results = sb->fetch();
      assertDynoCmp(expect, results);
   }
   tr.passIfNoException();

   tr.test("update Test object w/id 123");
   {
      DynamicObject testObj;
      testObj["description"] = "Yet another test object description";
      testObj["type"] = "type2";

      DynamicObject where;
      where["id"] = "1";

      StatementBuilderRef sb = dbc->createStatementBuilder();
      sb->update("Test", testObj)->where("Test", where)->execute(c);
      assertNoException();

      DynamicObject expect;
      expect["changed"] = (uint64_t)1;
      expect["tables"][TABLE_TEST_1]["changed"] = (uint64_t)1;

      DynamicObject results = sb->fetch();
      assertDynoCmp(expect, results);
   }
   tr.passIfNoException();

   tr.test("get");
   {
      StatementBuilderRef sb = dbc->createStatementBuilder();
      sb->get("Test")->limit(1)->execute(c);
      assertNoException();

      DynamicObject result;
      result["id"] = "1";
      result["description"] = "Yet another test object description";
      result["number"] = 12;
      result["type"] = "type2";
      result["lower"] = "lowercase";

      DynamicObject expect;
      expect->append(result);

      DynamicObject results = sb->fetch();
      assertDynoCmp(expect, results);
   }
   tr.passIfNoException();

   tr.test("update Test object where number > 12");
   {
      DynamicObject testObj;
      testObj["id"] = "1";
      testObj["description"] = "This should not show up";
      testObj["number"] = 12;
      testObj["type"] = "type2";

      DynamicObject where;
      where["number"] = "12";

      StatementBuilderRef sb = dbc->createStatementBuilder();
      sb->update("Test", testObj)->where("Test", where, ">")->execute(c);
      assertNoException();

      DynamicObject expect;
      expect["changed"] = (uint64_t)0;
      expect["tables"][TABLE_TEST_1]["changed"] = (uint64_t)0;

      DynamicObject results = sb->fetch();
      assertDynoCmp(expect, results);
   }
   tr.passIfNoException();

   tr.test("get");
   {
      StatementBuilderRef sb = dbc->createStatementBuilder();
      sb->get("Test")->limit(1)->execute(c);
      assertNoException();

      DynamicObject result;
      result["id"] = "1";
      result["description"] = "Yet another test object description";
      result["number"] = 12;
      result["type"] = "type2";
      result["lower"] = "lowercase";

      DynamicObject expect;
      expect->append(result);

      DynamicObject results = sb->fetch();
      assertDynoCmp(expect, results);
   }
   tr.passIfNoException();

   tr.test("update Test object add number +1 where number >= 12");
   {
      DynamicObject update;
      update["number"] = 1;

      DynamicObject where;
      where["number"] = "12";

      StatementBuilderRef sb = dbc->createStatementBuilder();
      sb->update("Test", update, "+=")->where("Test", where, ">=")->execute(c);
      assertNoException();

      DynamicObject expect;
      expect["changed"] = (uint64_t)1;
      expect["tables"][TABLE_TEST_1]["changed"] = (uint64_t)1;

      DynamicObject results = sb->fetch();
      assertDynoCmp(expect, results);
   }
   tr.passIfNoException();

   tr.test("get");
   {
      StatementBuilderRef sb = dbc->createStatementBuilder();
      sb->get("Test")->limit(1)->execute(c);
      assertNoException();

      DynamicObject result;
      result["id"] = "1";
      result["description"] = "Yet another test object description";
      result["number"] = 13;
      result["type"] = "type2";
      result["lower"] = "lowercase";

      DynamicObject expect;
      expect->append(result);

      DynamicObject results = sb->fetch();
      assertDynoCmp(expect, results);
   }
   tr.passIfNoException();

   // FIXME: test array params
   // FIXME: test LIKE
   // FIXME: test range
   // FIXME: enum
   // FIXME: test chaining updates (and w/diff operators)

   tr.test("get Test object IDs");
   {
      DynamicObject testObj;
      testObj["id"];

      StatementBuilderRef sb = dbc->createStatementBuilder();
      sb->get("Test", &testObj)->execute(c);
      assertNoException();

      DynamicObject result;
      result["id"] = "1";

      DynamicObject expect;
      expect->append(result);

      DynamicObject results = sb->fetch();
      assertDynoCmp(expect, results);
   }
   tr.passIfNoException();

   tr.test("get Test objects of type2");
   {
      DynamicObject testObj;
      testObj["type"] = "type2";

      StatementBuilderRef sb = dbc->createStatementBuilder();
      sb->get("Test")->where("Test", testObj, "=")->execute(c);
      assertNoException();

      DynamicObject result;
      result["id"] = "1";
      result["description"] = "Yet another test object description";
      result["number"] = 13;
      result["type"] = "type2";
      result["lower"] = "lowercase";

      DynamicObject expect;
      expect->append(result);

      DynamicObject results = sb->fetch();
      assertDynoCmp(expect, results);
   }
   tr.passIfNoException();

   tr.test("get Test objects with 'lower'='LOWERCASE'");
   {
      DynamicObject testObj;
      testObj["lower"] = "LOWERCASE";

      StatementBuilderRef sb = dbc->createStatementBuilder();
      sb->get("Test")->where("Test", testObj, "=")->execute(c);
      assertNoException();

      DynamicObject result;
      result["id"] = "1";
      result["description"] = "Yet another test object description";
      result["number"] = 13;
      result["type"] = "type2";
      result["lower"] = "lowercase";

      DynamicObject expect;
      expect->append(result);

      DynamicObject results = sb->fetch();
      assertDynoCmp(expect, results);
   }
   tr.passIfNoException();

   c->close();

   tr.ungroup();
}

class MoSqlite3Tester : public monarch::test::Tester
>>>>>>> 3b2a1aac
{
   if(tr.isDefaultEnabled())
   {
      runSqlite3ConnectionTest(tr);
      runSqlite3PrepareManyTest(tr);
      runSqlite3StatementTest(tr);
      runSqlite3TableTest(tr);
      runSqlite3TableMigrationTest(tr);
      runSqlite3ThreadTest(tr);
      runSqlite3ReuseTest(tr);
      runSqlite3DatabaseClientTest(tr);
      runSqlite3RollbackTest(tr);
   }
   if(tr.isTestEnabled("sqlite3-connection-pool"))
   {
<<<<<<< HEAD
      runSqlite3ConnectionPoolTest(tr);
=======
      //runSqlite3ConnectionPoolTest(tr);
      runSqlite3StatementBuilderTest(tr);
      return 0;
>>>>>>> 3b2a1aac
   }
   return true;
}

MO_TEST_MODULE_FN("monarch.tests.sqlite3.test", "1.0", run)<|MERGE_RESOLUTION|>--- conflicted
+++ resolved
@@ -2,13 +2,7 @@
  * Copyright (c) 2007-2010 Digital Bazaar, Inc. All rights reserved.
  */
 #include "monarch/test/Test.h"
-<<<<<<< HEAD
 #include "monarch/test/TestModule.h"
-=======
-#include "monarch/test/Tester.h"
-#include "monarch/test/TestRunner.h"
-#include "monarch/data/json/JsonWriter.h"
->>>>>>> 3b2a1aac
 #include "monarch/rt/Thread.h"
 #include "monarch/sql/Row.h"
 #include "monarch/sql/StatementBuilder.h"
@@ -1490,9 +1484,6 @@
    tr.ungroup();
 }
 
-<<<<<<< HEAD
-static bool run(TestRunner& tr)
-=======
 void runSqlite3StatementBuilderTest(TestRunner& tr)
 {
    tr.group("Sqlite3 StatementBuilder");
@@ -1916,8 +1907,7 @@
    tr.ungroup();
 }
 
-class MoSqlite3Tester : public monarch::test::Tester
->>>>>>> 3b2a1aac
+static bool run(TestRunner& tr)
 {
    if(tr.isDefaultEnabled())
    {
@@ -1933,13 +1923,11 @@
    }
    if(tr.isTestEnabled("sqlite3-connection-pool"))
    {
-<<<<<<< HEAD
       runSqlite3ConnectionPoolTest(tr);
-=======
-      //runSqlite3ConnectionPoolTest(tr);
+   }
+   if(tr.isTestEnabled("sqlite3-statement-builder"))
+   {
       runSqlite3StatementBuilderTest(tr);
-      return 0;
->>>>>>> 3b2a1aac
    }
    return true;
 }
