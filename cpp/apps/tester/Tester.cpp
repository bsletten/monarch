/*
 * Copyright (c) 2008-2010 Digital Bazaar, Inc. All rights reserved.
 */
#include "monarch/apps/tester/Tester.h"

#include "monarch/app/AppFactory.h"
#include "monarch/kernel/MicroKernel.h"
#include "monarch/rt/Exception.h"
#include "monarch/test/Test.h"
#include "monarch/test/Testable.h"
#include "monarch/test/TestLoader.h"

#include <cstdio>
#include <cstdlib>

using namespace std;
using namespace monarch::app;
using namespace monarch::apps::tester;
using namespace monarch::config;
using namespace monarch::kernel;
using namespace monarch::modest;
using namespace monarch::rt;
using namespace monarch::test;

#define APP_NAME "monarch.apps.tester.Tester"

Tester::Tester()
{
   setName(APP_NAME);
   setVersion("1.0");
}

Tester::~Tester()
{
}

bool Tester::initConfigs(Config& defaults)
{
<<<<<<< HEAD
   // defaults
   Config& c = defaults[ConfigManager::MERGE][APP_NAME];
   c["level"] = TestRunner::Names;
   c["continueAfterException"] = false;
   c["listTests"] = false;
   c["tests"]->setType(Array);
   c["modules"]->setType(Array);
   return getConfigManager()->addConfig(defaults);
=======
   // add test loader defaults
   TestLoader loader;
   bool rval =
      loader.initConfigs(defaults) &&
      getConfigManager()->addConfig(defaults);
   return rval;
>>>>>>> 8ad57f3d
}

DynamicObject Tester::getCommandLineSpec(Config& cfg)
{
   // add test loader command line options
   TestLoader loader;
   return loader.getCommandLineSpec(cfg);
}

bool Tester::run()
{
   // use test loader to run tests
   TestLoader loader;
   return loader.run(this);
}

class TesterFactory : public AppFactory
{
public:
   TesterFactory() : AppFactory(APP_NAME, "1.0")
   {
   }

   virtual ~TesterFactory() {}

   virtual App* createApp()
   {
      return new Tester();
   }
};

Module* createModestModule()
{
   return new TesterFactory();
}

void freeModestModule(Module* m)
{
   delete m;
}<|MERGE_RESOLUTION|>--- conflicted
+++ resolved
@@ -36,23 +36,12 @@
 
 bool Tester::initConfigs(Config& defaults)
 {
-<<<<<<< HEAD
-   // defaults
-   Config& c = defaults[ConfigManager::MERGE][APP_NAME];
-   c["level"] = TestRunner::Names;
-   c["continueAfterException"] = false;
-   c["listTests"] = false;
-   c["tests"]->setType(Array);
-   c["modules"]->setType(Array);
-   return getConfigManager()->addConfig(defaults);
-=======
    // add test loader defaults
    TestLoader loader;
    bool rval =
       loader.initConfigs(defaults) &&
       getConfigManager()->addConfig(defaults);
    return rval;
->>>>>>> 8ad57f3d
 }
 
 DynamicObject Tester::getCommandLineSpec(Config& cfg)
