/*
 * Copyright (c) 2010-2011 Digital Bazaar, Inc. All rights reserved.
 */
#include "monarch/data/json/JsonLd.h"

#include "monarch/rt/DynamicObjectIterator.h"
#include "monarch/rt/Exception.h"
#include "monarch/util/StringTools.h"

#include <cstdio>

using namespace std;
using namespace monarch::data;
using namespace monarch::data::json;
using namespace monarch::rt;
using namespace monarch::util;

#define RDF_NS            "http://www.w3.org/1999/02/22-rdf-syntax-ns#"
#define XSD_NS            "http://www.w3.org/2001/XMLSchema#"

#define RDF_TYPE          RDF_NS "type"
#define XSD_ANY_TYPE      XSD_NS "anyType"
#define XSD_BOOLEAN       XSD_NS "boolean"
#define XSD_DOUBLE        XSD_NS "double"
#define XSD_INTEGER       XSD_NS "integer"
#define XSD_ANY_URI       XSD_NS "anyURI"

#define EXCEPTION_TYPE    "monarch.data.json.JsonLd"

JsonLd::JsonLd()
{
}

JsonLd::~JsonLd()
{
}

/**
 * Creates the JSON-LD default context.
 *
 * @return the JSON-LD default context.
 */
static DynamicObject _createDefaultContext()
{
   DynamicObject ctx;
   ctx["a"] = RDF_TYPE;
   ctx["rdf"] = RDF_NS;
   ctx["rdfs"] = "http://www.w3.org/2000/01/rdf-schema#";
   ctx["owl"] = "http://www.w3.org/2002/07/owl#";
   ctx["xsd"] = "http://www.w3.org/2001/XMLSchema#";
   ctx["dcterms"] = "http://purl.org/dc/terms/";
   ctx["foaf"] = "http://xmlns.com/foaf/0.1/";
   ctx["cal"] = "http://www.w3.org/2002/12/cal/ical#";
   ctx["vcard"] = "http://www.w3.org/2006/vcard/ns#";
   ctx["geo"] = "http://www.w3.org/2003/01/geo/wgs84_pos#";
   ctx["cc"] = "http://creativecommons.org/ns#";
   ctx["sioc"] = "http://rdfs.org/sioc/ns#";
   ctx["doap"] = "http://usefulinc.com/ns/doap#";
   ctx["com"] = "http://purl.org/commerce#";
   ctx["ps"] = "http://purl.org/payswarm#";
   ctx["gr"] = "http://purl.org/goodrelations/v1#";
   ctx["sig"] = "http://purl.org/signature#";
   ctx["ccard"] = "http://purl.org/commerce/creditcard#";
   ctx["@vocab"] = "";

   DynamicObject& coerce = ctx["@coerce"];
   coerce["xsd:anyURI"]->append("foaf:homepage");
   coerce["xsd:anyURI"]->append("foaf:member");
   coerce["xsd:integer"] = "foaf:age";

   return ctx;
}

/**
 * Compacts an IRI into a term or CURIE it can be. IRIs will not be compacted
 * to relative IRIs if they match the given context's default vocabulary.
 *
 * @param ctx the context to use.
 * @param iri the IRI to compact.
 * @param usedCtx a context to update if a value was used from "ctx".
 *
 * @return the compacted IRI as a term or CURIE or the original IRI.
 */
static string _compactIri(
   DynamicObject& ctx, const char* iri, DynamicObject* usedCtx)
{
   string rval;

   // check the context for a term that could shorten the IRI
   // (give preference to terms over CURIEs)
   DynamicObjectIterator i = ctx.getIterator();
   while(rval.empty() && i->hasNext())
   {
<<<<<<< HEAD
      // get next IRI and key from the context
      const char* ctxIri = i->next();
      const char* key = i->getName();
=======
      // get next IRI from the context
      DynamicObject& next = i->next();
>>>>>>> 92e326b4

      // skip special context keys (start with '@')
      if(key[0] != '@')
      {
         // compact to a term
         if(strcmp(iri, ctxIri) == 0)
         {
            rval = key;
            if(usedCtx != NULL)
            {
               (*usedCtx)[key] = ctxIri;
            }
         }
      }
   }

   // if term not found, check the context for a CURIE prefix
   i = ctx.getIterator();
   while(rval.empty() && i->hasNext())
   {
      // get next IRI and key from the context
      const char* ctxIri = i->next();
      const char* key = i->getName();

      // skip special context keys (start with '@')
      if(key[0] != '@')
      {
         // see if IRI begins with the next IRI from the context
         const char* ctxIri = next;
         const char* ptr = strstr(iri, ctxIri);
         if(ptr != NULL && ptr == iri)
         {
            size_t len1 = strlen(iri);
            size_t len2 = strlen(ctxIri);

            // compact to a CURIE
            if(len1 > len2)
            {
               // add 2 to make room for null-terminator and colon
               rval = StringTools::format("%s:%s", key, ptr + len2);
               if(usedCtx != NULL)
               {
                  (*usedCtx)[key] = ctxIri;
               }
            }
         }
      }
   }

   // could not compact IRI
   if(rval.empty())
   {
      rval = iri;
   }

   return rval;
}

/**
 * Expands a term into an absolute IRI. The term may be a regular term, a
 * CURIE, a relative IRI, or an absolute IRI. In any case, the associated
 * absolute IRI will be returned.
 *
 * @param ctx the context to use.
 * @param term the term to expand.
 * @param usedCtx a context to update if a value was used from "ctx".
 *
 * @return the expanded term as an absolute IRI.
 */
static string _expandTerm(
   DynamicObject& ctx, const char* term, DynamicObject* usedCtx)
{
   string rval;

   // 1. If the property has a colon, then it is a CURIE or an absolute IRI:
   const char* ptr = strchr(term, ':');
   if(ptr != NULL)
   {
      // get the potential CURIE prefix
      size_t len = ptr - term + 1;
      char prefix[len];
      snprintf(prefix, len, "%s", term);

      // 1.1. See if the prefix is in the context:
      if(ctx->hasMember(prefix))
      {
         // prefix found, expand property to absolute IRI
         DynamicObject& iri = ctx[prefix];
         len = strlen(iri->getString()) + strlen(ptr + 1) + 3;
         rval = StringTools::format("%s%s", iri->getString(), ptr + 1);
         if(usedCtx != NULL)
         {
            (*usedCtx)[prefix] = iri->getString();
         }
      }
      // 1.2. Prefix is not in context, property is already an absolute IRI:
      else
      {
         rval = term;
      }
   }
   // 2. If the property is in the context, then it's a term.
   else if(ctx->hasMember(term))
   {
      rval = ctx[term]->getString();
      if(usedCtx != NULL)
      {
         (*usedCtx)[term] = rval.c_str();
      }
   }
<<<<<<< HEAD
   // 3. The property is the special-case '@'.
=======
   // 3. The property is the special-case '@'
>>>>>>> 92e326b4
   else if(strcmp(term, "@") == 0)
   {
      rval = "@";
   }
   // 4. The property is a relative IRI, prepend the default vocab.
   else
   {
      rval = StringTools::format("%s%s", ctx["@vocab"]->getString(), term);
      if(usedCtx != NULL)
      {
         (*usedCtx)["@vocab"] = ctx["@vocab"]->getString();
      }
   }

   return rval;
}

/**
 * Sets a subject's property to the given object value. If a value already
 * exists, it will be appended to an array.
 *
 * @param s the subject.
 * @param p the property.
 * @param o the object.
 */
static void _setProperty(DynamicObject s, const char* p, DynamicObject o)
{
   if(s->hasMember(p))
   {
      s[p].push(o);
   }
   else
   {
      s[p] = o;
   }
}

/**
 * Gets the coerce type for the given property.
 *
 * @param ctx the context to use.
 * @param property the property to get the coerced type for.
 * @param usedCtx a context to update if a value was used from "ctx".
 *
 * @return the coerce type, NULL for none.
 */
static DynamicObject _getCoerceType(
   DynamicObject& ctx, const char* property, DynamicObject* usedCtx)
{
   DynamicObject rval(NULL);

   // get expanded property
   string prop = _expandTerm(ctx, property, NULL);
   const char* p = prop.c_str();

   // built-in type coercion JSON-LD-isms
   if(strcmp(p, "@") == 0 || strcmp(p, RDF_TYPE) == 0)
   {
      rval = DynamicObject();
      rval = XSD_ANY_URI;
   }
   // check type coercion for property
   else
   {
      // force compacted property
      prop = _compactIri(ctx, p, NULL);
      p = prop.c_str();

      DynamicObjectIterator i = ctx["@coerce"].getIterator();
      while(rval.isNull() && i->hasNext())
      {
         DynamicObject& props = i->next();
         DynamicObjectIterator pi = props.getIterator();
         while(rval.isNull() && pi->hasNext())
         {
            if(pi->next() == p)
            {
               rval = DynamicObject();
               rval = _expandTerm(ctx, i->getName(), usedCtx).c_str();
               if(usedCtx != NULL)
               {
                  if(!(*usedCtx)["@coerce"]->hasMember(i->getName()))
                  {
                     (*usedCtx)["@coerce"][i->getName()] = p;
                  }
                  else
                  {
                     DynamicObject& c = (*usedCtx)["@coerce"][i->getName()];
                     if((c->getType() == Array && c->indexOf(p) == -1) ||
                        (c->getType() == String && c != p))
                     {
                        c.push(p);
                     }
                  }
               }
            }
         }
      }
   }

   return rval;
}

/**
 * Recursively compacts a value. This method will compact IRIs to CURIEs or
 * terms and do reverse type coercion to compact a value.
 *
 * @param ctx the context to use.
 * @param property the property that points to the value, NULL for none.
 * @param value the value to compact.
 * @param usedCtx a context to update if a value was used from "ctx".
 *
 * @return the compacted value, NULL on error.
 */
static DynamicObject _compact(
   DynamicObject ctx, const char* property, DynamicObject& value,
   DynamicObject* usedCtx)
{
   DynamicObject rval(NULL);

   if(value.isNull())
   {
      rval.setNull();
   }
   else if(value->getType() == Array)
   {
      // recursively add compacted values to array
      rval = DynamicObject();
      rval->setType(Array);
      DynamicObjectIterator i = value.getIterator();
      while(!rval.isNull() && i->hasNext())
      {
         DynamicObject next = _compact(ctx, property, i->next(), usedCtx);
         if(next.isNull())
         {
            // error
            rval.setNull();
         }
         else
         {
            rval->append(next);
         }
      }
   }
   // graph literal/disjoint graph
   else if(
      value->getType() == Map &&
      value->hasMember("@") &&
      value["@"]->getType() == Array)
   {
      rval = DynamicObject();
      rval["@"] = _compact(ctx, property, value["@"], usedCtx);
   }
   // value has sub-properties if it doesn't define a literal or IRI value
   else if(
      value->getType() == Map &&
      !value->hasMember("@literal") &&
      !value->hasMember("@iri"))
   {
      // recursively handle sub-properties that aren't a sub-context
      rval = DynamicObject();
      rval->setType(Map);
      DynamicObjectIterator i = value.getIterator();
      while(!rval.isNull() && i->hasNext())
      {
         DynamicObject next = i->next();
         if(strcmp(i->getName(), "@context") != 0)
         {
            next = _compact(ctx, i->getName(), next, usedCtx);
            if(next.isNull())
            {
               // error
               rval.setNull();
            }
            else
            {
               // set object to compacted property
               _setProperty(
                  rval, _compactIri(ctx, i->getName(), usedCtx).c_str(),
                  next);
            }
         }
      }
   }
   else
   {
      // get coerce type
      DynamicObject coerce = _getCoerceType(ctx, property, usedCtx);

      // get type from value, to ensure coercion is valid
      DynamicObject type(NULL);
      if(value->getType() == Map)
      {
         // type coercion can only occur if language is not specified
         if(!value->hasMember("@language"))
         {
            type = DynamicObject();

            // datatype must match coerce type if specified
            if(value->hasMember("@datatype"))
            {
               type = value["@datatype"];
            }
            // datatype is IRI
            else if(value->hasMember("@iri"))
            {
               type = XSD_ANY_URI;
            }
            // can be coerced to any type
            else
            {
               type = coerce;
            }
         }
      }
      // type can be coerced to anything
      else if(value->getType() == String)
      {
         type = coerce;
      }

      // types that can be auto-coerced from a JSON-builtin
      if(coerce.isNull() &&
         (type == XSD_BOOLEAN || type == XSD_INTEGER || type == XSD_DOUBLE))
      {
         coerce = type;
      }

      // do reverse type-coercion
      if(!coerce.isNull())
      {
         // type is only null if a language was specified, which is an error
         // if type coercion is specified
         if(type.isNull())
         {
            ExceptionRef e = new Exception(
               "Cannot coerce type when a language is specified. The language "
               "information would be lost.",
               EXCEPTION_TYPE ".CoerceLanguageError");
            Exception::set(e);
         }
         // if the value type does not match the coerce type, it is an error
         else if(type != coerce)
         {
            ExceptionRef e = new Exception(
               "Cannot coerce type because the datatype does not match.",
               EXCEPTION_TYPE ".InvalidCoerceType");
            Exception::set(e);
         }
         // do reverse type-coercion
         else
         {
            rval = DynamicObject();
            if(value->getType() == Map)
            {
               if(value->hasMember("@iri"))
               {
                  rval = value["@iri"]->getString();
               }
               else if(value->hasMember("@literal"))
               {
                  rval = value["@literal"].clone();
               }
            }
            else
            {
               rval = value.clone();
            }

            // do basic JSON types conversion
            if(coerce == XSD_BOOLEAN)
            {
               rval->setType(Boolean);
            }
            else if(coerce == XSD_DOUBLE)
            {
               rval->setType(Double);
            }
            else if(coerce == XSD_INTEGER)
            {
               rval->setType(Int64);
            }
         }
      }
      // no type-coercion, just copy value
      else
      {
         rval = value.clone();
      }

      // compact IRI
      if(!rval.isNull() && type == XSD_ANY_URI)
      {
         if(rval->getType() == Map)
         {
            rval["@iri"] = _compactIri(ctx, rval["@iri"], usedCtx).c_str();
         }
         else
         {
            rval = _compactIri(ctx, rval, usedCtx).c_str();
         }
      }
   }

   return rval;
}

/**
 * Recursively expands a value using the given context. Any context in
 * the value will be removed.
 *
 * @param ctx the context.
 * @param property the property that points to the value, NULL for none.
 * @param value the value to expand.
 * @param expandSubjects true to expand subjects (normalize), false not to.
 *
 * @return the expanded value, NULL on error.
 */
static DynamicObject _expand(
   DynamicObject ctx, const char* property, DynamicObject& value,
   bool expandSubjects)
{
   DynamicObject rval(NULL);

   // TODO: add data format error detection?

   // if no property is specified and the value is a string (this means the
   // value is a property itself), expand to an IRI
   if(property == NULL && value->getType() == String)
   {
      rval = DynamicObject();
      rval = _expandTerm(ctx, value, NULL).c_str();
   }
   else if(value->getType() == Array)
   {
      // recursively add expanded values to array
      rval = DynamicObject();
      rval->setType(Array);
      DynamicObjectIterator i = value.getIterator();
      while(!rval.isNull() && i->hasNext())
      {
         DynamicObject next = _expand(ctx, property, i->next(), expandSubjects);
         if(next.isNull())
         {
            // error
            rval.setNull();
         }
         else
         {
            rval->append(next);
         }
      }
   }
   else if(value->getType() == Map)
   {
      // value has sub-properties if it doesn't define a literal or IRI value
      if(!value->hasMember("@literal") && !value->hasMember("@iri"))
      {
         // if value has a context, use it
         if(value->hasMember("@context"))
         {
            ctx = JsonLd::mergeContexts(ctx, value["@context"]);
         }

         if(!ctx.isNull())
         {
            // recursively handle sub-properties that aren't a sub-context
            rval = DynamicObject();
            rval->setType(Map);
            DynamicObjectIterator i = value.getIterator();
            while(!rval.isNull() && i->hasNext())
            {
               DynamicObject obj = i->next();
               if(i->getName()[0] != '@')
               {
                  // expand property
                  string p = _expandTerm(ctx, i->getName(), NULL);

                  // expand object
                  obj = _expand(ctx, p.c_str(), obj, expandSubjects);
                  if(obj.isNull())
                  {
                     // error
                     rval.setNull();
                  }
                  else
                  {
                     // set object to expanded property
                     _setProperty(rval, p.c_str(), obj);
                  }
               }
               else if(strcmp(i->getName(), "@context") != 0)
               {
                  // preserve non-context json-ld keywords
                  _setProperty(rval, i->getName(), obj.clone());
               }
            }
         }
      }
      // value is already expanded
      else
      {
         rval = value.clone();
      }
   }
   else
   {
      rval = DynamicObject();

      // do type coercion
      DynamicObject coerce = _getCoerceType(ctx, property, NULL);

      // automatic coercion for basic JSON types
      if(coerce.isNull() && (value->isNumber() || value->getType() == Boolean))
      {
         coerce = DynamicObject();
         if(value->getType() == Boolean)
         {
            coerce = XSD_BOOLEAN;
         }
         else if(value->isInteger())
         {
            coerce = XSD_INTEGER;
         }
         else
         {
            coerce = XSD_DOUBLE;
         }
      }

      // only expand subjects if requested
      if(!coerce.isNull() && (strcmp(property, "@") != 0 || expandSubjects))
      {
         // expand IRI
         if(coerce == XSD_ANY_URI)
         {
            rval["@iri"] = _expandTerm(ctx, value, NULL).c_str();
         }
         // other datatype
         else
         {
            // do special JSON-LD double format
            rval["@literal"] = StringTools::format(
               "%1.6e", value->getDouble()).c_str();
            rval["@datatype"] = coerce;
         }
      }
      // nothing to coerce
      else
      {
         rval = value->getString();
      }
   }

   return rval;
}

inline static bool _isBlankNodeIri(const char* v)
{
   return strstr(v, "_:") == v;
}

inline static bool _isNamedBlankNode(DynamicObject& v)
{
   // look for "_:" at the beginning of the subject
   return (
      v->getType() == Map &&
      v->hasMember("@") &&
      v["@"]->hasMember("@iri") &&
      _isBlankNodeIri(v["@"]["@iri"]));
}

inline static bool _isBlankNode(DynamicObject& v)
{
   // look for no subject or named blank node
   return (
      v->getType() == Map &&
      !(v->hasMember("@iri") || v->hasMember("@literal")) &&
      (!v->hasMember("@") || _isNamedBlankNode(v)));
}

static bool _isBlankNodeObject(DynamicObject& v)
{
   return (
      v->getType() == Map &&
      v->hasMember("@iri") &&
      _isBlankNodeIri(v["@iri"]));
}

/**
 * Compares two values.
 *
 * @param v1 the first value.
 * @param v2 the second value.
 *
 * @return -1 if v1 < v2, 0 if v1 == v2, 1 if v1 > v2.
 */
static int _compare(DynamicObject v1, DynamicObject v2)
{
   int rval = 0;

   if(v1->getType() == Array && v2->getType() == Array)
   {
      for(int i = 0; i < v1->length() && rval == 0; ++i)
      {
         rval = _compare(v1[i], v2[i]);
      }
   }
   else
   {
      rval = (v1 < v2 ? -1 : (v1 > v2 ? 1 : 0));
   }

   return rval;
};

/**
 * Compares two values.
 *
 * @param v1 the first value.
 * @param v2 the second value.
 *
 * @return -1 if v1 < v2, 0 if v1 == v2, 1 if v1 > v2.
 */
static int _compare(int v1, int v2)
{
   return (v1 < v2 ? -1 : (v1 > v2 ? 1 : 0));
}

/**
 * Compares two keys in an object. If the key exists in one object
 * and not the other, that object is less. If the key exists in both objects,
 * then the one with the lesser value is less.
 *
 * @param o1 the first object.
 * @param o2 the second object.
 * @param key the key.
 *
 * @return -1 if o1 < o2, 0 if o1 == o2, 1 if o1 > o2.
 */
static int _compareObjectKeys(
   DynamicObject& o1, DynamicObject& o2, const char* key)
{
   int rval = 0;
   if(o1->hasMember(key))
   {
      if(o2->hasMember(key))
      {
         rval = _compare(o1[key], o2[key]);
      }
      else
      {
         rval = -1;
      }
   }
   else if(o2->hasMember(key))
   {
      rval = 1;
   }
   return rval;
};

/**
 * Compares two object values.
 *
 * @param o1 the first object.
 * @param o2 the second object.
 *
 * @return -1 if o1 < o2, 0 if o1 == o2, 1 if o1 > o2.
 */
static int _compareObjects(DynamicObject& o1, DynamicObject& o2)
{
   int rval = 0;

   if(o1->getType() == String)
   {
      if(o2->getType() != String)
      {
         rval = -1;
      }
      else
      {
         rval = _compare(o1, o2);
      }
   }
   else if(o2->getType() == String)
   {
      rval = 1;
   }
   else
   {
      rval = _compareObjectKeys(o1, o2, "@literal");
      if(rval == 0)
      {
         if(o1->hasMember("@literal"))
         {
            rval = _compareObjectKeys(o1, o2, "@datatype");
            if(rval == 0)
            {
               rval = _compareObjectKeys(o1, o2, "@language");
            }
         }
         // both are "@iri" objects
         else
         {
            rval = _compare(o1["@iri"], o2["@iri"]);
         }
      }
   }

   return rval;
};

/**
 * Sort function for comparing two objects.
 *
 * @param o1 the first object.
 * @param o2 the second object.
 *
 * @return true if o1 < o2, false if not.
 */
static bool _sortObjects(DynamicObject o1, DynamicObject o2)
{
   return _compareObjects(o1, o2) == -1;
}

/**
 * Compares the object values between two bnodes.
 *
 * @param a the first bnode.
 * @param b the second bnode.
 *
 * @return -1 if a < b, 0 if a == b, 1 if a > b.
 */
static int _compareBlankNodeObjects(DynamicObject& a, DynamicObject& b)
{
   int rval = 0;

   /*
   3. For each property, compare sorted object values.
   3.1. The bnode with fewer objects is first.
   3.2. For each object value, compare only literals and non-bnodes.
   3.2.1.  The bnode with fewer non-bnodes is first.
   3.2.2. The bnode with a string object is first.
   3.2.3. The bnode with the alphabetically-first string is first.
   3.2.4. The bnode with a @literal is first.
   3.2.5. The bnode with the alphabetically-first @literal is first.
   3.2.6. The bnode with the alphabetically-first @datatype is first.
   3.2.7. The bnode with a @language is first.
   3.2.8. The bnode with the alphabetically-first @language is first.
   3.2.9. The bnode with the alphabetically-first @iri is first.
   */

   DynamicObjectIterator i = a.getIterator();
   while(i->hasNext() && rval == 0)
   {
      const char* p = i->next();

      // step #3.1
      int lenA = (a[p]->getType() == Array) ? a[p]->length() : 1;
      int lenB = (b[p]->getType() == Array) ? b[p]->length() : 1;
      rval = _compare(lenA, lenB);

      // step #3.2.1
      if(rval == 0)
      {
         // normalize objects to an array
         DynamicObject objsA = a[p];
         DynamicObject objsB = b[p];
         if(objsA->getType() != Array)
         {
            DynamicObject tmp = objsA;
            objsA = DynamicObject();
            objsA.push(tmp);

            tmp = objsB;
            objsB = DynamicObject();
            objsB.push(tmp);
         }

         // filter non-bnodes (remove bnodes from comparison)
         objsA = objsA.filter(&_isBlankNodeObject);
         objsB = objsB.filter(&_isBlankNodeObject);
         rval = _compare(objsA->length(), objsB->length());

         // steps #3.2.2-3.2.9
         if(rval == 0)
         {
            for(int i = 0; i < objsA->length() && rval == 0; ++i)
            {
               rval = _compareObjects(objsA[i], objsB[i]);
            }
         }
      }
   }

   return rval;
};

/**
 * Filter for duplicate IRIs.
 */
struct FilterDuplicateIris : public DynamicObject::FilterFunctor
{
   const char* iri;
   FilterDuplicateIris(const char* iri)
   {
      this->iri = iri;
   };
   bool operator()(const DynamicObject& d) const
   {
      return (d->getType() == Map && d->hasMember("@iri") && d["@iri"] == iri);
   }
};

/**
 * Flattens the given value into a map of unique subjects. It is assumed that
 * all blank nodes have been uniquely named before this call. Array values for
 * properties will be sorted.
 *
 * @param parent the value's parent, NULL for none.
 * @param parentProperty the property relating the value to the parent.
 * @param value the value to flatten.
 * @param subjects the map of subjects to write to.
 *
 * @return true on success, false on failure with exception set.
 */
static bool _flatten(
   DynamicObject* parent, const char* parentProperty,
   DynamicObject& value, DynamicObject& subjects)
{
   bool rval = true;

   DynamicObject flattened(NULL);
   if(value->getType() == Array)
   {
      DynamicObjectIterator i = value.getIterator();
      while(rval && i->hasNext())
      {
         rval = _flatten(parent, parentProperty, i->next(), subjects);
      }

      // if value is a list of objects, sort them
      if(value->length() > 0 &&
         (value[0]->getType() == String ||
         (value[0]->getType() == Map &&
         (value[0]->hasMember("@literal") || value[0]->hasMember("@iri")))))
      {
         // sort values
         value.sort(_sortObjects);
      }
   }
   else if(value->getType() == Map)
   {
      // graph literal/disjoint graph
      if(value->hasMember("@") && value["@"]->getType() == Array)
      {
         // cannot flatten embedded graph literals
         if(parent != NULL)
         {
            ExceptionRef e = new Exception(
               "Embedded graph literals cannot be flattened.",
               EXCEPTION_TYPE ".GraphLiteralFlattenError");
            Exception::set(e);
            rval = false;
         }
         // top-level graph literal
         else
         {
            DynamicObjectIterator i = value["@"].getIterator();
            while(rval && i->hasNext())
            {
               rval = _flatten(parent, parentProperty, i->next(), subjects);
            }
         }
      }
      // already-expanded value
      else if(value->hasMember("@literal") || value->hasMember("@iri"))
      {
         flattened = value.clone();
      }
      // subject
      else
      {
         // create or fetch existing subject
         DynamicObject subject(NULL);
         if(value->hasMember("@") && subjects->hasMember(value["@"]))
         {
            // FIXME: "@" might be a graph literal (as {})
            subject = subjects[value["@"]["@iri"]->getString()];
         }
         else
         {
            subject = DynamicObject();
            subject->setType(Map);
            if(value->hasMember("@"))
            {
               // FIXME: "@" might be a graph literal (as {})
               subjects[value["@"]["@iri"]->getString()] = subject;
            }
         }
         flattened = subject;

         // flatten embeds
         DynamicObjectIterator i = value.getIterator();
         while(rval && i->hasNext())
         {
            DynamicObject& next = i->next();
            const char* key = i->getName();
            if(next->getType() == Array)
            {
               subject[key]->setType(Array);
               rval = _flatten(&subject[key], NULL, next, subjects);
               if(rval && subject[key]->length() == 1)
               {
                  // convert subject[key] to object if only 1 value was added
                  subject[key] = subject[key][0];
               }
            }
            else
            {
               rval = _flatten(&subject, key, next, subjects);
            }
         }
      }
   }
   // string value
   else
   {
      flattened = value.clone();
      flattened->setType(String);
   }

   // add flattened value to parent
   if(rval && !flattened.isNull() && parent != NULL)
   {
      // remove top-level '@' for subjects
      // 'http://mypredicate': {'@': {'@iri': 'http://mysubject'}} becomes
      // 'http://mypredicate': {'@iri': 'http://mysubject'}
      if(flattened->getType() == Map && flattened->hasMember("@"))
      {
         flattened = flattened["@"];
      }

      if((*parent)->getType() == Array)
      {
         // do not add duplicate IRIs for the same property
         bool duplicate = false;
         if(flattened->getType() == Map && flattened->hasMember("@iri"))
         {
            FilterDuplicateIris filter(flattened["@iri"]);
            duplicate = parent->filter(filter)->length() > 0;
         }
         if(!duplicate)
         {
            (*parent).push(flattened);
         }
      }
      else
      {
         (*parent)[parentProperty] = flattened;
      }
   }

   return rval;
}


/**
 * A blank node name generator using the given prefix for the blank nodes.
 *
 * @param prefix the prefix to use.
 *
 * @return the blank node name generator.
 */
struct NameGenerator
{
   int count;
   string base;
   string name;
   NameGenerator(const char* prefix)
   {
      this->base = StringTools::format("_:%s", prefix);
   };
   const char* next()
   {
      name = StringTools::format("%s%d", base.c_str(), ++count);
      return current();
   };
   const char* current()
   {
      return name.c_str();
   };
   bool inNamespace(const char* iri)
   {
      return strstr(iri, base.c_str()) == iri;
   };
};

/**
 * Blank node canonicalization state.
 */
struct C14NState
{
   DynamicObject memo;
   DynamicObject edges;
   DynamicObject subjects;
   NameGenerator ng;
   C14NState() :
      memo(Map),
      edges(Map),
      subjects(Map),
      ng("tmp")
   {
      this->edges["refs"]->setType(Map);
      this->edges["props"]->setType(Map);
   };
};

/**
 * Populates a map of all named subjects from the given input and an array
 * of all unnamed bnodes (includes embedded ones).
 *
 * @param input the input (must be expanded, no context).
 * @param subjects the subjects map to populate.
 */
static void _collectSubjects(
   DynamicObject& input, DynamicObject& subjects, DynamicObject& bnodes)
{
   if(input->getType() == Array)
   {
      DynamicObjectIterator i = input.getIterator();
      while(i->hasNext())
      {
         _collectSubjects(i->next(), subjects, bnodes);
      }
   }
   else if(input->getType() == Map)
   {
      // named subject
      if(input->hasMember("@"))
      {
         subjects[input["@"]["@iri"]->getString()] = input;
      }
      // unnamed blank node
      else if(_isBlankNode(input))
      {
         bnodes.push(input);
      }

      // recurse through subject properties
      DynamicObjectIterator i = input.getIterator();
      while(i->hasNext())
      {
         _collectSubjects(i->next(), subjects, bnodes);
      }
   }
};

/**
 * Assigns unique names to blank nodes that are unnamed in the given input.
 *
 * @param state canonicalization state.
 * @param input the input to assign names to.
 */
static void _nameBlankNodes(C14NState& state, DynamicObject& input)
{
   // collect subjects and unnamed bnodes
   DynamicObject subjects;
   subjects->setType(Map);
   DynamicObject bnodes;
   bnodes->setType(Array);
   _collectSubjects(input, subjects, bnodes);

   // uniquely name all unnamed bnodes
   DynamicObjectIterator i = bnodes.getIterator();
   while(i->hasNext())
   {
      DynamicObject& bnode = i->next();
      if(!bnode->hasMember("@"))
      {
         // generate names until one is unique
         while(subjects->hasMember(state.ng.next()));
         bnode["@"]["@iri"] = state.ng.current();
         subjects[state.ng.current()] = bnode;
      }
   }
};

/**
 * Renames a blank node, changing its references, etc. The method assumes
 * that the given name is unique.
 *
 * @param state canonicalization state.
 * @param b the blank node to rename.
 * @param id the new name to use.
 */
static void _renameBlankNode(
   C14NState& state, DynamicObject& b, const char* id)
{
   const char* old = b["@"]["@iri"];

   // update subjects map
   DynamicObject& subjects = state.subjects;
   subjects[id] = subjects[old];
   subjects->removeMember(old);

   // update reference and property lists
   DynamicObject& edges = state.edges;
   edges["refs"][id] = edges["refs"][old];
   edges["props"][id] = edges["props"][old];
   edges["refs"]->removeMember(old);
   edges["props"]->removeMember(old);

   // update references to this bnode
   DynamicObject& refs = edges["refs"][id]["all"];
   DynamicObjectIterator i1 = refs.getIterator();
   while(i1->hasNext())
   {
      const char* iri = i1->next()["s"];
      if(strcmp(iri, old) == 0)
      {
         iri = id;
      }
      DynamicObject& ref = subjects[iri];
      DynamicObject& props = state.edges["props"][iri]["all"];
      DynamicObjectIterator i2 = props.getIterator();
      while(i2->hasNext())
      {
         DynamicObject& prop = i2->next();
         if(prop["s"] == old)
         {
            prop["s"] = id;

            // normalize property to array for single code-path
            const char* p = prop["p"];
            DynamicObject tmp(NULL);
            if(ref[p]->getType() == Map)
            {
               tmp = DynamicObject();
               tmp.push(ref[p]);
            }
            else if(ref[p]->getType() == Array)
            {
               tmp = ref[p];
            }
            else
            {
               tmp = DynamicObject();
               tmp->setType(Array);
            }
            DynamicObjectIterator i3 = tmp.getIterator();
            while(i3->hasNext())
            {
               DynamicObject& next = i3->next();
               if(next->getType() == Map &&
                  next->hasMember("@iri") && next["@iri"] == old)
               {
                  next["@iri"] = id;
               }
            }
         }
      }
   }

   // update references from this bnode
   DynamicObject& props = state.edges["props"][id]["all"];
   DynamicObjectIterator i = props.getIterator();
   while(i->hasNext())
   {
      DynamicObject& p = i->next();
      const char* iri = p["s"];
      DynamicObjectIterator ri = state.edges["refs"][iri]["all"].getIterator();
      while(ri->hasNext())
      {
         DynamicObject& ref = ri->next();
         if(ref["s"] == old)
         {
            ref["s"] = id;
         }
      }
   }

   // update bnode IRI
   b["@"]["@iri"] = id;
};

/**
 * Compares two edges. Edges with an IRI (vs. a bnode ID) come first, then
 * alphabetically-first IRIs, then alphabetically-first properties. If a blank
 * node appears in the blank node equality memo then they will be compared
 * after properties, otherwise they won't be.
 *
 * @param state the canonicalization state.
 * @param a the first edge.
 * @param b the second edge.
 *
 * @return -1 if a < b, 0 if a == b, 1 if a > b.
 */
static int _compareEdges(C14NState& state, DynamicObject& a, DynamicObject& b)
{
   int rval = 0;

   bool bnodeA = _isBlankNodeIri(a["s"]);
   bool bnodeB = _isBlankNodeIri(b["s"]);
   DynamicObject& memo = state.memo;

   if((bnodeA ^ bnodeB) == 1)
   {
      rval = bnodeA ? 1 : -1;
   }
   else
   {
      if(!bnodeA)
      {
         rval = _compare(a["s"], b["s"]);
      }
      if(rval == 0)
      {
         rval = _compare(a["p"], b["p"]);
      }
      if(rval == 0 && bnodeA &&
         memo->hasMember(a["s"]) &&
         memo[a["s"]->getString()]->hasMember(b["s"]))
      {
         rval = memo[a["s"]->getString()][b["s"]->getString()];
      }
   }

   return rval;
};

/**
 * Comparator for comparing edges during sorting.
 */
struct CompareEdges : public std::less<DynamicObject>
{
   C14NState* state;
   CompareEdges(C14NState* state)
   {
      this->state = state;
   };
   bool operator()(DynamicObject& a, DynamicObject& b)
   {
      return _compareEdges(*state, a, b) == -1;
   };
};

// prototypes for recursively used functions
static int _compareEdgeType(
   C14NState& state, DynamicObject& a, DynamicObject& b,
   const char* p, const char* dir, DynamicObject& iso);
static int _deepCompareEdges(
   C14NState& state, DynamicObject& a, DynamicObject& b,
   const char* dir, DynamicObject& iso);

/**
 * Deeply names the given blank node by first naming it if it doesn't already
 * have an appropriate prefix, and then by naming its properties and then
 * references.
 *
 * @param state the canonicalization state.
 * @param b the bnode to name.
 */
static void _deepNameBlankNode(C14NState& state, DynamicObject& b)
{
   // rename bnode (if not already renamed)
   const char* iri = b["@"]["@iri"];
   if(!state.ng.inNamespace(iri))
   {
      _renameBlankNode(state, b, state.ng.next());
      iri = state.ng.current();

      DynamicObject& subjects = state.subjects;

      // FIXME: can bnode edge sorting be optimized out due to sorting them
      // when they are unequal in other parts of this algorithm?
      CompareEdges sorter(&state);

      // rename bnode properties
      DynamicObject& props = state.edges["props"][iri]["bnodes"];
      props.sort(sorter);
      DynamicObjectIterator i = props.getIterator();
      while(i->hasNext())
      {
         DynamicObject& next = i->next();
         if(subjects->hasMember(next["s"]))
         {
            _deepNameBlankNode(state, subjects[next["s"]->getString()]);
         }
      }

      // rename bnode references
      DynamicObject& refs = state.edges["refs"][iri]["bnodes"];
      refs.sort(sorter);
      i = refs.getIterator();
      while(i->hasNext())
      {
         DynamicObject& next = i->next();
         if(subjects->hasMember(next["s"]))
         {
            _deepNameBlankNode(state, subjects[next["s"]->getString()]);
         }
      }
   }
};

/**
 * Performs a shallow sort comparison on the given bnodes.
 *
 * @param state the canonicalization state.
 * @param a the first bnode.
 * @param b the second bnode.
 *
 * @return -1 if a < b, 0 if a == b, 1 if a > b.
 */
static int _shallowCompareBlankNodes(
   C14NState& state, DynamicObject& a, DynamicObject& b)
{
   int rval = 0;

   /* ShallowSort Algorithm (when comparing two bnodes):
      1. Compare the number of properties.
      1.1. The bnode with fewer properties is first.
      2. Compare alphabetically sorted-properties.
      2.1. The bnode with the alphabetically-first property is first.
      3. For each property, compare object values.
      4. Compare the number of references.
      4.1. The bnode with fewer references is first.
      5. Compare sorted references.
      5.1. The bnode with the reference iri (vs. bnode) is first.
      5.2. The bnode with the alphabetically-first reference iri is first.
      5.3. The bnode with the alphabetically-first reference property is first.
    */
   DynamicObject pA = a.keys();
   DynamicObject pB = b.keys();

   // step #1
   rval = _compare(pA->length(), pB->length());

   // step #2
   if(rval == 0)
   {
      rval = _compare(pA.sort(), pB.sort());
   }

   // step #3
   if(rval == 0)
   {
      rval = _compareBlankNodeObjects(a, b);
   }

   if(rval == 0)
   {
      const char* iriA = a["@"]["@iri"];
      const char* iriB = b["@"]["@iri"];
      DynamicObject& edgesA = state.edges["refs"][iriA]["all"];
      DynamicObject& edgesB = state.edges["refs"][iriB]["all"];

      // step #4
      rval = _compare(edgesA->length(), edgesB->length());

      // step #5
      if(rval == 0)
      {
         for(int i = 0; i < edgesA->length() && rval == 0; ++i)
         {
            rval = _compareEdges(state, edgesA[i], edgesB[i]);
         }
      }
   }

   return rval;
};

/**
 * Compares two blank nodes for equivalence.
 *
 * @param state the canonicalization state.
 * @param a the first blank node.
 * @param b the second blank node.
 * @param iso the current subgraph isomorphism for connected bnodes.
 *
 * @return -1 if a < b, 0 if a == b, 1 if a > b.
 */
static int _deepCompareBlankNodes(
   C14NState& state, DynamicObject& a, DynamicObject& b, DynamicObject& iso)
{
   int rval = 0;

   // use memoized comparison if available
   const char* iriA = a["@"]["@iri"];
   const char* iriB = b["@"]["@iri"];
   if(state.memo[iriA]->hasMember(iriB))
   {
      rval = state.memo[iriA][iriB];
   }
   else
   {
      // do shallow compare first
      rval = _shallowCompareBlankNodes(state, a, b);
      if(rval != 0)
      {
         // compare done
         state.memo[iriA][iriB] = rval;
         state.memo[iriB][iriA] = -rval;
      }
      // deep comparison is necessary
      else
      {
         // compare properties
         rval = _deepCompareEdges(state, a, b, "props", iso);

         // compare references
         if(rval == 0)
         {
            rval = _deepCompareEdges(state, a, b, "refs", iso);
         }

         // update memo
         if(!state.memo[iriA]->hasMember(iriB))
         {
            state.memo[iriA][iriB] = rval;
            state.memo[iriB][iriA] = -rval;
         }
      }
   }

   return rval;
};

/**
 * Comparator for deeply-sorting blank nodes.
 */
struct DeepCompareBlankNodes : public std::less<DynamicObject>
{
   C14NState* state;
   DynamicObject iso;
   DeepCompareBlankNodes(C14NState* state, DynamicObject iso)
   {
      this->state = state;
      this->iso = iso;
   };
   bool operator()(DynamicObject& a, DynamicObject& b)
   {
      return _deepCompareBlankNodes(*state, a, b, iso) == -1;
   };
};

/**
 * A filter for blank node edges.
 *
 * @param e the edge to filter on.
 *
 * @return true if the edge is a blank node IRI.
 */
static bool _filterBlankNodeEdge(DynamicObject& e)
{
   return _isBlankNodeIri(e["s"]);
}

/**
 * Populates the given reference map with all of the subject edges in the
 * graph. The references will be categorized by the direction of the edges,
 * where 'props' is for properties and 'refs' is for references to a subject as
 * an object. The edge direction categories for each IRI will be sorted into
 * groups 'all' and 'bnodes'.
 */
static void _collectEdges(C14NState& state)
{
   DynamicObject& refs = state.edges["refs"];
   DynamicObject& props = state.edges["props"];

   // collect all references and properties
   DynamicObjectIterator i = state.subjects.getIterator();
   while(i->hasNext())
   {
      DynamicObject& subject = i->next();
      const char* iri = i->getName();

      DynamicObjectIterator oi = subject.getIterator();
      while(oi->hasNext())
      {
         DynamicObject& object = oi->next();
         const char* key = oi->getName();
         if(strcmp(key, "@") != 0)
         {
            // normalize to array for single codepath
            DynamicObject tmp(NULL);
            if(object->getType() != Array)
            {
               tmp = DynamicObject(Array);
               tmp.push(object);
            }
            else
            {
               tmp = object;
            }

            DynamicObjectIterator ti = tmp.getIterator();
            while(ti->hasNext())
            {
               DynamicObject& o = ti->next();
               if(o->getType() == Map && o->hasMember("@iri") &&
                  state.subjects->hasMember(o["@iri"]->getString()))
               {
                  const char* objIri = o["@iri"];

                  // map object to this subject
                  DynamicObject e1;
                  e1["s"] = iri;
                  e1["p"] = key;
                  refs[objIri]["all"].push(e1);

                  // map this subject to object
                  DynamicObject e2;
                  e2["s"] = objIri;
                  e2["p"] = key;
                  props[iri]["all"].push(e2);
               }
            }
         }
      }
   }

   // create sorted categories
   CompareEdges sorter(&state);
   i = state.edges.getIterator();
   while(i->hasNext())
   {
      DynamicObjectIterator ii = i->next().getIterator();
      while(ii->hasNext())
      {
         DynamicObject& next = i->next();
         next["all"].sort(sorter);
         next["bnodes"] = next["all"].filter(_filterBlankNodeEdge);
      }
   }
};

/**
 * Compares the edges between two nodes for equivalence.
 *
 * @param state the canonicalization state.
 * @param a the first bnode.
 * @param b the second bnode.
 * @param dir the edge direction ("props" or "refs").
 * @param iso the current subgraph isomorphism for connected bnodes.
 *
 * @return -1 if a < b, 0 if a == b, 1 if a > b.
 */
static int _deepCompareEdges(
   C14NState& state, DynamicObject& a, DynamicObject& b,
   const char* dir, DynamicObject& iso)
{
   int rval = 0;

   /* Edge comparison algorithm:
      1. Compare adjacent bnode lists for matches.
      1.1. If a bnode ID is in the potential isomorphism, then its associated
         bnode *must* be in the other bnode under the same property.
      1.2. If a bnode ID is not in the potential isomorphism yet, then the
         associated bnode *must* have a bnode with the same property from the
         same bnode group that isn't in the isomorphism yet to match up.
         Iterate over each bnode in the group until an equivalent one is found.
      1.3. Recurse to compare the chosen bnodes.
      1.4. The bnode with lowest group index amongst bnodes with the same
         property name is first.
    */

   // for every bnode edge in A, make sure there's a match in B
   const char* iriA = a["@"]["@iri"];
   const char* iriB = b["@"]["@iri"];
   DynamicObject& edgesA = state.edges[dir][iriA]["bnodes"];
   DynamicObject& edgesB = state.edges[dir][iriB]["bnodes"];
   DynamicObjectIterator ai = edgesA.getIterator();
   while(ai->hasNext() && rval == 0)
   {
      DynamicObject& edgeA = ai->next();
      bool found = false;

      // step #1.1
      if(iso->hasMember(edgeA["s"]))
      {
         const char* match = iso[edgeA["s"]->getString()];
         DynamicObjectIterator bi = edgesB.getIterator();
         for(int bi = 0;
             bi < edgesB->length() && edgesB[bi]["p"] <= edgeA["p"]; ++bi)
         {
            DynamicObject& edgeB = edgesB[bi];
            if(edgeB["p"] == edgeA["p"])
            {
               found = (edgeB["s"] == match);
               break;
            }
         }
      }
      // step #1.2
      else
      {
         for(int bi = 0;
             bi < edgesB->length() && edgesB[bi]["p"] <= edgeA["p"] && !found;
             ++bi)
         {
            DynamicObject& edgeB = edgesB[bi];
            if(edgeB["p"] == edgeA["p"] && !iso->hasMember(edgeB["s"]))
            {
               // add bnode pair temporarily to iso
               iso[edgeA["s"]->getString()] = edgeB["s"];
               iso[edgeB["s"]->getString()] = edgeA["s"];

               // step #1.3
               DynamicObject& sA = state.subjects[edgeA["s"]->getString()];
               DynamicObject& sB = state.subjects[edgeB["s"]->getString()];
               if(_deepCompareBlankNodes(state, sA, sB, iso) == 0)
               {
                  found = true;
               }
               else
               {
                  // remove non-matching bnode pair from iso
                  iso->removeMember(edgeA["s"]);
                  iso->removeMember(edgeB["s"]);
               }
            }
         }
      }

      // step #1.4
      if(!found)
      {
         // no matching bnode pair found, sort order is the bnode with the
         // least bnode for edgeA's property
         rval = _compareEdgeType(state, a, b, edgeA["p"], dir, iso);
      }
   }

   return rval;
};

/**
 * Returns the bnode properties for a particular bnode in sorted order.
 *
 * @param state the canonicalization state.
 * @param b the bnode.
 * @param p the property (edge type).
 * @param direction the direction of the edge ("props" or "refs").
 * @param iso the current subgraph isomorphism for connected bnodes.
 *
 * @return the sorted bnodes for the property.
 */
static DynamicObject _getSortedAdjacents(
   C14NState& state, DynamicObject& b,
   const char* p, const char* dir, DynamicObject& iso)
{
   DynamicObject rval(Array);

   // add all bnodes for the given property
   const char* iri = b["@"]["@iri"];
   DynamicObject& edges = state.edges[dir][iri]["bnodes"];
   for(int i = 0; i < edges->length() && edges[i]["p"] <= p; ++i)
   {
      if(edges[i]["p"] == p)
      {
         rval.push(state.subjects[edges[i]["s"]->getString()]);
      }
   }

   // return sorted bnodes
   DeepCompareBlankNodes sorter(&state, iso);
   rval.sort(sorter);
   return rval;
};

/**
 * Compares bnodes along the same edge type to determine which is less.
 *
 * @param state the canonicalization state.
 * @param a the first bnode.
 * @param b the second bnode.
 * @param p the property.
 * @param dir the direction of the edge ("props" or "refs").
 * @param iso the current subgraph isomorphism for connected bnodes.
 *
 * @return -1 if a < b, 0 if a == b, 1 if a > b.
 */
static int _compareEdgeType(
   C14NState& state, DynamicObject& a, DynamicObject& b,
   const char* p, const char* dir, DynamicObject& iso)
{
   int rval = 0;

   // compare adjacent bnodes for smallest
   DynamicObject adjA = _getSortedAdjacents(state, a, p, dir, iso);
   DynamicObject adjB = _getSortedAdjacents(state, a, p, dir, iso);
   for(int i = 0; i < adjA->length() && rval == 0; ++i)
   {
      rval = _deepCompareBlankNodes(state, adjA[i], adjB[i], iso);
   }

   return rval;
};

/**
 * Canonically names blank nodes in the given input.
 *
 * @param state the canonicalization state.
 * @param input the flat input graph to assign names to.
 */
static void _canonicalizeBlankNodes(C14NState& state, DynamicObject& input)
{
   // collect subjects and bnodes from flat input graph
   DynamicObject& memo = state.memo;
   DynamicObject& subjects = state.subjects;
   DynamicObject& edges = state.edges;
   DynamicObject bnodes;
   bnodes->setType(Array);
   DynamicObjectIterator i = input.getIterator();
   while(i->hasNext())
   {
      DynamicObject& next = i->next();
      const char* iri = next["@"]["@iri"];
      subjects[iri] = next;
      edges["refs"][iri]["all"]->setType(Array);
      edges["refs"][iri]["bnodes"]->setType(Array);
      edges["props"][iri]["all"]->setType(Array);
      edges["props"][iri]["bnodes"]->setType(Array);
      if(_isBlankNodeIri(iri))
      {
         bnodes.push(next);
      }
   }

   // build map of memoized bnode comparisons
   i = bnodes.getIterator();
   while(i->hasNext())
   {
      const char* iri = i->next()["@"]["@iri"];
      memo[iri]->setType(Map);
   }

   // collect edges in the graph
   _collectEdges(state);

   // sort blank nodes
   DeepCompareBlankNodes sorter(&state, DynamicObject(Map));
   bnodes.sort(sorter);

   // create canonical blank node name generator
   NameGenerator c14n("c14n");

   // rename all bnodes that have canonical names to temporary names
   i = bnodes.getIterator();
   while(i->hasNext())
   {
      DynamicObject& bnode = i->next();
      if(c14n.inNamespace(bnode["@"]["@iri"]))
      {
         // generate names until one is unique
         while(subjects->hasMember(state.ng.next()));
         _renameBlankNode(state, bnode, state.ng.current());
      }
   }

   // change internal name generator from tmp one to canonical one
   state.ng = c14n;

   // deeply-iterate over bnodes canonically-naming them
   i = bnodes.getIterator();
   while(i->hasNext())
   {
      _deepNameBlankNode(state, i->next());
   }

   // sort property lists that now have canonically-named bnodes
   i = edges["props"].getIterator();
   while(i->hasNext())
   {
      DynamicObject& next = i->next();
      if(next["bnodes"]->length() > 0)
      {
         DynamicObject& bnode = subjects[i->getName()];
         DynamicObjectIterator pi = bnode.getIterator();
         while(pi->hasNext())
         {
            DynamicObject& prop = pi->next();
            const char* p = pi->getName();
            if(p[0] != '@' && prop->getType() == Array)
            {
               prop.sort(_sortObjects);
            }
         }
      }
   }
};

/**
 * Compares two blank node via their canonicalized IRIs.
 *
 * @param a the first blank node.
 * @param b the second blank node.
 *
 * @return true if the first blank node's IRI is less than the second's.
 */
static bool _compareBlankNodeIris(DynamicObject a, DynamicObject b)
{
   return _compare(a["@"]["@iri"], b["@"]["@iri"]) == -1;
}

bool JsonLd::normalize(DynamicObject& in, DynamicObject& out)
{
   bool rval = true;

   // TODO: validate context

   // prepare output
   out->setType(Array);
   out->clear();

   if(!in.isNull())
   {
      // get default context
      DynamicObject ctx = _createDefaultContext();

      // expand input
      DynamicObject expanded = _expand(ctx, NULL, in, true);
      rval = !expanded.isNull();
      if(rval)
      {
         // create canonicalization state
         C14NState state;

         // assign names to unnamed bnodes
         _nameBlankNodes(state, expanded);

         // flatten
         DynamicObject subjects(Map);
         rval = _flatten(NULL, NULL, expanded, subjects);

         if(rval)
         {
            // append unique subjects to array
            DynamicObjectIterator i = subjects.getIterator();
            while(i->hasNext())
            {
               out->append(i->next());
            }

            // canonicalize blank nodes
            _canonicalizeBlankNodes(state, out);

            // sort output
            out.sort(&_compareBlankNodeIris);
         }
      }
   }

   return rval;
}

bool JsonLd::removeContext(DynamicObject& in, DynamicObject& out)
{
   bool rval = true;

   if(in.isNull())
   {
      out.setNull();
   }
   else
   {
      DynamicObject ctx = _createDefaultContext();
      out = _expand(ctx, NULL, in, false);
      rval = !out.isNull();
   }

   return rval;
}

bool JsonLd::addContext(
   DynamicObject& context, DynamicObject& in, DynamicObject& out)
{
   bool rval = true;

   // TODO: should context simplification be optional? (ie: remove context
   // entries that are not used in the output)

   DynamicObject ctx = JsonLd::mergeContexts(_createDefaultContext(), context);
   if(!ctx.isNull())
   {
      // setup output context
      DynamicObject ctxOut(Map);

      // compact
      out = _compact(ctx, NULL, in, &ctxOut);
      rval = !out.isNull();

      // add context if used
      if(rval && ctxOut->length() > 0)
      {
         // add copy of context to every entry in output array
         if(out->getType() == Array)
         {
            DynamicObjectIterator i = out.getIterator();
            while(i->hasNext())
            {
               DynamicObject& next = i->next();
               next["@context"] = ctxOut.clone();
            }
         }
         else
         {
            out["@context"] = ctxOut;
         }
      }
   }

   return rval;
}

bool JsonLd::changeContext(
   DynamicObject& context, DynamicObject& in, DynamicObject& out)
{
   // remove context and then add new one
   DynamicObject tmp;
   return removeContext(in, tmp) && addContext(context, tmp, out);
}

DynamicObject JsonLd::mergeContexts(
   DynamicObject ctx1, DynamicObject ctx2)
{
   // copy contexts
   DynamicObject merged = ctx1.clone();
   DynamicObject copy = ctx2.clone();

   // if the new context contains any IRIs that are in the merged context,
   // remove them from the merged context, they will be overwritten
   DynamicObjectIterator i = ctx2.getIterator();
   while(i->hasNext())
   {
      // ignore special keys starting with '@'
      DynamicObject& iri = i->next();
      if(i->getName()[0] != '@')
      {
         DynamicObjectIterator mi = merged.getIterator();
         while(mi->hasNext())
         {
            DynamicObject& miri = mi->next();
            if(miri == iri)
            {
               mi->remove();
               break;
            }
         }
      }
   }

   // @coerce must be specially-merged, remove from context
   DynamicObject c1 = merged["@coerce"];
   DynamicObject c2 = copy["@coerce"];
   c2->setType(Map);
   merged->removeMember("@coerce");
   copy->removeMember("@coerce");

   // merge contexts (do not append)
   merged.merge(copy, false);

   // special-merge @coerce
   i = c1.getIterator();
   while(i->hasNext())
   {
      DynamicObject& props = i->next();

      // append existing-type properties that don't already exist
      if(c2->hasMember(i->getName()))
      {
         DynamicObjectIterator pi = c2[i->getName()].getIterator();
         while(pi->hasNext())
         {
            DynamicObject& p = pi->next();
            if((props->getType() != Array && props != p) ||
               (props->getType() == Array && props->indexOf(p) == -1))
            {
               props.push(p);
            }
         }
      }
   }

   // add new types from new @coerce
   i = c2.getIterator();
   while(i->hasNext())
   {
      DynamicObject& props = i->next();
      if(!c1->hasMember(i->getName()))
      {
         c1[i->getName()] = props;
      }
   }

   // ensure there are no property duplicates in @coerce
   DynamicObject unique;
   unique->setType(Map);
   DynamicObject dups;
   dups->setType(Array);
   i = c1.getIterator();
   while(i->hasNext())
   {
      DynamicObjectIterator pi = i->next().getIterator();
      while(pi->hasNext())
      {
         DynamicObject& p = pi->next();
         if(!unique->hasMember(p))
         {
            unique[p->getString()] = true;
         }
         else if(dups->indexOf(p) == -1)
         {
            dups->append(p);
         }
      }
   }

   if(dups->length() > 0)
   {
      ExceptionRef e = new Exception(
         "Invalid type coercion specification. More than one type "
         "specified for at least one property.",
         EXCEPTION_TYPE ".CoerceSpecError");
      e->getDetails()["duplicates"] = dups;
      Exception::set(e);
      merged.setNull();
   }
   else
   {
      merged["@coerce"] = c1;
   }

   return merged;
}

string JsonLd::expandTerm(DynamicObject ctx, const char* term)
{
   return _expandTerm(ctx, term, NULL);
}

string JsonLd::compactIri(DynamicObject ctx, const char* iri)
{
   return _compactIri(ctx, iri, NULL);
}<|MERGE_RESOLUTION|>--- conflicted
+++ resolved
@@ -91,14 +91,9 @@
    DynamicObjectIterator i = ctx.getIterator();
    while(rval.empty() && i->hasNext())
    {
-<<<<<<< HEAD
       // get next IRI and key from the context
       const char* ctxIri = i->next();
       const char* key = i->getName();
-=======
-      // get next IRI from the context
-      DynamicObject& next = i->next();
->>>>>>> 92e326b4
 
       // skip special context keys (start with '@')
       if(key[0] != '@')
@@ -209,11 +204,7 @@
          (*usedCtx)[term] = rval.c_str();
       }
    }
-<<<<<<< HEAD
    // 3. The property is the special-case '@'.
-=======
-   // 3. The property is the special-case '@'
->>>>>>> 92e326b4
    else if(strcmp(term, "@") == 0)
    {
       rval = "@";
